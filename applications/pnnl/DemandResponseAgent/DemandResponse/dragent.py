--- conflicted
+++ resolved
@@ -555,8 +555,4 @@
     try:
         main()
     except KeyboardInterrupt:
-<<<<<<< HEAD
         pass
-=======
-        pass
->>>>>>> 2fb61039
