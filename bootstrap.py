--- conflicted
+++ resolved
@@ -166,11 +166,7 @@
             '''Download the virtualenv tarball into directory.'''
             if self.version is None:
                 self.version = self.get_version()
-<<<<<<< HEAD
-            url = ('http://pypi.python.org/packages/source/v/virtualenv/'
-=======
             url = ('https://pypi.python.org/packages/source/v/virtualenv/'
->>>>>>> d060249f
                    'virtualenv-{}.tar.gz'.format(self.version))
             _log.info('Downloading virtualenv %s', self.version)
             tarball = os.path.join(directory, 'virtualenv.tar.gz')
