--- conflicted
+++ resolved
@@ -184,15 +184,9 @@
                         self.file_path = self.file
                     self.bldg_data = read_oae_pandas(self.file_path, self.names)
                 self.process_data()
-<<<<<<< HEAD
             except Exception:
                 _log.exception('Error on data input, could not data file...')
-   
-=======
-            except:
-                _log.error('Error on data input, could not data file...')
-
->>>>>>> b629ff67
+
         def process_data(self):
             '''Aggregate the data based on compressor status, heating status,
             and supply-fan status where one hour is the largest aggregated
