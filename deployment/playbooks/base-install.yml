--- conflicted
+++ resolved
@@ -12,72 +12,6 @@
     # Ansible will use this path on remote hosts to run the interpreter with.
     ansible_python_interpreter: /usr/bin/python3
   tasks:
-<<<<<<< HEAD
-    #- include_tasks: includes/common.yml
-
-    #TODO the organization needs to be a variable, and it should probably default to volttron
-    - name: Initialize git variables for downloading repository without git
-      set_fact:
-        git_branch: remote-platforms
-        git_organization: craig8
-
-    #TODO BHL: this step is expected to be very sensitive to the OS
-    #          package names differ between ubuntu versions and/or to debian
-#    - name: Update apt cache
-#      become: yes
-#      become_method: sudo
-#      apt:
-#        update-cache: yes
-#        autoclean: yes
-    - name: Install base software
-      become: yes
-      become_method: sudo
-      apt:
-        #update_cache: yes
-        state: present
-        name: #"{{item}}"
-      #loop:
-          - "build-essential"
-          - "git"
-          - "python3-dev"
-          - "python3-venv"
-          - "libssl-dev"
-          - "libevent-dev"
-          - libzmq3-dev
-
-    - name: Installing extra system level things for rabbit.
-      become: yes
-      become_method: sudo
-      when: messagebus == "rmq"
-      apt:
-        name: "{{item}}"
-        state: present
-      loop:
-          - "apt-transport-https"
-          - "libwxbase3.0-0v5"
-          - "libwxgtk3.0-0v5"
-          - "libsctp1"
-
-    - name: Adding apt_key for erlang solutions
-      become: yes
-      become_method: sudo
-      when: messagebus == "rmq"
-      apt_key:
-        url: https://packages.erlang-solutions.com/ubuntu/erlang_solutions.asc
-        state: present
-
-    - name: Adding apt repo for erlang
-      become: yes
-      become_method: sudo
-      when: messagebus == "rmq"
-      apt_repository:
-        update_cache: yes
-        repo: deb https://packages.erlang-solutions.com/ubuntu bionic contrib
-        state: present
-        filename: erlang.solutions.list
-
-    - name: Install erlang requirements
-=======
     - name: ensure that the host OS is a supported system
       assert:
         that:
@@ -92,7 +26,6 @@
         success_msg: "system is supported"
 
     - name: install system packages
->>>>>>> 1b8f1730
       become: yes
       become_method: sudo
       block:
