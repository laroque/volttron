---
- hosts: all
  vars:
    # Ansible will use this path on remote hosts to run the interpreter with.
    ansible_python_interpreter: /usr/bin/python3
    # set default port, can be overriden in hosts file.
    ansible_port: 22
  environment:
    VOLTTRON_HOME: "{{ ansible_env.HOME }}/.volttron"
    VOLTTRON_ROOT: "{{ ansible_env.HOME }}/volttron"
    HOST_CONFIG: "{{ ansible_env.HOME }}/host.config.yml"
  tasks:
<<<<<<< HEAD
#    - name: Check SSH known_hosts for {{ inventory_hostname }}
#      local_action: shell ssh-keygen -F {{ inventory_hostname }}
#      register: checkForKnownHostsEntry
#      failed_when: false
#      changed_when: false
#      ignore_errors: yes
#
#    - name: Add {{ inventory_hostname }} to SSH known hosts automatically
#      when: checkForKnownHostsEntry.rc == 1
#      changed_when: checkForKnownHostsEntry.rc == 1
#      set_fact:
#          ansible_ssh_common_args: '-o StrictHostKeyChecking=no'
=======
    - name: "get ssh known_host value for {{ inventory_hostname }}:{{ ansible_port }}"
      local_action: "shell ssh-keyscan -p {{ ansible_port }} {{ ansible_host }}"
      register: sshKnownHostEntry
      vars:
        ansible_python_interpreter: "{{ ansible_playbook_python }}"

    - name:
      debug:
        msg:
          - "should update host '{{ ansible_host }}'"
          - "should add key: '{{ sshKnownHostEntry.stdout }}'"

    - name: add/update the known_hosts public key
      delegate_to: localhost
      vars:
        ansible_python_interpreter: "{{ ansible_playbook_python }}"
      known_hosts:
        state: present
        # the name needs to match the heading of the key entry, this may be too hard coded
        name: "{{ ansible_host }}"
        key: "{{ sshKnownHostEntry.stdout }}"
        path: "~/.ssh/known_hosts"

    - name: Gathering facts # because we suppress this at the start so that we'll have keys first
      setup: ~
>>>>>>> 1cb54286

    - name: Initialize git variables for downloading repository without git
      set_fact:
        git_branch: remote-platforms
        git_organization: craig8

    - name: Test for enable_web
      when: enable_web is not defined
      set_fact:
        enable_web: "no"

    - name: Set messagebus zmq when not defined
      when: messagebus is not defined
      set_fact:
          messagebus: "zmq"

    - name: Install base software
      become: yes
      become_method: sudo
      apt:
        update_cache: yes
        name: "{{item}}"
        state: present
      loop:
          - "build-essential"
          - "git"
          - "python3.6-dev"
          - "python3-venv"
          - "libssl-dev"
          - "libevent-dev"

    - name: Installing extra system level things for rabbit.
      become: yes
      become_method: sudo
      when: messagebus == "rmq"
      apt:
        update_cache: yes
        name: "{{item}}"
        state: present
      loop:
          - "apt-transport-https"
          - "libwxbase3.0-0v5"
          - "libwxgtk3.0-0v5"
          - "libsctp1"

    - name: Adding apt_key for erlang solutions
      become: yes
      become_method: sudo
      when: messagebus == "rmq"
      apt_key:
        url: https://packages.erlang-solutions.com/ubuntu/erlang_solutions.asc
        state: present

    - name: Adding apt repo for erlang
      become: yes
      become_method: sudo
      when: messagebus == "rmq"
      apt_repository:
        update_cache: yes
        repo: deb https://packages.erlang-solutions.com/ubuntu bionic contrib
        state: present
        filename: erlang.solutions.list

    - name: Install erlang requirements
      become: yes
      become_method: sudo
      when: messagebus == "rmq"
      apt:
        update_cache: yes
        name: "{{item}}"
        state: present
      loop:
        - "erlang-base"
        - "erlang-diameter"
        - "erlang-eldap"
        - "erlang-ssl"
        - "erlang-crypto"
        - "erlang-asn1"
        - "erlang-public-key"
        - "erlang-nox"

    - name: Download repository
      get_url:
        url: https://github.com/{{ git_organization }}/volttron/archive/{{ git_branch }}.tar.gz
        dest: "/tmp/volttron.tar.gz"
        force: yes

    - name: Stat volttron dir
      stat:
        path: "{{ ansible_env.HOME }}/volttron"
      register: volttron_path_stat

    - name: Stat tar file
      stat:
        path: "/tmp/volttron.tar.gz"
        get_checksum: yes
      register: new_tar_stat

    - name: Stat old tar
      stat:
        path: "{{ ansible_env.HOME }}/volttron.tar.gz"
        get_checksum: yes
      register: old_tar_stat

    - name: Should reset
      set_fact:
        redo_volttron: "{{ (not volttron_path_stat.stat.exists or not old_tar_stat.stat.exists or (new_tar_stat.stat.checksum != old_tar_stat.stat.checksum)) }}"

    - name: Move new file
      command: mv "/tmp/volttron.tar.gz" "{{ ansible_env.HOME }}/volttron.tar.gz"
      when: redo_volttron

    - name: Remove volttron dir if exists
      command: rm -rf {{ ansible_env.HOME }}/volttron
      when: redo_volttron

    - name: Extract archive
      unarchive:
        src: "{{ ansible_env.HOME }}/volttron.tar.gz"
        dest: "{{ ansible_env.HOME }}"
        remote_src: yes
      when: redo_volttron

    - name: rename folder
      command: mv "{{ ansible_env.HOME }}/volttron-{{git_branch}}" "{{ansible_env.HOME }}/volttron"
      when: redo_volttron

    - name: Bootstrap the python3 environment
      command:
        cmd: "python3 bootstrap.py"
        chdir: "{{ ansible_env.HOME }}/volttron"
        creates: "{{ ansible_env.HOME }}/volttron/env"

    - name: Test if pika installed
      raw: "cd ~/volttron && env/bin/pip list --disable-pip-version-check --format legacy| grep -F gevent-pika | wc -l"
      args:
        chdir: "{{ ansible_env.HOME }}/volttron"
      register: already_installed_pika

    - name: Boostrap rmq environment
      when: (messagebus == "rmq" and "0" in already_installed_pika.stdout)
      command:
        cmd: "env/bin/python bootstrap.py --rabbitmq"
        chdir: "{{ ansible_env.HOME }}/volttron"

    - name: Test if pika installed
      raw: "cd {{ ansible_env.HOME }}/volttron && env/bin/pip list --disable-pip-version-check --format legacy| grep -F ws4py | wc -l"
      args:
        chdir: "{{ ansible_env.HOME }}/volttron"
      register: web_enabled

    - name: Enabling web packages for environment
      when: (enable_web == 'yes' and "0" in web_enabled.stdout)
      command:
        cmd: "env/bin/python bootstrap.py --web"
        chdir: "{{ ansible_env.HOME }}/volttron"

    - include_tasks: includes/ansible_venv.yml

    - name: Create server key by involking status
      volttron_instance_config:
        config_file: "{{ ansible_env.HOME }}/host.config.yml"
      check_mode: True
      register: instance_state

    - name: create instance_serverkey variable
      set_fact:
        instance_serverkey: instance_state.serverkey

    - name: "Create custom fact directory"
      become: True
      become_method: sudo
      file:
        owner: "{{ ansible_user }}"
        recurse: yes
        path: "/etc/ansible/facts.d"
        state: "directory"

    - name: Create fact file
      template:
        owner: "{{ ansible_user }}"
        src: templates/instance.fact
        dest: /etc/ansible/facts.d/instance.fact<|MERGE_RESOLUTION|>--- conflicted
+++ resolved
@@ -1,29 +1,17 @@
 ---
 - hosts: all
+  gather_facts: no #don't gather facts until after known_hosts is updated
+  serial: yes #the known_host task needs to be serial
   vars:
     # Ansible will use this path on remote hosts to run the interpreter with.
     ansible_python_interpreter: /usr/bin/python3
-    # set default port, can be overriden in hosts file.
+    # set default port, can be overridden in hosts file.
     ansible_port: 22
   environment:
     VOLTTRON_HOME: "{{ ansible_env.HOME }}/.volttron"
     VOLTTRON_ROOT: "{{ ansible_env.HOME }}/volttron"
     HOST_CONFIG: "{{ ansible_env.HOME }}/host.config.yml"
   tasks:
-<<<<<<< HEAD
-#    - name: Check SSH known_hosts for {{ inventory_hostname }}
-#      local_action: shell ssh-keygen -F {{ inventory_hostname }}
-#      register: checkForKnownHostsEntry
-#      failed_when: false
-#      changed_when: false
-#      ignore_errors: yes
-#
-#    - name: Add {{ inventory_hostname }} to SSH known hosts automatically
-#      when: checkForKnownHostsEntry.rc == 1
-#      changed_when: checkForKnownHostsEntry.rc == 1
-#      set_fact:
-#          ansible_ssh_common_args: '-o StrictHostKeyChecking=no'
-=======
     - name: "get ssh known_host value for {{ inventory_hostname }}:{{ ansible_port }}"
       local_action: "shell ssh-keyscan -p {{ ansible_port }} {{ ansible_host }}"
       register: sshKnownHostEntry
@@ -49,7 +37,6 @@
 
     - name: Gathering facts # because we suppress this at the start so that we'll have keys first
       setup: ~
->>>>>>> 1cb54286
 
     - name: Initialize git variables for downloading repository without git
       set_fact:
