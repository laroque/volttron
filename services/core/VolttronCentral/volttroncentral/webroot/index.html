--- conflicted
+++ resolved
@@ -7,11 +7,7 @@
 
         <!-- inject:css -->
         <link rel="stylesheet" href="css/normalize-1e9c0f3b.css">
-<<<<<<< HEAD
         <link rel="stylesheet" href="css/app-65950dc6.css">
-=======
-        <link rel="stylesheet" href="css/app-9934bcb5.css">
->>>>>>> 8e039f96
         <!-- endinject -->
     </head>
     <body>
@@ -19,11 +15,7 @@
 
         <!-- inject:js -->
         <script src="js/vendor-8be8964b.js"></script>
-<<<<<<< HEAD
-        <script src="js/app-58902d60.js"></script>
-=======
         <script src="js/app-6a8f453e.js"></script>
->>>>>>> 8e039f96
         <!-- endinject -->
     </body>
 </html>