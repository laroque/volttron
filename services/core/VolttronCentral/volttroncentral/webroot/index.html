--- conflicted
+++ resolved
@@ -7,24 +7,15 @@
 
         <!-- inject:css -->
         <link rel="stylesheet" href="css/normalize-1e9c0f3b.css">
-<<<<<<< HEAD
-        <link rel="stylesheet" href="css/app-8fc8eb0c.css">
-=======
-        <link rel="stylesheet" href="css/app-1d7b93c5.css">
->>>>>>> 7ba9d97d
+        <link rel="stylesheet" href="css/app-e54edd24.css">
         <!-- endinject -->
     </head>
     <body>
         <div id="app"></div>
 
         <!-- inject:js -->
-<<<<<<< HEAD
         <script src="js/vendor-1fdaade0.js"></script>
-        <script src="js/app-6f7b3209.js"></script>
-=======
-        <script src="js/vendor-3ac3895b.js"></script>
-        <script src="js/app-04d33897.js"></script>
->>>>>>> 7ba9d97d
+        <script src="js/app-239202d3.js"></script>
         <!-- endinject -->
     </body>
 </html>