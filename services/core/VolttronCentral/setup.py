# -*- coding: utf-8 -*- {{{
# vim: set fenc=utf-8 ft=python sw=4 ts=4 sts=4 et:

# Copyright (c) 2015, Battelle Memorial Institute
# All rights reserved.
#
# Redistribution and use in source and binary forms, with or without
# modification, are permitted provided that the following conditions
# are met:
#
# 1. Redistributions of source code must retain the above copyright
#    notice, this list of conditions and the following disclaimer.
# 2. Redistributions in binary form must reproduce the above copyright
#    notice, this list of conditions and the following disclaimer in
#    the documentation and/or other materials provided with the
#    distribution.
#
# THIS SOFTWARE IS PROVIDED BY THE COPYRIGHT HOLDERS AND CONTRIBUTORS
# "AS IS" AND ANY EXPRESS OR IMPLIED WARRANTIES, INCLUDING, BUT NOT
# LIMITED TO, THE IMPLIED WARRANTIES OF MERCHANTABILITY AND FITNESS FOR
# A PARTICULAR PURPOSE ARE DISCLAIMED. IN NO EVENT SHALL THE COPYRIGHT
# OWNER OR CONTRIBUTORS BE LIABLE FOR ANY DIRECT, INDIRECT, INCIDENTAL,
# SPECIAL, EXEMPLARY, OR CONSEQUENTIAL DAMAGES (INCLUDING, BUT NOT
# LIMITED TO, PROCUREMENT OF SUBSTITUTE GOODS OR SERVICES; LOSS OF USE,
# DATA, OR PROFITS; OR BUSINESS INTERRUPTION) HOWEVER CAUSED AND ON ANY
# THEORY OF LIABILITY, WHETHER IN CONTRACT, STRICT LIABILITY, OR TORT
# (INCLUDING NEGLIGENCE OR OTHERWISE) ARISING IN ANY WAY OUT OF THE USE
# OF THIS SOFTWARE, EVEN IF ADVISED OF THE POSSIBILITY OF SUCH DAMAGE.
#
# The views and conclusions contained in the software and documentation
# are those of the authors and should not be interpreted as representing
# official policies, either expressed or implied, of the FreeBSD
# Project.
#
# This material was prepared as an account of work sponsored by an
# agency of the United States Government.  Neither the United States
# Government nor the United States Department of Energy, nor Battelle,
# nor any of their employees, nor any jurisdiction or organization that
# has cooperated in the development of these materials, makes any
# warranty, express or implied, or assumes any legal liability or
# responsibility for the accuracy, completeness, or usefulness or any
# information, apparatus, product, software, or process disclosed, or
# represents that its use would not infringe privately owned rights.
#
# Reference herein to any specific commercial product, process, or
# service by trade name, trademark, manufacturer, or otherwise does not
# necessarily constitute or imply its endorsement, recommendation, or
# favoring by the United States Government or any agency thereof, or
# Battelle Memorial Institute. The views and opinions of authors
# expressed herein do not necessarily state or reflect those of the
# United States Government or any agency thereof.
#
# PACIFIC NORTHWEST NATIONAL LABORATORY
# operated by BATTELLE for the UNITED STATES DEPARTMENT OF ENERGY
# under Contract DE-AC05-76RL01830

#}}}

from setuptools import setup, find_packages

#get environ for agent name/identifier
packages = find_packages('.')
package = packages[0]

_temp = __import__(package+'.vc', globals(), locals(), ['__version__'], -1)
__version__ = _temp.__version__

setup(
    name = package + 'agent',
    version = __version__,
    install_requires = ['volttron'],
    packages = packages,
    package_data = {
<<<<<<< HEAD
        package: ['webroot/*.*', 'webroot/css/*.css', 'webroot/js/*.js',
                    'webroot/fonts/*.*']
=======
        package: ['webroot/*.*', 'webroot/font/*.*', 'webroot/css/*.css', 'webroot/js/*.js']
>>>>>>> b2ec5c21
    },
    entry_points = {
        'setuptools.installation': [
            'eggsecutable = ' + package + '.vc:main',
        ]
    }
)<|MERGE_RESOLUTION|>--- conflicted
+++ resolved
@@ -71,13 +71,9 @@
     install_requires = ['volttron'],
     packages = packages,
     package_data = {
-<<<<<<< HEAD
         package: ['webroot/*.*', 'webroot/css/*.css', 'webroot/js/*.js',
                     'webroot/fonts/*.*']
-=======
-        package: ['webroot/*.*', 'webroot/font/*.*', 'webroot/css/*.css', 'webroot/js/*.js']
->>>>>>> b2ec5c21
-    },
+   },
     entry_points = {
         'setuptools.installation': [
             'eggsecutable = ' + package + '.vc:main',
