--- conflicted
+++ resolved
@@ -141,16 +141,8 @@
 
 
 
-    readonly = config_dict.get('readonly', False)
-
     MongodbHistorian.__name__ = 'MongodbHistorian'
-<<<<<<< HEAD
     return MongodbHistorian(config_dict, identity=identity, **kwargs)
-=======
-    return MongodbHistorian(config_dict, identity=identity,
-                            topic_replace_list=topic_replacements,
-                            readonly=readonly, **kwargs)
->>>>>>> 0ef7c3ab
 
 
 class MongodbHistorian(BaseHistorian):
@@ -629,7 +621,6 @@
         values = defaultdict(list)
         pool = ThreadPool(5)
         try:
-<<<<<<< HEAD
 
             # Query for one topic at a time in a loop instead of topic_id
             # $in in order to apply $limit to each topic searched instead
@@ -643,18 +634,6 @@
                          repeat(use_rolled_up_data),
                          repeat(values)))
             pool.close()
-=======
-            for topic_id in topic_ids:
-                # Query for one topic at a time in a loop instead of topic_id
-                # $in in order to apply $limit to each topic searched instead
-                # of the combined result
-                _log.debug("Spawning thread for topic {}".format(topic_id))
-                pool.spawn(self.query_topic_data, topic_id,
-                           id_name_map[topic_id], collection_name,
-                           start, end, query_start, query_end, count,
-                           skip_count, order_by, find_params,
-                           use_rolled_up_data, values)
->>>>>>> 0ef7c3ab
             pool.join()
             _log.debug("Time taken to load all values for all topics"
                        " {}".format(datetime.utcnow() - start_time))
@@ -668,19 +647,12 @@
         finally:
             pool.close()
 
-<<<<<<< HEAD
     def query_topic_data(self, (topic_id, id_name_map, collection_name, start,
                          end, query_start, query_end, count, skip_count,
                          order_by, use_rolled_up_data, values)):
-=======
-    def query_topic_data(self, topic_id, topic_name, collection_name, start,
-                         end, query_start, query_end, count, skip_count,
-                         order_by, find_params, use_rolled_up_data, values):
->>>>>>> 0ef7c3ab
         start_time = datetime.utcnow()
         topic_name = id_name_map[topic_id]
         db = self._client.get_default_database()
-<<<<<<< HEAD
 
         find_params = {}
         ts_filter = {}
@@ -698,40 +670,24 @@
 
         find_params['topic_id'] = ObjectId(topic_id)
         _log.debug("{}:Querying topic {}".format(topic_id, topic_id))
-=======
-        _log.info("Mongo client created with min pool size {}".format(
-            self._client.min_pool_size))
-        find_params['topic_id'] = ObjectId(topic_id)
-        _log.debug("querying table with params {}".format(find_params))
->>>>>>> 0ef7c3ab
         raw_data_project = {"_id": 0, "timestamp": {
             '$dateToString': {'format': "%Y-%m-%dT%H:%M:%S.%L000+00:00",
                               "date": "$ts"}}, "value": 1}
         if use_rolled_up_data:
             project = {"_id": 0, "data": 1}
         else:
-            project = raw_data_project
-
+            project = {"_id": 0, "timestamp": {
+                '$dateToString': {'format': "%Y-%m-%dT%H:%M:%S.%L000+00:00",
+                                  "date": "$ts"}}, "value": 1}
         pipeline = [{"$match": find_params}, {"$skip": skip_count},
                     {"$sort": {"ts": order_by}}, {"$limit": count},
                     {"$project": project}]
-<<<<<<< HEAD
         _log.debug("{}:pipeline for querying {} is {}".format(
             topic_id, collection_name, pipeline))
         cursor = db[collection_name].aggregate(pipeline)
-
         rows = list(cursor)
         _log.debug("{}:Time after fetch {}".format(
             topic_id, datetime.utcnow() - start_time))
-=======
-        _log.debug("pipeline for query is {}".format(pipeline))
-        _log.debug("collection_name is "+ collection_name)
-        cursor = db[collection_name].aggregate(pipeline)
-
-        rows = list(cursor)
-        _log.debug("Time after fetch {}".format(
-            datetime.utcnow() - start_time))
->>>>>>> 0ef7c3ab
         if use_rolled_up_data:
             for row in rows:
                 if order_by == 1:
@@ -751,7 +707,6 @@
                                 self.update_values(data, topic_name, start,
                                                    end,
                                                    values)
-<<<<<<< HEAD
             _log.debug(
                 "{}:number of records from rolled up "
                 "collection is {}".format(topic_id, len(values[topic_name])))
@@ -796,34 +751,12 @@
                     _log.debug("{}:result count exceeds limit".format(
                         topic_id, len(values[topic_name])))
                     values[topic_name] == values[topic_name][:count]
-=======
-            _log.debug("values len {}".format(len(values)))
-            if query_start > start:
-                # query raw data collection for rest of the dates
-                find_params['ts'] = {'$gte':start,
-                                     '$lt':self.rollup_query_start}
-                pipeline = [{"$match": find_params}, {"$skip": skip_count},
-                            {"$sort": {"ts": order_by}}, {"$limit": count},
-                            {"$project": raw_data_project}]
-                self.add_raw_data_results(db, topic_name, values,
-                                          pipeline, order_by == 1)
-            if query_end < end:
-                # query raw data collection for rest of the dates
-                find_params['ts'] = {'$gte':query_end,
-                                     '$lt':end}
-                pipeline = [{"$match": find_params}, {"$skip": skip_count},
-                            {"$sort": {"ts": order_by}}, {"$limit": count},
-                            {"$project": raw_data_project}]
-                self.add_raw_data_results(db, topic_name, values,
-                                          pipeline, order_by == -1)
->>>>>>> 0ef7c3ab
 
         else:
             for row in rows:
                 result_value = self.json_string_to_dict(row['value'])
                 values[topic_name].append(
                     (row['timestamp'], result_value))
-<<<<<<< HEAD
             _log.debug(
                 "{}:loading results only from raw data collections. "
                 "Results length {}".format(topic_id, len(values[topic_name])))
@@ -831,20 +764,10 @@
         _log.debug("{}:Time taken to load results: {}".format(
             topic_id,  datetime.utcnow() - start_time))
 
-=======
-        _log.debug("Time taken to load all results into values {}".format(
-            datetime.utcnow() - start_time))
-        _log.debug("rows length {}".format(len(rows)))
-
->>>>>>> 0ef7c3ab
     def add_raw_data_results(self, db, topic_name, values, pipeline,
                              add_to_beginning):
 
         _log.debug("pipeline for querying raw data is {}".format(pipeline))
-<<<<<<< HEAD
-=======
-        _log.debug("collection_name is " + self._data_collection)
->>>>>>> 0ef7c3ab
         cursor = db[self._data_collection].aggregate(pipeline)
         rows = list(cursor)
         _log.debug("number of raw data records {}".format(len(rows)))
@@ -928,12 +851,8 @@
         # are present in rolled up format. Mainly because this topic_pattern
         # match is only a temporary fix. We want all topics to get loaded
         # into hourly or daily collections
-<<<<<<< HEAD
         if not (False in match_list) and start and end and start != end and \
                 end > self.rollup_query_start and start < rollup_end:
-=======
-        if not (False in match_list) and start and end and start != end:
->>>>>>> 0ef7c3ab
             diff = (end - start).total_seconds()
 
             if start >= self.rollup_query_start and end < rollup_end:
@@ -952,21 +871,14 @@
                         minute=0, second=0, microsecond=0)
             elif diff >= 24 * 3600:
                 # if querying more than a day's worth data, get part of data
-<<<<<<< HEAD
                 # of roll up query and rest for raw data
                 collection_name = self.DAILY_COLLECTION
                 if start < self.rollup_query_start:
-=======
-                # of rolleup query and rest for raw data
-                if start < self.rollup_query_start:
-                    collection_name = self.DAILY_COLLECTION
->>>>>>> 0ef7c3ab
                     query_start = self.rollup_query_start
                     query_start = query_start.replace(hour=0,
                                                       minute=0,
                                                       second=0,
                                                       microsecond=0)
-<<<<<<< HEAD
                 else:
                     query_start = start.replace(hour=0, minute=0, second=0,
                                                 microsecond=0)
@@ -977,11 +889,6 @@
                     query_end = (end + timedelta(days=1)).replace(hour=0,
                         minute=0, second=0, microsecond=0)
 
-=======
-                if end >= rollup_end:
-                    collection_name = self.DAILY_COLLECTION
-                    query_end = rollup_end
->>>>>>> 0ef7c3ab
         _log.debug("Verify use of rollup data: {}".format(collection_name))
         return collection_name, query_start, query_end
 
