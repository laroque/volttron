--- conflicted
+++ resolved
@@ -59,10 +59,7 @@
 import sys
 from collections import OrderedDict
 from datetime import datetime
-<<<<<<< HEAD
 from collections import defaultdict
-=======
->>>>>>> 6b8971d7
 
 import pymongo
 from bson.objectid import ObjectId
@@ -299,7 +296,6 @@
 
             find_params = {}
             if ts_filter:
-<<<<<<< HEAD
                 find_params= {'ts': ts_filter}
 
             values = defaultdict(list)
@@ -321,60 +317,10 @@
                     pipeline))
                 cursor = db[collection_name].aggregate(pipeline)
 
-=======
-                find_params['ts'] = ts_filter
-
-            _log.debug("querying table with params {}".format(find_params))
-            if multi_topic_query:
-                sort_dict = OrderedDict()
-                sort_dict["topic_id"] = order_by
-                sort_dict["ts"] = order_by
-                cursor = db[collection_name].aggregate([
-                    {"$match": find_params},
-                    {"$skip": skip_count},
-                    {"$sort": sort_dict},
-                    {"$limit": count},
-                    {"$project": {
-                        "_id": 0,
-                        "topic_id": 1,
-                        "timestamp": {'$dateToString':
-                                      {'format':
-                                       "%Y-%m-%dT%H:%M:%S.%L000+00:00",
-                                       "date": "$ts"}},
-                        "value": 1
-                    }}
-                ])
-            else:
-                cursor = db[collection_name].aggregate([
-                    {"$match": find_params},
-
-                    {"$skip": skip_count},
-                    {"$sort": {"ts": order_by}},
-                    {"$limit": count},
-                    {"$project": {
-                        "_id": 0,
-                        "timestamp": {
-                            '$dateToString':
-                                {
-                                    'format':
-                                        "%Y-%m-%dT%H:%M:%S.%L000+00:00",
-                                    "date": "$ts"}},
-                        "value": 1}}
-                ])
-
-            _log.debug("Time after find and sort {}".format(
-                datetime.utcnow() - start_time))
-
-            # Create list of tuples for return values.
-            if multi_topic_query:
-                previous_topic = ""
-                values = {}
->>>>>>> 6b8971d7
                 rows = list(cursor)
                 _log.debug("Time after fetch {}".format(
                     datetime.utcnow() - start_time))
                 for row in rows:
-<<<<<<< HEAD
                     values[id_name_map[x]].append(
                         (row['timestamp'], row['value']))
                 _log.debug("Time taken to load into values {}".format(
@@ -382,27 +328,6 @@
 
             _log.debug("Time taken to load all values {}".format(
                 datetime.utcnow() - start_time))
-=======
-                    current_topic = id_name_map[row['topic_id']]
-                    if current_topic != previous_topic:
-                        values[current_topic] = []
-                        previous_topic = current_topic
-                    values[current_topic].append(
-                        (row['timestamp'], row['value']))
-                _log.debug("Time taken to load into values {}".format(
-                    datetime.utcnow() - start_time))
-            else:
-
-                # impl3 - project and format using mongo
-                values = []
-                rows = list(cursor)
-                _log.debug("Time after fetch {}".format(
-                    datetime.utcnow() - start_time))
-                for row in rows:
-                    values.append((row['timestamp'], row['value']))
-                _log.debug("Time taken to load into values {}".format(
-                    datetime.utcnow() - start_time))
->>>>>>> 6b8971d7
 
             if len(values) > 0:
                 # If there are results add metadata if it is a query on a
