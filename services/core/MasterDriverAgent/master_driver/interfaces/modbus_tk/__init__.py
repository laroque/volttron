# -*- coding: utf-8 -*- {{{
# vim: set fenc=utf-8 ft=python sw=4 ts=4 sts=4 et:

# Copyright (c) 2017, SLAC National Laboratory / Kisensum Inc.
# All rights reserved.
#
# Redistribution and use in source and binary forms, with or without
# modification, are permitted provided that the following conditions
# are met:
#
# 1. Redistributions of source code must retain the above copyright
#    notice, this list of conditions and the following disclaimer.
# 2. Redistributions in binary form must reproduce the above copyright
#    notice, this list of conditions and the following disclaimer in
#    the documentation and/or other materials provided with the
#    distribution.
#
# THIS SOFTWARE IS PROVIDED BY THE COPYRIGHT HOLDERS AND CONTRIBUTORS
# "AS IS" AND ANY EXPRESS OR IMPLIED WARRANTIES, INCLUDING, BUT NOT
# LIMITED TO, THE IMPLIED WARRANTIES OF MERCHANTABILITY AND FITNESS FOR
# A PARTICULAR PURPOSE ARE DISCLAIMED. IN NO EVENT SHALL THE COPYRIGHT
# OWNER OR CONTRIBUTORS BE LIABLE FOR ANY DIRECT, INDIRECT, INCIDENTAL,
# SPECIAL, EXEMPLARY, OR CONSEQUENTIAL DAMAGES (INCLUDING, BUT NOT
# LIMITED TO, PROCUREMENT OF SUBSTITUTE GOODS OR SERVICES; LOSS OF USE,
# DATA, OR PROFITS; OR BUSINESS INTERRUPTION) HOWEVER CAUSED AND ON ANY
# THEORY OF LIABILITY, WHETHER IN CONTRACT, STRICT LIABILITY, OR TORT
# (INCLUDING NEGLIGENCE OR OTHERWISE) ARISING IN ANY WAY OUT OF THE USE
# OF THIS SOFTWARE, EVEN IF ADVISED OF THE POSSIBILITY OF SUCH DAMAGE.
#
# The views and conclusions contained in the software and documentation
# are those of the authors and should not be interpreted as representing
# official policies, either expressed or implied, of the FreeBSD
# Project.
#
# This material was prepared as an account of work sponsored by an
# agency of the United States Government.  Neither the United States
# Government nor the United States Department of Energy, nor SLAC / Kisensum,
# nor any of their employees, nor any jurisdiction or organization that
# has cooperated in the development of these materials, makes any
# warranty, express or implied, or assumes any legal liability or
# responsibility for the accuracy, completeness, or usefulness or any
# information, apparatus, product, software, or process disclosed, or
# represents that its use would not infringe privately owned rights.
#
# Reference herein to any specific commercial product, process, or
# service by trade name, trademark, manufacturer, or otherwise does not
# necessarily constitute or imply its endorsement, recommendation, or
# favoring by the United States Government or any agency thereof, or
# SLAC / Kisensum. The views and opinions of authors
# expressed herein do not necessarily state or reflect those of the
# United States Government or any agency thereof.
#
# }}}

from gevent import monkey
from volttron.platform.agent import utils
from master_driver.interfaces import BaseRegister, BaseInterface, BasicRevert
from master_driver.interfaces.modbus_tk import helpers
from master_driver.interfaces.modbus_tk.maps import Map

import logging
import struct

monkey.patch_socket()

modbus_logger = logging.getLogger("pymodbus")
modbus_logger.setLevel(logging.WARNING)

utils.setup_logging()
_log = logging.getLogger(__name__)


parity_map = dict(
    none='N',
    even='E',
    odd='O',
    mark='M',
    space='S'
)

endian_map = dict(
    little=helpers.LITTLE_ENDIAN,
    big=helpers.BIG_ENDIAN
)


class ModbusInterfaceException(Exception):
    pass


class ModbusTKRegister(BaseRegister):
    """
        Modbus TK register class.

    :param point_name: the register point name
    :param default_value: the default value of writable register
    :param field: modbus client field

    :type point_name: str
    :type default_value: parse str to the register type
    :type field: Field
    """
    def __init__(self, point_name, default_value, mixed_endian, field, description=''):
        datatype = 'bit' if field.type == helpers.BOOL else 'byte'

        super(ModbusTKRegister, self).__init__(
            datatype, not field.writable, point_name, field.units, description=description
        )

        self.name = field.name
        self.type = field.type
        self.default_value = self.get_default_value(field.type, default_value)
        self.mixed_endian = mixed_endian

        if self.mixed_endian and field.transform is not helpers.no_op:
            raise ModbusInterfaceException("Mixed Endian register does not support transform.")

    def get_python_type(self, datatype):
        """
            Get python type from field data type

        :param datatype: register type

        :type datatype: str

        :return: python type
        """
        try:
            parse_struct = struct.Struct(datatype)
        except TypeError:
            parse_struct = struct.Struct(datatype[0])

        struct_types = [type(x) for x in parse_struct.unpack('\x00' * parse_struct.size)]

        if len(struct_types) != 1:
            raise ValueError("Invalid length Modbus Register for point {}".format(self.point_name))

        return struct_types[0]

    def get_default_value(self, datatype, str_value):
        """
            Convert default value from str to the register type

        :param datatype: register type
        :param str_value: default value in str

        :type datatype: str
        :type str_value: str
        """
        python_type = self.get_python_type(datatype)
        if str_value:
            if python_type is int:
                return int(str_value)
            elif python_type is float:
                return float(str_value)
            elif python_type is bool:
                return helpers.str2bool(str_value)
            elif python_type is str:
                return str_value
            else:
                raise ValueError("Invalid data type for point {}".format(self.point_name))
        else:
            return None

    def mixed_endian_convert(self, datatype, value):
        """
            Reverse order of register

        :param datatype: register type
        :param value: register value to reverse
        """
        try:
            datatype = datatype[1:] if datatype.startswith((">", "<")) else datatype
            parse_struct = struct.Struct(">{}".format(datatype))
        except AttributeError:
            parse_struct = struct.Struct(">{}".format(datatype[0]))

        value_bytes = parse_struct.pack(value)
        register_values = []
        for i in xrange(0, len(value_bytes), 2):
            register_values.extend(struct.unpack(">H", value_bytes[i:i + 2]))
        register_values.reverse()
        convert_bytes = ''.join([struct.pack(">H", i) for i in register_values])

        return parse_struct.unpack(convert_bytes)[0]

    def get_state(self, modbus_client):
        """
            Read value of the register and return it

        :param modbus_client: the modbus tk client parsed from configure

        :type modbus_client: Client
        """
        get_value = getattr(modbus_client, self.name)

        if self.mixed_endian:
            get_value = self.mixed_endian_convert(self.type, get_value)

        return get_value

    def set_state(self, modbus_client, value):
        """
            Set value for the register and return the actual value that is set

        :param modbus_client: the modbus tk client that is parsed from configure
        :param value: setting value for writable register

        :type modbus_client: Client
        :type value: same type as register type
        """
        if self.mixed_endian:
            value = self.mixed_endian_convert(self.type, value)

        setattr(modbus_client, self.name, value)
        modbus_client.write_all()

        return self.get_state(modbus_client)


class Interface(BasicRevert, BaseInterface):
    """
        Create an interface of the device follows the standard form of BaseInterface

    :param name_map: dictionary mapping the register name to point name
    :param modbus_client: modbus tk client parsed from configure

    :type name_map: dictionary
    :type modbus_client: Client
    """

    def __init__(self, **kwargs):
        super(Interface, self).__init__(**kwargs)
        self.name_map = dict()
        self.modbus_client = None

    def insert_register(self, register):
        """
            Insert register into ModbusTKRegister

        :param register: register to add to the interface

        :type register: ModbusTKRegister
        """
        super(Interface, self).insert_register(register)
        self.name_map[register.name] = register.point_name

    def parse_registry_config(self, old_registry_config_lst):
        """
            Convert original modbus csv format to the new modbus_tk registry_config_lst

        :param old_registry_config_lst: list of all register dictionaries in old volttron csv format

        :type old_registry_config_lst: list
        """
        new_registry_config_lst = []
        for reg_dict in old_registry_config_lst:
            point_name = reg_dict.get('Volttron Point Name')
            register_name = reg_dict.get('Reference Point Name', point_name).replace(" ", "_").lower()
            address = reg_dict.get('Point Address')
            datatype = reg_dict['Modbus Register']

            unit = reg_dict.get('Units')
            writable = reg_dict.get('Writable')
            default_value = reg_dict.get('Default Value', None)
            description = reg_dict.get('Note', '')
            mixed_endian = helpers.str2bool(reg_dict.get('Mixed Endian', 'False').lower())

            new_registry_config_lst.append({'Volttron Point Name': point_name,
                                            'Register Name': register_name,
                                            'Address': address,
                                            'Type': datatype,
                                            'Units': unit,
                                            'Writable': writable,
                                            'Default Value': default_value,
                                            'Mixed Endian': mixed_endian,
                                            'Description': description})

        return new_registry_config_lst

    def configure(self, config_dict, registry_config_lst):
        """
            Parse driver and csv config to define client transport, add registers to ModbusTKRegister,
            and set default values for revert reading

        :param config_dict: dictionary of device configure
        :param registry_config_lst: the list of all register dictionary parsed from the csv file

        :type config_dict: dictionary
        :type registry_config_lst: list
        """
        name = config_dict.get('name', 'UNKOWN')
        device_address = config_dict['device_address']
        port = config_dict.get('port', None)
        slave_address = config_dict.get('slave_id', 1)
        baudrate = config_dict.get('baudrate', 9600)
        bytesize = config_dict.get('bytesize', 8)
        parity = parity_map[config_dict.get('parity', 'none')]
        stopbits = config_dict.get('stopbits', 1)
        xonxoff = config_dict.get('xonxoff', 0)
        addressing = config_dict.get('addressing', helpers.OFFSET).lower()
        endian = endian_map[config_dict.get('endian', helpers.BIG)]
        write_single_values = not helpers.str2bool(str(config_dict.get('write_multiple_registers', "True")))

        # Convert original modbus csv config format to the new modbus_tk registry_config_lst
        if registry_config_lst and 'Point Address' in registry_config_lst[0]:
            registry_config_lst = self.parse_registry_config(registry_config_lst)

<<<<<<< HEAD
        # Get the list of register dictionary based on selected register names
        selected_registry_config_lst = []
        selected_registers = config_dict.get('selected_registers', '').replace(' ', '')
        register_names = [] if not selected_registers else selected_registers.split(',')

        for reg_dict in registry_config_lst:
            if write_single_values and reg_dict['Type'] not in ("uint16", "bool"):
                raise ModbusInterfaceException('Only support unsigned short and bool types for write single registers')
            reg_name = reg_dict.get('Register Name', reg_dict['Volttron Point Name']).replace(' ', '_')
            if not register_names or reg_name in register_names:
                selected_registry_config_lst.append(reg_dict)
=======
        register_map = dict((reg['Register Name'], reg) for reg in config_dict.get('register_map', registry_config_lst))

        # Get the list of selected register dictionary based on Register Name from registry_config_lst
        selected_registry_config_lst = list()
        for reg_dict in registry_config_lst:
            try:
                reg_name = reg_dict.get('Register Name')
                register_map[reg_name].update(reg_dict)
                selected_registry_config_lst.append(register_map[reg_name])
            except KeyError:
                _log.warning("No register name matching found: {0}".format(reg_name))
>>>>>>> ef5f2243

        # Generate the subclass of Client from the device config and register list
        modbus_client_class = Map(
            name=name,
            addressing=addressing,
            endian=endian,
            registry_config_lst=selected_registry_config_lst
        ).get_class()

        self.modbus_client = modbus_client_class(device_address=device_address,
                                                 port=port,
                                                 slave_address=slave_address,
                                                 write_single_values=write_single_values)

        # Set modbus client transport based on device configure
        if port:
            self.modbus_client.set_transport_tcp(
                hostname=device_address,
                port=port
            )
        else:
            self.modbus_client.set_transport_rtu(
                device=device_address,
                baudrate=baudrate,
                bytesize=bytesize,
                parity=parity,
                stopbits=stopbits,
                xonxoff=xonxoff
            )

        # Insert driver/interface registers
        for reg_dict in selected_registry_config_lst:
            register = ModbusTKRegister(
                reg_dict.get('Volttron Point Name'),
                reg_dict.get('Default Value', None),
                reg_dict.get('Mixed Endian', False),
                self.modbus_client.field_by_name(reg_dict.get('Register Name'))
            )
            self.insert_register(register)
            if not register.read_only and register.default_value:
                self.set_default(register.point_name, register.default_value)

    def get_point(self, point_name):
        """
            Get the value of a point from a device and return it

        :param point_name: register point name

        :type point_name: str
        """
        register = self.get_register_by_name(point_name)
        return register.get_state(self.modbus_client)

    def _set_point(self, point_name, value):
        """
            Set the value of a point on a device and ideally return the actual value set

        :param point_name: register point name
        :param value: setting value for writable register

        :type point_name: str
        :type value: same type as register type
        """
        register = self.get_register_by_name(point_name)
        return register.set_state(self.modbus_client, value)

    def _scrape_all(self):
        """Get a dictionary mapping point name to values of all defined registers
        """
        # return dict((self.name_map[field.name], value) for field, value, timestamp in self.modbus_client.dump_all())
        value_map = dict((self.name_map[field.name], value) for field, value, timestamp in self.modbus_client.dump_all())

        for point_name in value_map.keys():
            register = self.get_register_by_name(point_name)
            if register.mixed_endian:
                value_map[point_name] = register.mixed_endian_convert(register.type, value_map[point_name])

        return value_map<|MERGE_RESOLUTION|>--- conflicted
+++ resolved
@@ -306,19 +306,6 @@
         if registry_config_lst and 'Point Address' in registry_config_lst[0]:
             registry_config_lst = self.parse_registry_config(registry_config_lst)
 
-<<<<<<< HEAD
-        # Get the list of register dictionary based on selected register names
-        selected_registry_config_lst = []
-        selected_registers = config_dict.get('selected_registers', '').replace(' ', '')
-        register_names = [] if not selected_registers else selected_registers.split(',')
-
-        for reg_dict in registry_config_lst:
-            if write_single_values and reg_dict['Type'] not in ("uint16", "bool"):
-                raise ModbusInterfaceException('Only support unsigned short and bool types for write single registers')
-            reg_name = reg_dict.get('Register Name', reg_dict['Volttron Point Name']).replace(' ', '_')
-            if not register_names or reg_name in register_names:
-                selected_registry_config_lst.append(reg_dict)
-=======
         register_map = dict((reg['Register Name'], reg) for reg in config_dict.get('register_map', registry_config_lst))
 
         # Get the list of selected register dictionary based on Register Name from registry_config_lst
@@ -330,7 +317,6 @@
                 selected_registry_config_lst.append(register_map[reg_name])
             except KeyError:
                 _log.warning("No register name matching found: {0}".format(reg_name))
->>>>>>> ef5f2243
 
         # Generate the subclass of Client from the device config and register list
         modbus_client_class = Map(
