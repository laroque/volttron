{
<<<<<<< HEAD
    "agentid": "master_driver",
    "driver_config_list": [
        "~/volttron/services/core/MasterDriverAgent/master_driver/test_modbus1.config"
    ]
=======
    "driver_scrape_interval": 0.05,
    "publish_breadth_first_all": false,
    "publish_depth_first": false,
    "publish_breadth_first": false
>>>>>>> 088e28ee
}<|MERGE_RESOLUTION|>--- conflicted
+++ resolved
@@ -1,13 +1,6 @@
 {
-<<<<<<< HEAD
-    "agentid": "master_driver",
-    "driver_config_list": [
-        "~/volttron/services/core/MasterDriverAgent/master_driver/test_modbus1.config"
-    ]
-=======
     "driver_scrape_interval": 0.05,
     "publish_breadth_first_all": false,
     "publish_depth_first": false,
     "publish_breadth_first": false
->>>>>>> 088e28ee
 }