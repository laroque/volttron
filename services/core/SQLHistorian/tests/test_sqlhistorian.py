--- conflicted
+++ resolved
@@ -79,11 +79,7 @@
 
 try:
     import mysql.connector as mysql
-<<<<<<< HEAD
     from mysql.connector import errorcode
-=======
-
->>>>>>> c3b24c8b
     HAS_MYSQL_CONNECTOR = True
 except:
     HAS_MYSQL_CONNECTOR = False
@@ -214,13 +210,8 @@
 
 
 @pytest.fixture(scope="module",
-<<<<<<< HEAD
-                params=['volttron_2','volttron_3'])
+                params=['volttron_2', 'volttron_3'])
 def publish_agent(request, volttron_instance):
-=======
-                params=['volttron_2', 'volttron_3'])
-def publish_agent(request, volttron_instance1):
->>>>>>> c3b24c8b
     # 1: Start a fake agent to publish to message bus
     print("**In setup of publish_agent volttron is_running {}".format(
         volttron_instance.is_running))
@@ -230,13 +221,8 @@
             agent = PublishMixin(
                 volttron_instance.opts['publish_address'])
     else:
-<<<<<<< HEAD
-        if agent is None or isinstance(PublishMixin,agent):
+        if agent is None or isinstance(PublishMixin, agent):
             agent = volttron_instance.build_agent()
-=======
-        if agent is None or isinstance(PublishMixin, agent):
-            agent = volttron_instance1.build_agent()
->>>>>>> c3b24c8b
 
     # 2: add a tear down method to stop sqlhistorian agent and the fake
     # agent that published to message bus
@@ -335,14 +321,8 @@
         if db_connection:
             db_connection.close()
             print("closed connection to db")
-<<<<<<< HEAD
         if volttron_instance.is_running():
             volttron_instance.stop_agent(agent_uuid)
-=======
-        if volttron_instance1.is_running():
-            volttron_instance1.stop_agent(agent_uuid)
-
->>>>>>> c3b24c8b
     request.addfinalizer(stop_agent)
     return request.param
 
