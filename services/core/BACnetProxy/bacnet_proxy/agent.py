# -*- coding: utf-8 -*- {{{
# vim: set fenc=utf-8 ft=python sw=4 ts=4 sts=4 et:
#
# Copyright 2017, Battelle Memorial Institute.
#
# Licensed under the Apache License, Version 2.0 (the "License");
# you may not use this file except in compliance with the License.
# You may obtain a copy of the License at
#
# http://www.apache.org/licenses/LICENSE-2.0
#
# Unless required by applicable law or agreed to in writing, software
# distributed under the License is distributed on an "AS IS" BASIS,
# WITHOUT WARRANTIES OR CONDITIONS OF ANY KIND, either express or implied.
# See the License for the specific language governing permissions and
# limitations under the License.
#
# This material was prepared as an account of work sponsored by an agency of
# the United States Government. Neither the United States Government nor the
# United States Department of Energy, nor Battelle, nor any of their
# employees, nor any jurisdiction or organization that has cooperated in the
# development of these materials, makes any warranty, express or
# implied, or assumes any legal liability or responsibility for the accuracy,
# completeness, or usefulness or any information, apparatus, product,
# software, or process disclosed, or represents that its use would not infringe
# privately owned rights. Reference herein to any specific commercial product,
# process, or service by trade name, trademark, manufacturer, or otherwise
# does not necessarily constitute or imply its endorsement, recommendation, or
# favoring by the United States Government or any agency thereof, or
# Battelle Memorial Institute. The views and opinions of authors expressed
# herein do not necessarily state or reflect those of the
# United States Government or any agency thereof.
#
# PACIFIC NORTHWEST NATIONAL LABORATORY operated by
# BATTELLE for the UNITED STATES DEPARTMENT OF ENERGY
# under Contract DE-AC05-76RL01830
# }}}

import logging
import sys
import datetime

from volttron.platform.vip.agent import Agent, Core, RPC
from volttron.platform.async import AsyncCall
from volttron.platform.agent import utils
from volttron.platform.messaging import topics, headers

utils.setup_logging()
_log = logging.getLogger(__name__)

bacnet_logger = logging.getLogger("bacpypes")
bacnet_logger.setLevel(logging.WARNING)
__version__ = '0.5'

from collections import defaultdict

from Queue import Queue, Empty

from bacpypes.task import RecurringTask

import bacpypes.core

import threading

# Tweeks to BACpypes to make it play nice with Gevent.
bacpypes.core.enable_sleeping()

from bacpypes.pdu import Address, GlobalBroadcast
from bacpypes.app import BIPSimpleApplication
from bacpypes.service.device import LocalDeviceObject
from bacpypes.object import get_datatype

from bacpypes.apdu import (ReadPropertyRequest,
                           WritePropertyRequest,
                           Error,
                           AbortPDU,
                           RejectPDU,
                           ReadPropertyACK,
                           SimpleAckPDU,
                           ReadPropertyMultipleRequest,
                           ReadPropertyMultipleACK,
                           PropertyReference,
                           ReadAccessSpecification,
                           encode_max_apdu_length_accepted,
                           WhoIsRequest,
                           IAmRequest,
                           ConfirmedRequestSequence,
                           SubscribeCOVRequest,
                           ConfirmedCOVNotificationRequest)
from bacpypes.primitivedata import (Null, Atomic, Enumerated, Integer,
                                    Unsigned, Real)
from bacpypes.constructeddata import Array, Any, Choice
from bacpypes.basetypes import ServicesSupported
from bacpypes.task import TaskManager
from gevent.event import AsyncResult

from volttron.platform.agent.known_identities import PLATFORM_DRIVER

# Make sure the TaskManager singleton exists...
task_manager = TaskManager()

#IO callback
# class IOCB:
#
#     def __init__(self, request, asynccall):
#         # requests and responses
#         self.ioRequest = request
#         self.ioResult = AsyncResult()
#         self.ioCall = asynccall
#
#     def set(self, value):
#         self.ioCall.send(None, self.ioResult.set, value)
#
#     def set_exception(self, exception):
#         self.ioCall.send(None, self.ioResult.set_exception, exception)

class SubscriptionContext:

    def __init__(self, address, point_name, object_type, instance_number, sub_process_ID, lifetime=None):

        self.address = address

        #Arbitrary value which ties COVRequests to a subscription object
        self.subscriberProcessIdentifier = sub_process_ID

        self.point_name = point_name
        self.monitoredObjectIdentifier = (object_type, instance_number)
        self.lifetime = lifetime

class BACnet_application(BIPSimpleApplication, RecurringTask):
<<<<<<< HEAD
    def __init__(self, i_am_callback, forward_cov_callback, *args):
        BIPSimpleApplication.__init__(self, *args)
        RecurringTask.__init__(self, 250)
=======
    def __init__(self, i_am_callback, request_check_interval, *args):
        BIPSimpleApplication.__init__(self, *args)
        RecurringTask.__init__(self, request_check_interval)

>>>>>>> 27596df0
        self.i_am_callback = i_am_callback
        self.forward_cov_callback = forward_cov_callback

        self.request_queue = Queue()

        # assigning invoke identifiers
        self.nextInvokeID = 1

        # keep track of requests to line up responses
        self.iocb = {}

        # Tracking mechanism for matching COVNotifications to a COV subscriptionContext object
        self.sub_cov_contexts = {}
        self.cov_sub_process_ID = 1

        self.install_task()

    def process_task(self):
        while True:
            try:
                iocb = self.request_queue.get(False)
            except Empty:
                break

            self.handle_request(iocb)

    def submit_request(self, iocb):
        self.request_queue.put(iocb)

    def get_next_invoke_id(self, addr):
        """Called to get an unused invoke ID."""

        initialID = self.nextInvokeID
        while 1:
            invokeID = self.nextInvokeID
            self.nextInvokeID = (self.nextInvokeID + 1) % 256

            # see if we've checked for them all
            if initialID == self.nextInvokeID:
                raise RuntimeError("no available invoke ID")

            # see if this one is used
            if (addr, invokeID) not in self.iocb:
                break

        return invokeID

    def handle_request(self, iocb):
        apdu = iocb.ioRequest

        if isinstance(apdu, ConfirmedRequestSequence):
            # assign an invoke identifier
            apdu.apduInvokeID = self.get_next_invoke_id(apdu.pduDestination)

            # build a key to reference the IOCB when the response comes back
            invoke_key = (apdu.pduDestination, apdu.apduInvokeID)

            # keep track of the request
            self.iocb[invoke_key] = iocb

        try:
            self.request(apdu)
        except StandardError as e:
            iocb.set_exception(e)

    def _get_iocb_key_for_apdu(self, apdu):
        return (apdu.pduSource, apdu.apduInvokeID)


    def _get_iocb_for_apdu(self, apdu, invoke_key):

        # find the request
        working_iocb = self.iocb.get(invoke_key, None)
        if working_iocb is None:
            _log.error("no matching request for confirmation")
            return None
        del self.iocb[invoke_key]

        if isinstance(apdu, AbortPDU):
            working_iocb.set_exception(RuntimeError(
                "Device communication aborted: " + str(apdu)))
            return None

        elif isinstance(apdu, Error):
            working_iocb.set_exception(RuntimeError(
                "Error during device communication: " + str(apdu)))
            return None
        elif isinstance(apdu, RejectPDU):
            working_iocb.set_exception(
                RuntimeError("Device at {source} rejected the request:"
                             " {reason}".format(
                                 source=apdu.pduSource,
                                 reason=apdu.apduAbortRejectReason)))
            return None
        else:
            return working_iocb

    def _get_value_from_read_property_request(self, apdu, working_iocb):
        # find the datatype
        datatype = get_datatype(apdu.objectIdentifier[0],
                                apdu.propertyIdentifier)
        if not datatype:
            working_iocb.set_exception(TypeError("unknown datatype"))
            return

        # special case for array parts, others are managed by cast_out
        if issubclass(datatype, Array) and (
                apdu.propertyArrayIndex is not None):
            if apdu.propertyArrayIndex == 0:
                value = apdu.propertyValue.cast_out(Unsigned)
            else:
                value = apdu.propertyValue.cast_out(datatype.subtype)
        else:
            value = apdu.propertyValue.cast_out(datatype)
            if issubclass(datatype, Enumerated):
                value = datatype(value).get_long()
        return value

    def _get_value_from_property_value(self, propertyValue,
                                       datatype, working_iocb):
        value = propertyValue.cast_out(datatype)
        if issubclass(datatype, Enumerated):
            value = datatype(value).get_long()

        try:
            if issubclass(datatype, Array) and (
                    issubclass(datatype.subtype, Choice)):
                new_value = []
                for item in value.value[1:]:
                    result = item.dict_contents().values()
                    if result[0] != ():
                        new_value.append(result[0])
                    else:
                        new_value.append(None)
                value = new_value
        except StandardError as e:
            _log.exception(e)
            working_iocb.set_exception(e)
            return
        return value

    def confirmation(self, apdu):
        # return iocb if exists, otherwise sets error and returns
        invoke_key = self._get_iocb_key_for_apdu(apdu)
        working_iocb = self._get_iocb_for_apdu(apdu, invoke_key)
        if not working_iocb:
            return

        if (isinstance(working_iocb.ioRequest, ReadPropertyRequest) and
                isinstance(apdu, ReadPropertyACK)):
            working_iocb.set(
                self._get_value_from_read_property_request(apdu, working_iocb))

        elif (isinstance(working_iocb.ioRequest, WritePropertyRequest) and
              isinstance(apdu, SimpleAckPDU)):
            working_iocb.set(apdu)
            return

        elif (isinstance(working_iocb.ioRequest, SubscribeCOVRequest) and
                isinstance(apdu, SimpleAckPDU)):
            working_iocb.set(apdu)
            return
        elif (isinstance(working_iocb.ioRequest, SubscribeCOVRequest) and
              not isinstance(apdu, SimpleAckPDU)):
            _log.error("The SubscribeCOVRequest for {} failed to establish a subscription."
                       .format(SubscribeCOVRequest.monitoredObjectIdentifier))

        elif (isinstance(working_iocb.ioRequest,
                         ReadPropertyMultipleRequest) and
              isinstance(apdu, ReadPropertyMultipleACK)):

            result_dict = {}
            for result in apdu.listOfReadAccessResults:
                # here is the object identifier
                objectIdentifier = result.objectIdentifier

                # now come the property values per object
                for element in result.listOfResults:
                    # get the property and array index
                    propertyIdentifier = element.propertyIdentifier
                    propertyArrayIndex = element.propertyArrayIndex

                    # here is the read result
                    readResult = element.readResult

                    # check for an error
                    if readResult.propertyAccessError is not None:
                        error_obj = readResult.propertyAccessError

                        msg = 'ERROR DURING SCRAPE of {2} (Class: {0} Code: {1})'
                        _log.error(msg.format(error_obj.errorClass,
                                              error_obj.errorCode,
                                              objectIdentifier))

                    else:
                        # here is the value
                        propertyValue = readResult.propertyValue

                        # find the datatype
                        datatype = get_datatype(objectIdentifier[0],
                                                propertyIdentifier)
                        if not datatype:
                            working_iocb.set_exception(
                                TypeError("unknown datatype"))
                            return

                        # special case for array parts, others are managed
                        # by cast_out
                        if issubclass(datatype, Array) and (
                             propertyArrayIndex is not None):
                            if propertyArrayIndex == 0:
                                value = propertyValue.cast_out(Unsigned)
                            else:
                                value = propertyValue.cast_out(datatype.subtype)
                        else:
                            value = self._get_value_from_property_value(
                                propertyValue, datatype, working_iocb)

                        result_dict[objectIdentifier[0], objectIdentifier[1],
                                    propertyIdentifier,
                                    propertyArrayIndex] = value

            working_iocb.set(result_dict)

        else:
            _log.error("For invoke key {key} Unsupported Request Response pair"
                       " Request: {request} Response: {response}".
                       format(key=invoke_key, request=working_iocb.ioRequest,
                              response=apdu))
            working_iocb.set_exception(TypeError('Unsupported Request Type'))

    def indication(self, apdu):
        if isinstance(apdu, IAmRequest):
            device_type, device_instance = apdu.iAmDeviceIdentifier
            if device_type != 'device':
                # Bail without an error.
                return

            _log.debug("Calling IAm callback.")

            self.i_am_callback(str(apdu.pduSource),
                               device_instance,
                               apdu.maxAPDULengthAccepted,
                               str(apdu.segmentationSupported),
                               apdu.vendorID)

        # forward it along
        BIPSimpleApplication.indication(self, apdu)

    def do_ConfirmedCOVNotifcationRequest(self, apdu):
        """Handler for ConfirmedCOVNoficationRequests. These requests are sent by the detection object for the point,
        created when the COV subscription is established (See COV_Detection class in Bacpypes:
        https://bacpypes.readthedocs.io/en/latest/modules/service/cov.html)."""
        point_name = None
        for sub in BACnet_application.sub_cov_contexts.itervalues():
            if apdu.monitoredObjectIdentifier == sub.monitoredObjectIdentifier and apdu.pduSource == sub.address:
                point_name = sub.point_name
                break
        if point_name:
            self.forward_cov_callback(apdu.pduDestination, point_name, apdu.listOfValues)
        else:
            _log.debug("Device {} does not have a subscription context.".format(apdu.monitoredObjectIdentifier))

write_debug_str = ("Writing: {target} {type} {instance} {property} (Priority: "
                   "{priority}, Index: {index}): {value}")


def bacnet_proxy_agent(config_path, **kwargs):
    config = utils.load_config(config_path)
    device_address = config["device_address"]
    max_apdu_len = config.get("max_apdu_length", 1024)
    seg_supported = config.get("segmentation_supported", "segmentedBoth")
    obj_id = config.get("object_id", 599)
    obj_name = config.get("object_name", "Volttron BACnet driver")
    ven_id = config.get("vendor_id", 15)
    max_per_request = config.get("default_max_per_request", 1000000)
    request_check_interval = config.get("request_check_interval", 100)

    return BACnetProxyAgent(device_address,
                            max_apdu_len, seg_supported,
                            obj_id, obj_name, ven_id,
                            max_per_request,
                            request_check_interval=request_check_interval,
                            heartbeat_autostart=True,
                            **kwargs)


class BACnetProxyAgent(Agent):
    '''This agent creates a virtual bacnet device that is used by
    the bacnet driver interface to communicate with devices.
    '''
    def __init__(self, device_address,
                 max_apdu_len, seg_supported,
                 obj_id, obj_name, ven_id, max_per_request,
                 request_check_interval=100,
                 **kwargs):
        super(BACnetProxyAgent, self).__init__(**kwargs)

        async_call = AsyncCall()

        # IO callback
        class IOCB:
            def __init__(self, request):
                # requests and responses
                self.ioRequest = request
                self.ioResult = AsyncResult()

            def set(self, value):
                async_call.send(None, self.ioResult.set, value)

            def set_exception(self, exception):
                async_call.send(None, self.ioResult.set_exception, exception)

        self.iocb_class = IOCB
        self._max_per_request = max_per_request

        self.setup_device(async_call, device_address,
                          max_apdu_len, seg_supported,
                          obj_id, obj_name, ven_id,
                          request_check_interval)

    def setup_device(self, async_call, address,
                     max_apdu_len=1024,
                     seg_supported='segmentedBoth',
                     obj_id=599,
                     obj_name='sMap BACnet driver',
                     ven_id=15,
                     request_check_interval=100):

        _log.info('seg_supported '+str(seg_supported))
        _log.info('max_apdu_len '+str(max_apdu_len))
        _log.info('obj_id '+str(obj_id))
        _log.info('obj_name '+str(obj_name))
        _log.info('ven_id '+str(ven_id))

        # Check to see if they gave a valid apdu length.
        if encode_max_apdu_length_accepted(max_apdu_len) is None:
            raise ValueError("Invalid max_apdu_len: {} Valid options are 50, "
                             "128, 206, 480, 1024, and 1476".format(
                                 max_apdu_len))

        this_device = LocalDeviceObject(
            objectName=obj_name,
            objectIdentifier=obj_id,
            maxApduLengthAccepted=max_apdu_len,
            segmentationSupported=seg_supported,
            vendorIdentifier=ven_id,
            )

        # build a bit string that knows about the bit names.
        pss = ServicesSupported()
        pss['whoIs'] = 1
        pss['iAm'] = 1

        # set the property value to be just the bits
        this_device.protocolServicesSupported = pss.value

        def i_am_callback(address, device_id, max_apdu_len,
                          seg_supported, vendor_id):
            async_call.send(None, self.i_am, address, device_id, max_apdu_len,
                            seg_supported, vendor_id)

        def forward_cov_callback(pduSource, point_name, point_values):
            async_call.send(None, self.forward_cov, pduSource, point_name, point_values)


        #i_am_callback('foo', 'bar', 'baz', 'foobar', 'foobaz')

<<<<<<< HEAD
        self.this_application = BACnet_application(i_am_callback, forward_cov_callback, this_device, address)
=======
        self.this_application = BACnet_application(i_am_callback,
                                                   request_check_interval,
                                                   this_device,
                                                   address)
>>>>>>> 27596df0

        # Having a recurring task makes the spin value kind of irrelevant.
        kwargs = {"spin": 0.1,
                  "sigterm": None,
                  "sigusr1": None}

        server_thread = threading.Thread(target=bacpypes.core.run, kwargs=kwargs)

        # exit the BACnet App thread when the main thread terminates
        server_thread.daemon = True
        server_thread.start()

    def i_am(self, address, device_id, max_apdu_len, seg_supported, vendor_id):
        """Called by the BACnet application when a WhoIs is received.
        Publishes the IAm to the pubsub."""
        _log.debug(("IAm received: Address: {} Device ID: {}"
                   " Max APDU: {} Segmentation: {} Vendor:"
                    " {}").format(address, device_id, max_apdu_len,
                                  seg_supported, vendor_id))

        header = {headers.TIMESTAMP: utils.format_timestamp(
            datetime.datetime.utcnow())}
        value = {"address": address,
                 "device_id": device_id,
                 "max_apdu_length": max_apdu_len,
                 "segmentation_supported": seg_supported,
                 "vendor_id": vendor_id}

        self.vip.pubsub.publish('pubsub', topics.BACNET_I_AM, header,
                                message=value)

    def forward_cov(self, pduSource, point_name, point_values):
        """Called by the BACnet application when a ConfirmedCOVNotification Request is received.
        Publishes the COV to the pubsub through the device's driver agent"""
        self.vip.rpc.call(PLATFORM_DRIVER, 'forward_bacnet_cov_value', pduSource, point_name, point_values)

    @RPC.export
    def who_is(self, low_device_id=None, high_device_id=None,
               target_address=None):
        _log.debug(("Sending WhoIs: low_id: {low} high: {high} address: "
                   "{address}").format(low=low_device_id, high=high_device_id,
                                       address=target_address))
        request = WhoIsRequest()

        if low_device_id is not None:
            request.deviceInstanceRangeLowLimit = low_device_id
        if high_device_id is not None:
            request.deviceInstanceRangeHighLimit = high_device_id

        if target_address is not None:
            request.pduDestination = Address(target_address)
        else:
            request.pduDestination = GlobalBroadcast()

        iocb = self.iocb_class(request)
        self.this_application.submit_request(iocb)

    @RPC.export
    def ping_device(self, target_address, device_id):
        """Ping a device with a whois to potentially setup routing."""
        _log.debug("Pinging "+target_address)
        self.who_is(device_id, device_id, target_address)

    def _cast_value(self, value, datatype):
            if datatype is Integer:
                value = int(value)
            elif datatype is Real:
                value = float(value)
            elif datatype is Unsigned:
                value = int(value)
            return datatype(value)

    @RPC.export
    def write_property(self, target_address, value, object_type,
                       instance_number, property_name, priority=None,
                       index=None):
        """Write to a property."""

        _log.debug(write_debug_str.format(target=target_address,
                                          type=object_type,
                                          instance=instance_number,
                                          property=property_name,
                                          priority=priority,
                                          index=index,
                                          value=value))

        request = WritePropertyRequest(
            objectIdentifier=(object_type, instance_number),
            propertyIdentifier=property_name)

        datatype = get_datatype(object_type, property_name)
        if (value is None or value == 'null'):
            bac_value = Null()
        elif issubclass(datatype, Atomic):
            bac_value = self._cast_value(value, datatype)
        elif issubclass(datatype, Array) and (index is not None):
            if index == 0:
                bac_value = Integer(value)
            elif issubclass(datatype.subtype, Atomic):
                bac_value = datatype.subtype(value)
            elif not isinstance(value, datatype.subtype):
                raise TypeError("invalid result datatype, expecting {}".format(
                    datatype.subtype.__name__,))
        elif not isinstance(value, datatype):
            raise TypeError("invalid result datatype, expecting %s".format(
                datatype.__name__,))

        request.propertyValue = Any()
        request.propertyValue.cast_in(bac_value)

        request.pduDestination = Address(target_address)

        # Optional index
        if index is not None:
            request.propertyArrayIndex = index

        # Optional priority
        if priority is not None:
            request.priority = priority

        iocb = self.iocb_class(request)
        self.this_application.submit_request(iocb)
        result = iocb.ioResult.get(10)
        if isinstance(result, SimpleAckPDU):
            return value
        raise RuntimeError("Failed to set value: " + str(result))

    def read_using_single_request(self, target_address, point_map):
        results = {}

        for point, properties in point_map.iteritems():
            if len(properties) == 3:
                object_type, instance_number, property_name = properties
                property_index = None
            elif len(properties) == 4:
                (object_type, instance_number, property_name,
                 property_index) = properties
            else:
                _log.error(("skipping {} in request to {}: incorrect number of"
                           " parameters").format(point, target_address))
                continue

            try:
                results[point] = self.read_property(
                    target_address, object_type,
                    instance_number, property_name, property_index)
            except Exception as e:
                _log.error("Error reading point {} from {}: {}".format(
                    point, target_address, e))

        return results

    @RPC.export
    def read_property(self, target_address, object_type, instance_number,
                      property_name, property_index=None):
        request = ReadPropertyRequest(
            objectIdentifier=(object_type, instance_number),
            propertyIdentifier=property_name,
            propertyArrayIndex=property_index)
        request.pduDestination = Address(target_address)
        iocb = self.iocb_class(request)
        self.this_application.submit_request(iocb)
        bacnet_results = iocb.ioResult.get(10)
        return bacnet_results

    def _get_access_spec(self, obj_data, properties):
        count = 0
        obj_type, obj_inst = obj_data
        prop_ref_list = []
        for prop, prop_index in properties:
            prop_ref = PropertyReference(propertyIdentifier=prop)
            if prop_index is not None:
                prop_ref.propertyArrayIndex = prop_index
            prop_ref_list.append(prop_ref)
            count += 1
        return (ReadAccessSpecification(
            objectIdentifier=(obj_type, obj_inst),
            listOfPropertyReferences=prop_ref_list), count)

    def _get_object_properties(self, point_map, target_address):
        # This will be used to get the results mapped
        # back on the the names
        reverse_point_map = {}

        # Used to group properties together for the request.
        object_property_map = defaultdict(list)

        for name, properties in point_map.iteritems():
            if len(properties) == 3:
                (object_type, instance_number,
                 property_name) = properties
                property_index = None
            elif len(properties) == 4:
                (object_type, instance_number, property_name,
                 property_index) = properties
            else:
                _log.error("skipping {} in request to {}: incorrect number of "
                           "parameters".format(name, target_address))
                continue
            object_property_map[object_type, instance_number].append(
                (property_name, property_index))

            reverse_point_map[object_type, instance_number, property_name,
                              property_index] = name

        return (object_property_map, reverse_point_map)

    @RPC.export
    def read_properties(self, target_address, point_map, max_per_request=None,
                        use_read_multiple=True):
        """Read a set of points and return the results"""

        if not use_read_multiple:
            return self.read_using_single_request(target_address, point_map)

        # Set max_per_request really high if not set.
        if max_per_request is None:
            max_per_request = self._max_per_request

        _log.debug("Reading {count} points on {target}, max per"
                   " scrape: {max}".format(count=len(point_map),
                                           target=target_address,
                                           max=max_per_request))
        # process point map and populate object_property_map and
        # reverse_point_map
        (object_property_map, reverse_point_map) = self._get_object_properties(
            point_map, target_address)

        result_dict = {}
        finished = False

        while not finished:
            read_access_spec_list = []
            count = 0
            for _ in xrange(max_per_request):
                try:
                    obj_data, properties = object_property_map.popitem()
                except KeyError:
                    finished = True
                    break
                (spec_list, spec_count) = self._get_access_spec(
                    obj_data, properties)
                count += spec_count
                read_access_spec_list.append(spec_list)

            if read_access_spec_list:
                _log.debug(("Requesting {count} properties from "
                           "{target}").format(count=count,
                                              target=target_address))
                request = ReadPropertyMultipleRequest(
                    listOfReadAccessSpecs=read_access_spec_list)
                request.pduDestination = Address(target_address)

                iocb = self.iocb_class(request)
                self.this_application.submit_request(iocb)
                bacnet_results = iocb.ioResult.get(10)

                _log.debug(("Received read response from {target} count: "
                            "{count}").format(count=count,
                                              target=target_address))

                for prop_tuple, value in bacnet_results.iteritems():
                    name = reverse_point_map[prop_tuple]
                    result_dict[name] = value

        return result_dict

    # Called by the BACnet interface to establish a COV subscription with a BACnet device
    @RPC.export
    def generate_COV_sub(self, target_address, point_name, object_type, instance_number, lifetime=None):

        subscription = SubscriptionContext(target_address, point_name, object_type, instance_number,
                                           self.this_application.cov_sub_process_ID, lifetime)
        self.this_application.sub_cov_contexts[self.this_application.cov_sub_process_ID] = subscription
        self.this_application.cov_sub_process_ID += 1
        cov_request = SubscribeCOVRequest(
            subscriberProcessIdentifier=subscription.subscriberProcessIdentifier,
            monitoredObjectIdentifier=subscription.monitoredObjectIdentifier,
            issueConfirmedNotifications=True
        )
        cov_request.pduDestination = subscription.address
        iocb = self.iocb_class(cov_request)
        self.this_application.submit_request(iocb)

def main(argv=sys.argv):
    '''Main method called to start the agent.'''
    utils.vip_main(bacnet_proxy_agent, identity="platform.bacnet_proxy",
                   version=__version__)


if __name__ == '__main__':
    # Entry point for script
    try:
        sys.exit(main())
    except KeyboardInterrupt:
        pass<|MERGE_RESOLUTION|>--- conflicted
+++ resolved
@@ -128,16 +128,10 @@
         self.lifetime = lifetime
 
 class BACnet_application(BIPSimpleApplication, RecurringTask):
-<<<<<<< HEAD
-    def __init__(self, i_am_callback, forward_cov_callback, *args):
-        BIPSimpleApplication.__init__(self, *args)
-        RecurringTask.__init__(self, 250)
-=======
-    def __init__(self, i_am_callback, request_check_interval, *args):
+    def __init__(self, i_am_callback, forward_cov_callback, request_check_interval, *args):
         BIPSimpleApplication.__init__(self, *args)
         RecurringTask.__init__(self, request_check_interval)
 
->>>>>>> 27596df0
         self.i_am_callback = i_am_callback
         self.forward_cov_callback = forward_cov_callback
 
@@ -506,14 +500,11 @@
 
         #i_am_callback('foo', 'bar', 'baz', 'foobar', 'foobaz')
 
-<<<<<<< HEAD
-        self.this_application = BACnet_application(i_am_callback, forward_cov_callback, this_device, address)
-=======
         self.this_application = BACnet_application(i_am_callback,
+                                                   forward_cov_callback,
                                                    request_check_interval,
                                                    this_device,
                                                    address)
->>>>>>> 27596df0
 
         # Having a recurring task makes the spin value kind of irrelevant.
         kwargs = {"spin": 0.1,
