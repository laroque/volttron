# -*- coding: utf-8 -*- {{{
# vim: set fenc=utf-8 ft=python sw=4 ts=4 sts=4 et:
#
# Copyright (c) 2015, Battelle Memorial Institute
# All rights reserved.
#
# Redistribution and use in source and binary forms, with or without
# modification, are permitted provided that the following conditions are met:
#
# 1. Redistributions of source code must retain the above copyright notice, this
#    list of conditions and the following disclaimer.
# 2. Redistributions in binary form must reproduce the above copyright notice,
#    this list of conditions and the following disclaimer in the documentation
#    and/or other materials provided with the distribution.
#
# THIS SOFTWARE IS PROVIDED BY THE COPYRIGHT HOLDERS AND CONTRIBUTORS "AS IS" AND
# ANY EXPRESS OR IMPLIED WARRANTIES, INCLUDING, BUT NOT LIMITED TO, THE IMPLIED
# WARRANTIES OF MERCHANTABILITY AND FITNESS FOR A PARTICULAR PURPOSE ARE
# DISCLAIMED. IN NO EVENT SHALL THE COPYRIGHT OWNER OR CONTRIBUTORS BE LIABLE FOR
# ANY DIRECT, INDIRECT, INCIDENTAL, SPECIAL, EXEMPLARY, OR CONSEQUENTIAL DAMAGES
# (INCLUDING, BUT NOT LIMITED TO, PROCUREMENT OF SUBSTITUTE GOODS OR SERVICES;
# LOSS OF USE, DATA, OR PROFITS; OR BUSINESS INTERRUPTION) HOWEVER CAUSED AND
# ON ANY THEORY OF LIABILITY, WHETHER IN CONTRACT, STRICT LIABILITY, OR TORT
# (INCLUDING NEGLIGENCE OR OTHERWISE) ARISING IN ANY WAY OUT OF THE USE OF THIS
# SOFTWARE, EVEN IF ADVISED OF THE POSSIBILITY OF SUCH DAMAGE.
#
# The views and conclusions contained in the software and documentation are those
# of the authors and should not be interpreted as representing official policies,
# either expressed or implied, of the FreeBSD Project.
#

# This material was prepared as an account of work sponsored by an
# agency of the United States Government.  Neither the United States
# Government nor the United States Department of Energy, nor Battelle,
# nor any of their employees, nor any jurisdiction or organization
# that has cooperated in the development of these materials, makes
# any warranty, express or implied, or assumes any legal liability
# or responsibility for the accuracy, completeness, or usefulness or
# any information, apparatus, product, software, or process disclosed,
# or represents that its use would not infringe privately owned rights.
#
# Reference herein to any specific commercial product, process, or
# service by trade name, trademark, manufacturer, or otherwise does
# not necessarily constitute or imply its endorsement, recommendation,
# r favoring by the United States Government or any agency thereof,
# or Battelle Memorial Institute. The views and opinions of authors
# expressed herein do not necessarily state or reflect those of the
# United States Government or any agency thereof.
#
# PACIFIC NORTHWEST NATIONAL LABORATORY
# operated by BATTELLE for the UNITED STATES DEPARTMENT OF ENERGY
# under Contract DE-AC05-76RL01830

#}}}

import logging
import sys
import sqlite3

from volttron.platform.vip.agent import Agent, Core, RPC
from volttron.platform.async import AsyncCall
from volttron.platform.agent import utils

utils.setup_logging()
_log = logging.getLogger(__name__)

bacnet_logger = logging.getLogger("bacpypes")
bacnet_logger.setLevel(logging.WARNING)


import os.path
import errno
from zmq.utils import jsonapi
from collections import defaultdict

from Queue import Queue, Empty

from bacpypes.task import RecurringTask
from bacpypes.apdu import ConfirmedRequestSequence, WhoIsRequest

import bacpypes.core

import threading

#Tweeks to BACpypes to make it play nice with Gevent.
bacpypes.core.enable_sleeping()
bacpypes.core.SPIN = 0.1

from bacpypes.pdu import Address
from bacpypes.app import LocalDeviceObject, BIPSimpleApplication
from bacpypes.object import get_datatype

from bacpypes.apdu import (ReadPropertyRequest, 
                           WritePropertyRequest, 
                           Error, 
                           AbortPDU, 
                           ReadPropertyACK, 
                           SimpleAckPDU,
                           ReadPropertyMultipleRequest,
                           ReadPropertyMultipleACK,
                           PropertyReference,
                           ReadAccessSpecification,
                           encode_max_apdu_response)
from bacpypes.primitivedata import Null, Atomic, Enumerated, Integer, Unsigned, Real
from bacpypes.constructeddata import Array, Any
from bacpypes.basetypes import ServicesSupported
from bacpypes.task import TaskManager
from gevent.event import AsyncResult

path = os.path.dirname(os.path.abspath(__file__))
configFile = os.path.join(path, "bacnet_example_config.csv")

#Make sure the TaskManager singleton exists...
task_manager = TaskManager()

#IO callback
class IOCB:

    def __init__(self, request, asynccall):
        # requests and responses
        self.ioRequest = request
        self.ioResult = AsyncResult()
        self.ioCall = asynccall
        
    def set(self, value):
        self.ioCall.send(None, self.ioResult.set, value)
        
    def set_exception(self, exception):
        self.ioCall.send(None, self.ioResult.set_exception, exception)

class BACnet_application(BIPSimpleApplication, RecurringTask):
    def __init__(self, *args):
        BIPSimpleApplication.__init__(self, *args)
        RecurringTask.__init__(self, 250)
        self.request_queue = Queue()

        # assigning invoke identifiers
        self.nextInvokeID = 1

        # keep track of requests to line up responses
        self.iocb = {}
        
        self.install_task()
        
    def process_task(self):
        while True:
            try: 
                iocb = self.request_queue.get(False)
            except Empty:
                break
            
            self.request(iocb)
            
    def submit_request(self, iocb):
        self.request_queue.put(iocb)

    def get_next_invoke_id(self, addr):
        """Called to get an unused invoke ID."""

        initialID = self.nextInvokeID
        while 1:
            invokeID = self.nextInvokeID
            self.nextInvokeID = (self.nextInvokeID + 1) % 256

            # see if we've checked for them all
            if initialID == self.nextInvokeID:
                raise RuntimeError("no available invoke ID")

            # see if this one is used
            if (addr, invokeID) not in self.iocb:
                break

        return invokeID

    def request(self, iocb):
        apdu = iocb.ioRequest
        
        if isinstance(apdu, ConfirmedRequestSequence):
            # assign an invoke identifier
            apdu.apduInvokeID = self.get_next_invoke_id(apdu.pduDestination)
    
            # build a key to reference the IOCB when the response comes back
            invoke_key = (apdu.pduDestination, apdu.apduInvokeID)
    
            # keep track of the request
            self.iocb[invoke_key] = iocb
        
        try:    
            BIPSimpleApplication.request(self, apdu)
        except StandardError as e:
            iocb.set_exception(e)

    def confirmation(self, apdu):
        # build a key to look for the IOCB
        invoke_key = (apdu.pduSource, apdu.apduInvokeID)

        # find the request
        iocb = self.iocb.get(invoke_key, None)
        if iocb is None:
            iocb.set_exception(RuntimeError("no matching request for confirmation"))
            return
        del self.iocb[invoke_key]

        if isinstance(apdu, AbortPDU):
            iocb.set_exception(RuntimeError("Device communication aborted: " + str(apdu)))
            return
        
        if isinstance(apdu, Error):
            iocb.set_exception(RuntimeError("Error during device communication: " + str(apdu)))
            return

        elif (isinstance(iocb.ioRequest, ReadPropertyRequest) and 
              isinstance(apdu, ReadPropertyACK)):
            # find the datatype
            datatype = get_datatype(apdu.objectIdentifier[0], apdu.propertyIdentifier)
            if not datatype:
                iocb.set_exception(TypeError("unknown datatype"))
                return

            # special case for array parts, others are managed by cast_out
            if issubclass(datatype, Array) and (apdu.propertyArrayIndex is not None):
                if apdu.propertyArrayIndex == 0:
                    value = apdu.propertyValue.cast_out(Unsigned)
                else:
                    value = apdu.propertyValue.cast_out(datatype.subtype)
            else:
                value = apdu.propertyValue.cast_out(datatype)
                if issubclass(datatype, Enumerated):
                    value = datatype(value).get_long()
            iocb.set(value)
            
        elif (isinstance(iocb.ioRequest, WritePropertyRequest) and 
              isinstance(apdu, SimpleAckPDU)):
            iocb.set(apdu)
            return
            
        elif (isinstance(iocb.ioRequest, ReadPropertyMultipleRequest) and 
              isinstance(apdu, ReadPropertyMultipleACK)):
            
            result_dict = {}
            for result in apdu.listOfReadAccessResults:
                # here is the object identifier
                objectIdentifier = result.objectIdentifier

                # now come the property values per object
                for element in result.listOfResults:
                    # get the property and array index
                    propertyIdentifier = element.propertyIdentifier
                    propertyArrayIndex = element.propertyArrayIndex

                    # here is the read result
                    readResult = element.readResult

                    # check for an error
                    if readResult.propertyAccessError is not None:
                        error_obj = readResult.propertyAccessError
                        
                        msg = 'ERROR DURRING SCRAPE (Class: {0} Code: {1})'
                        print msg.format(error_obj.errorClass, error_obj.errorCode)
                        
                    else:
                        # here is the value
                        propertyValue = readResult.propertyValue

                        # find the datatype
                        datatype = get_datatype(objectIdentifier[0], propertyIdentifier)
                        if not datatype:
                            iocb.set_exception(TypeError("unknown datatype"))
                            return

                        # special case for array parts, others are managed by cast_out
                        if issubclass(datatype, Array) and (propertyArrayIndex is not None):
                            if propertyArrayIndex == 0:
                                value = propertyValue.cast_out(Unsigned)
                            else:
                                value = propertyValue.cast_out(datatype.subtype)
                        else:
                            value = propertyValue.cast_out(datatype)
                            if issubclass(datatype, Enumerated):
                                value = datatype(value).get_long()
                        
                        result_dict[objectIdentifier[0], objectIdentifier[1], propertyIdentifier] = value
            
            iocb.set(result_dict)
            
        else:
            iocb.set_exception(TypeError('Unsupported Request Type'))



write_debug_str = "Writing: {target} {type} {instance} {property} (Priority: {priority}, Index: {index}): {value}"


def bacnet_proxy_agent(config_path, **kwargs):
    config = utils.load_config(config_path)
    vip_identity = config.get("vip_identity", "platform.bacnet_proxy")
    #pop off the uuid based identity
    kwargs.pop('identity', None)

    class BACnetProxyAgent(Agent):
        '''This agent creates a virtual bacnet device that is used by
        the bacnet driver interface to communicate with devices.
        '''
        def __init__(self, **kwargs):
            super(BACnetProxyAgent, self).__init__(identity=vip_identity, **kwargs)
            
            self.async_call = AsyncCall()
            self.setup_device(config["device_address"], 
                              max_apdu_len=config.get("max_apdu_length",1024), 
                              seg_supported=config.get("segmentation_supported","segmentedBoth"), 
                              obj_id=config.get("object_id",599), 
                              obj_name=config.get("object_name","Volttron BACnet driver"), 
                              ven_id=config.get("vendor_id",15))
            
            
            
        def setup_device(self, address, 
                         max_apdu_len=1024, 
                         seg_supported='segmentedBoth', 
                         obj_id=599, 
                         obj_name='sMap BACnet driver', 
                         ven_id=15): 
                        
            _log.info('seg_supported '+str(seg_supported))
            _log.info('max_apdu_len '+str(max_apdu_len))
            _log.info('obj_id '+str(obj_id))
            _log.info('obj_name '+str(obj_name))
            _log.info('ven_id '+str(ven_id))
            
            #Check to see if they gave a valid apdu length.
            if encode_max_apdu_response(max_apdu_len) is None:
                raise ValueError('Invalid max_apdu_len: Valid options are 50, 128, 206, 480, 1024, and 1476')
            
            this_device = LocalDeviceObject(
                objectName=obj_name,
                objectIdentifier=obj_id,
                maxApduLengthAccepted=max_apdu_len,
                segmentationSupported=seg_supported,
                vendorIdentifier=ven_id,
                )
            
            # build a bit string that knows about the bit names and leave it empty. We respond to NOTHING.
            pss = ServicesSupported()
        
            # set the property value to be just the bits
            this_device.protocolServicesSupported = pss.value
            
            self.this_application = BACnet_application(this_device, address)
          
            server_thread = threading.Thread(target=bacpypes.core.run)
        
            # exit the BACnet App thread when the main thread terminates
            server_thread.daemon = True
            server_thread.start()
            
        @RPC.export
        def ping_device(self, target_address):
            """Ping a device with a whois to potentially setup routing."""
            _log.debug("Pinging "+target_address)
            request = WhoIsRequest()
            request.pduDestination = Address(target_address)
            
            iocb = IOCB(request, self.async_call)
            self.this_application.submit_request(iocb)
            
        @RPC.export
        def write_property(self, target_address, value, object_type, instance_number, property_name, priority=None, index=None):
            """Write to a property."""
            
            _log.debug(write_debug_str.format(target=target_address,
                                              type=object_type,
                                              instance=instance_number,
                                              property=property_name,
                                              priority=priority,
                                              index=index,
                                              value=value))
            
            request = WritePropertyRequest(
                objectIdentifier=(object_type, instance_number),
                propertyIdentifier=property_name)
            
            datatype = get_datatype(object_type, property_name)
            if (value is None or value == 'null'):
                bac_value = Null()
            elif issubclass(datatype, Atomic):
                if datatype is Integer:
                    value = int(value)
                elif datatype is Real:
                    value = float(value)
                elif datatype is Unsigned:
                    value = int(value)
                bac_value = datatype(value)
            elif issubclass(datatype, Array) and (index is not None):
                if index == 0:
                    bac_value = Integer(value)
                elif issubclass(datatype.subtype, Atomic):
                    bac_value = datatype.subtype(value)
                elif not isinstance(value, datatype.subtype):
                    raise TypeError("invalid result datatype, expecting %s" % (datatype.subtype.__name__,))
            elif not isinstance(value, datatype):
                raise TypeError("invalid result datatype, expecting %s" % (datatype.__name__,))
                
            request.propertyValue = Any()
            request.propertyValue.cast_in(bac_value)
                
            request.pduDestination = Address(target_address)
            
            #Optional index
            if index is not None:
                request.propertyArrayIndex = index
            
            #Optional priority
            if priority is not None:
                request.priority = priority
            
            iocb = IOCB(request, self.async_call)
            self.this_application.submit_request(iocb)
            result = iocb.ioResult.wait()
            if isinstance(result, SimpleAckPDU):
                return value
            raise RuntimeError("Failed to set value: " + str(result))
            
        
        @RPC.export
        def read_properties(self, target_address, point_map, max_per_request=None):
            """Read a set of points and return the results"""
            
            #Set max_per_request really high if not set.
            if max_per_request is None:
                max_per_request = 1000000
                
            _log.debug("Reading {count} points on {target}, max per scrape: {max}".format(count=len(point_map),
                                                                                          target=target_address,
                                                                                          max=max_per_request))
            
            #This will be used to get the results mapped
            # back on the the names
            reverse_point_map = {}
            
<<<<<<< HEAD
            #TODO Support rading an index of an Array.
=======
            #TODO Support reading an index of an Array.
>>>>>>> 56ec8311
            
            #Used to group properties together for the request.
            object_property_map = defaultdict(list)
            
            for name, properties in point_map.iteritems():
                object_type, instance_number, property_name = properties
                reverse_point_map[object_type,
                                  instance_number,
                                  property_name] = name
                                  
                object_property_map[object_type,
                                    instance_number].append(property_name)
                                    
            result_dict={}
            finished = False
                            
            while not finished:        
                read_access_spec_list = []
                count = 0
                for _ in xrange(max_per_request):
                    try:
                        obj_data, properties = object_property_map.popitem()
                    except KeyError:
                        finished = True
                        break
                    obj_type, obj_inst = obj_data
                    prop_ref_list = []
                    for prop in properties:
                        prop_ref = PropertyReference(propertyIdentifier=prop)
                        prop_ref_list.append(prop_ref)
                        count += 1
                    read_access_spec = ReadAccessSpecification(objectIdentifier=(obj_type, obj_inst),
                                                               listOfPropertyReferences=prop_ref_list)
                    read_access_spec_list.append(read_access_spec)    
                    
                if read_access_spec_list:
                    _log.debug("Requesting {count} properties from {target}".format(count=count,
                                                                                    target=target_address))
                    request = ReadPropertyMultipleRequest(listOfReadAccessSpecs=read_access_spec_list)
                    request.pduDestination = Address(target_address)
                    
                    iocb = IOCB(request, self.async_call)
                    self.this_application.submit_request(iocb)   
                    bacnet_results = iocb.ioResult.get(10)
                    
                    _log.debug("Received read response from {target}".format(count=count,
                                                                             target=target_address))
                
                    for prop_tuple, value in bacnet_results.iteritems():
                        name = reverse_point_map[prop_tuple]
                        result_dict[name] = value        
            
            return result_dict
        
                    
    return BACnetProxyAgent(**kwargs)
            
    
    
def main(argv=sys.argv):
    '''Main method called to start the agent.'''
    utils.vip_main(bacnet_proxy_agent)


if __name__ == '__main__':
    # Entry point for script
    try:
        sys.exit(main())
    except KeyboardInterrupt:
        pass<|MERGE_RESOLUTION|>--- conflicted
+++ resolved
@@ -437,11 +437,7 @@
             # back on the the names
             reverse_point_map = {}
             
-<<<<<<< HEAD
             #TODO Support rading an index of an Array.
-=======
-            #TODO Support reading an index of an Array.
->>>>>>> 56ec8311
             
             #Used to group properties together for the request.
             object_property_map = defaultdict(list)
