--- conflicted
+++ resolved
@@ -90,11 +90,8 @@
 
 utils.setup_logging()
 _log = logging.getLogger(__name__)
-<<<<<<< HEAD
+
 __version__ = "0.2"
-=======
-__version__='0.2'
->>>>>>> a540d3b5
 
 class LockError(StandardError):
     pass
