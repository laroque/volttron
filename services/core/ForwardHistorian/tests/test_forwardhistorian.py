# -*- coding: utf-8 -*- {{{
# vim: set fenc=utf-8 ft=python sw=4 ts=4 sts=4 et:

# Copyright (c) 2016, Battelle Memorial Institute
# All rights reserved.
#
# Redistribution and use in source and binary forms, with or without
# modification, are permitted provided that the following conditions
# are met:
#
# 1. Redistributions of source code must retain the above copyright
#    notice, this list of conditions and the following disclaimer.
# 2. Redistributions in binary form must reproduce the above copyright
#    notice, this list of conditions and the following disclaimer in
#    the documentation and/or other materials provided with the
#    distribution.
#
# THIS SOFTWARE IS PROVIDED BY THE COPYRIGHT HOLDERS AND CONTRIBUTORS
# "AS IS" AND ANY EXPRESS OR IMPLIED WARRANTIES, INCLUDING, BUT NOT
# LIMITED TO, THE IMPLIED WARRANTIES OF MERCHANTABILITY AND FITNESS FOR
# A PARTICULAR PURPOSE ARE DISCLAIMED. IN NO EVENT SHALL THE COPYRIGHT
# OWNER OR CONTRIBUTORS BE LIABLE FOR ANY DIRECT, INDIRECT, INCIDENTAL,
# SPECIAL, EXEMPLARY, OR CONSEQUENTIAL DAMAGES (INCLUDING, BUT NOT
# LIMITED TO, PROCUREMENT OF SUBSTITUTE GOODS OR SERVICES; LOSS OF USE,
# DATA, OR PROFITS; OR BUSINESS INTERRUPTION) HOWEVER CAUSED AND ON ANY
# THEORY OF LIABILITY, WHETHER IN CONTRACT, STRICT LIABILITY, OR TORT
# (INCLUDING NEGLIGENCE OR OTHERWISE) ARISING IN ANY WAY OUT OF THE USE
# OF THIS SOFTWARE, EVEN IF ADVISED OF THE POSSIBILITY OF SUCH DAMAGE.
#
# The views and conclusions contained in the software and documentation
# are those of the authors and should not be interpreted as representing
# official policies, either expressed or implied, of the FreeBSD
# Project.
#
# This material was prepared as an account of work sponsored by an
# agency of the United States Government.  Neither the United States
# Government nor the United States Department of Energy, nor Battelle,
# nor any of their employees, nor any jurisdiction or organization that
# has cooperated in the development of these materials, makes any
# warranty, express or implied, or assumes any legal liability or
# responsibility for the accuracy, completeness, or usefulness or any
# information, apparatus, product, software, or process disclosed, or
# represents that its use would not infringe privately owned rights.
#
# Reference herein to any specific commercial product, process, or
# service by trade name, trademark, manufacturer, or otherwise does not
# necessarily constitute or imply its endorsement, recommendation, or
# favoring by the United States Government or any agency thereof, or
# Battelle Memorial Institute. The views and opinions of authors
# expressed herein do not necessarily state or reflect those of the
# United States Government or any agency thereof.
#
# PACIFIC NORTHWEST NATIONAL LABORATORY
# operated by BATTELLE for the UNITED STATES DEPARTMENT OF ENERGY
# under Contract DE-AC05-76RL01830

# }}}
import random
import tempfile
import os
from datetime import datetime, timedelta

import gevent
import pytest
from volttron.platform.agent import PublishMixin
from volttron.platform.messaging import headers as headers_mod
from volttron.platform.messaging import topics
from volttron.platform.vip.agent import Agent
from volttron.platform.keystore import KnownHostsStore
from gevent.subprocess import Popen
import gevent.subprocess as subprocess
from mock import MagicMock

# import types

forwarder_uuid = None
forwarder_config = {

    "agentid": "forwarder",
    "destination-vip": "",
    "custom_topic_list": [],
    "services_topic_list": [
        "devices", "record", "analysis", "actuators", "datalogger"
    ],
    "topic_replace_list": [
        {"from": "PNNL/BUILDING_1", "to": "PNNL/BUILDING1_ANON"}
    ]
}
sqlite_config = {
    "agentid": "sqlhistorian-sqlite",
    "connection": {
        "type": "sqlite",
        "params": {
            "database": 'test.sqlite'
        }
    }
}
mysql_config = {
    "agentid": "sqlhistorian-mysql-1",
    "identity": "platform.historian",
    "connection": {
        "type": "mysql",
        "params": {
            "host": "localhost",
            "port": 3306,
            "database": "test_historian",
            "user": "historian",
            "passwd": "historian"
        }
    }
}

volttron_instance1 = None
volttron_instance2 = None

@pytest.fixture(scope="module")
def volttron_instances(request, get_volttron_instances):
    global volttron_instance1, volttron_instance2
    # print "Fixture volttron_instance"
    # if volttron_instance1 is None:
    volttron_instance1, volttron_instance2 = get_volttron_instances(2)


# Fixture for setup and teardown of publish agent
@pytest.fixture(scope="module",
                params=['volttron_2', 'volttron_3'])
def publish_agent(request, volttron_instances, forwarder):
    global volttron_instance1, volttron_instance2
    #print "Fixture publish_agent"
    # 1: Start a fake agent to publish to message bus
    if request.param == 'volttron_2':
        agent = PublishMixin(
            volttron_instance1.opts['publish_address'])
    else:
        agent = volttron_instance1.build_agent(identity='test-agent')

    # 2: add a tear down method to stop sqlhistorian agent and the fake
    # agent that published to message bus
    def stop_agent():
        print("In teardown method of publish_agent")
        if isinstance(agent, Agent):
            agent.core.stop()

    request.addfinalizer(stop_agent)
    return agent


@pytest.fixture(scope="module")
def query_agent(request, volttron_instances, sqlhistorian):
    # print "Fixture query_agent"
    # 1: Start a fake agent to query the sqlhistorian in volttron_instance2
    agent = volttron_instance2.build_agent()

    # 2: add a tear down method to stop sqlhistorian agent and the fake
    # agent that published to message bus
    def stop_agent():
        print("In teardown method of module")
        agent.core.stop()

    request.addfinalizer(stop_agent)
    return agent


@pytest.fixture(scope="module")
def sqlhistorian(request, volttron_instances):
    # print "Fixture sqlhistorian"
    global volttron_instance1, volttron_instance2
    global sqlite_config
    # 1: Install historian agent
    # Install and start sqlhistorian agent in instance2
    agent_uuid = volttron_instance2.install_agent(
        agent_dir="services/core/SQLHistorian",
        config_file=sqlite_config,
        start=True,
        vip_identity='platform.historian')
    print("sqlite historian agent id: ", agent_uuid)



@pytest.fixture(scope="module")
def forwarder(request, volttron_instances):
    #print "Fixture forwarder"
    global volttron_instance1, volttron_instance2

    global forwarder_uuid, forwarder_config
    # 1. Update destination address in forwarder configuration

<<<<<<< HEAD
    volttron_instance1.allow_all_connections()
    volttron_instance2.allow_all_connections()

    # setup destination address to include keys
    known_hosts_file = os.path.join(volttron_instance1.volttron_home, 'known_hosts')
    known_hosts = KnownHostsStore(known_hosts_file)
    known_hosts.add(volttron_instance2.vip_address, volttron_instance2.serverkey)

    forwarder_config["destination-vip"] = volttron_instance2.vip_address
    forwarder_config["destination-serverkey"] = volttron_instance2.serverkey
=======

    tf = tempfile.NamedTemporaryFile()
    ks = KeyStore(tf.name)
    # generate public private key pair for instance1
    ks.generate()

    # add public key of instance1 to instance2 auth file
    authfile = AuthFile(volttron_instance2.volttron_home + "/auth.json")
    entry = AuthEntry(credentials=ks.public)
    authfile.add(entry)

    # setup destination address to include keys
    forwarder_config["destination-vip"] =\
        "{}?serverkey={}&publickey={}&secretkey={}".format(
            volttron_instance2.vip_address,
            volttron_instance2.serverkey,
            ks.public, ks.secret)
>>>>>>> f29cfae5

    # 1: Install historian agent
    # Install and start sqlhistorian agent in instance2
    forwarder_uuid = volttron_instance1.install_agent(
        agent_dir="services/core/ForwardHistorian",
        config_file=forwarder_config,
        start=True)
    print("forwarder agent id: ", forwarder_uuid)


def publish(publish_agent, topic, header, message):
    if isinstance(publish_agent, Agent):
        publish_agent.vip.pubsub.publish('pubsub',
                                         topic,
                                         headers=header,
                                         message=message).get(timeout=10)
    else:
        publish_agent.publish_json(topic, header, message)

@pytest.mark.historian
@pytest.mark.forwarder
def test_devices_topic(publish_agent, query_agent):
    """
    Test if devices topic message is getting forwarded to historian running on
    another instance. Test if topic name substitutions happened.
    Publish to 'devices/PNNL/BUILDING_1/Device/all' in volttron_instance1 and query
    for topic 'devices/PNNL/BUILDING1_ANON/Device/all' in volttron_instance2

    @param publish_agent: Fake agent used to publish messages to bus in
    volttron_instance1. Calling this fixture makes sure all the dependant
    fixtures are called to setup and start volttron_instance1 and forwareder
    agent and returns the  instance of fake agent to publish
    @param query_agent: Fake agent used to query sqlhistorian in
    volttron_instance2. Calling this fixture makes sure all the dependant
    fixtures are called to setup and start volttron_instance2 and sqlhistorian
    agent and returns the instance of a fake agent to query the historian
    """
    print("\n** test_devices_topic **")
    oat_reading = random.uniform(30, 100)
    float_meta = {'units': 'F', 'tz': 'UTC', 'type': 'float'}
    # Create a message for all points.
    all_message = [{'OutsideAirTemperature': oat_reading},
                   {'OutsideAirTemperature': float_meta}]

    # Publish messages twice
    time1 = datetime.utcnow().isoformat(' ')
    headers = {
        headers_mod.DATE: time1
    }
    publish(publish_agent, 'devices/PNNL/BUILDING_1/Device/all', headers, all_message)
    gevent.sleep(1)

    # Verify topic name replacement by querying the replaced topic name
    # PNNL/BUILDING_1 should be replaced with PNNL/BUILDING1_ANON
    result = query_agent.vip.rpc.call(
        'platform.historian',
        'query',
        topic='PNNL/BUILDING1_ANON/Device/OutsideAirTemperature',
        start=time1,
        count=20,
        order="LAST_TO_FIRST").get(timeout=10)

    assert (len(result['values']) == 1)
    (time1_date, time1_time) = time1.split(" ")
    assert (result['values'][0][0] == time1_date + 'T' + time1_time + '+00:00')
    assert (result['values'][0][1] == oat_reading)
    assert set(result['metadata'].items()) == set(float_meta.items())


@pytest.mark.historian
@pytest.mark.forwarder
def test_record_topic(publish_agent, query_agent):
    """
    Test if record topic message is getting forwarded to historian running on
    another instance.

    @param publish_agent: Fake agent used to publish messages to bus in
    volttron_instance1. Calling this fixture makes sure all the dependant
    fixtures are called to setup and start volttron_instance1 and forwareder
    agent and returns the  instance of fake agent to publish
    @param query_agent: Fake agent used to query sqlhistorian in
    volttron_instance2. Calling this fixture makes sure all the dependant
    fixtures are called to setup and start volttron_instance2 and sqlhistorian
    agent and returns the instance of a fake agent to query the historian
    """
    # Create timestamp
    print("\n** test_record_topic **")
    now = datetime.utcnow().isoformat() + 'Z'
    print("now is ", now)
    headers = {
        headers_mod.DATE: now
    }
    # Publish messages
    publish(publish_agent, topics.RECORD, headers, 1)

    # sleep so that records gets inserted with unique timestamp
    gevent.sleep(0.5)
    time2 = datetime.utcnow()
    time2 = time2.isoformat()
    headers = {
        headers_mod.DATE: time2
    }
    publish(publish_agent, topics.RECORD, headers, 'value0')
    # sleep so that records gets inserted with unique timestamp
    gevent.sleep(0.5)
    time3 = datetime.utcnow()
    time3 = time3.isoformat()
    headers = {
        headers_mod.DATE: time3
    }
    publish(publish_agent, topics.RECORD, headers, {'key': 'value'})
    gevent.sleep(0.5)
    result = query_agent.vip.rpc.call('platform.historian',
                                      'query',
                                      topic=topics.RECORD,
                                      start=now,
                                      order="FIRST_TO_LAST").get(timeout=10)
    print('Query Result', result)
    assert (len(result['values']) == 3)
    assert (result['values'][0][1] == 1)
    assert (result['values'][1][1] == 'value0')
    assert (result['values'][2][1] == {'key': 'value'})
    assert result['values'][2][0] == time3 + '+00:00'


@pytest.mark.historian
@pytest.mark.forwarder
def test_record_topic_no_header(publish_agent, query_agent):
    """
    Test if record topic message is getting forwarded to historian running on
    another instance.

    @param publish_agent: Fake agent used to publish messages to bus in
    volttron_instance1. Calling this fixture makes sure all the dependant
    fixtures are called to setup and start volttron_instance1 and forwareder
    agent and returns the  instance of fake agent to publish
    @param query_agent: Fake agent used to query sqlhistorian in
    volttron_instance2. Calling this fixture makes sure all the dependant
    fixtures are called to setup and start volttron_instance2 and sqlhistorian
    agent and returns the instance of a fake agent to query the historian
    """
    # Create timestamp
    print("\n** test_record_topic **")
    gevent.sleep(1)  # so that there is no side effect from last test case

    now = datetime.utcnow().isoformat() + 'Z'
    # Publish messages
    publish(publish_agent, topics.RECORD, None, 1)
    # sleep so that records gets inserted with unique timestamp
    gevent.sleep(0.5)
    publish(publish_agent, topics.RECORD, None, 'value0')
    # sleep so that records gets inserted with unique timestamp
    gevent.sleep(0.5)
    publish(publish_agent, topics.RECORD, None, {'key': 'value'})
    gevent.sleep(1)
    result = query_agent.vip.rpc.call('platform.historian',
                                      'query',
                                      topic=topics.RECORD,
                                      start=now,
                                      order="FIRST_TO_LAST").get(timeout=10)
    print('Query Result', result)
    assert (len(result['values']) == 3)
    assert (result['values'][0][1] == 1)
    assert (result['values'][1][1] == 'value0')
    assert (result['values'][2][1] == {'key': 'value'})


@pytest.mark.historian
@pytest.mark.forwarder
def test_analysis_topic(publish_agent, query_agent):
    """
    Test if devices topic message is getting forwarded to historian running on
    another instance. Test if topic name substitutions happened.
    Publish to topic
    'analysis/PNNL/BUILDING_1/Device/MixedAirTemperature' in volttron_instance1 and
    query for topic
    'PNNL/BUILDING1_ANON/Device/MixedAirTemperature' in volttron_instance2

    @param publish_agent: Fake agent used to publish messages to bus in
    volttron_instance1. Calling this fixture makes sure all the dependant
    fixtures are called to setup and start volttron_instance1 and forwareder
    agent and returns the  instance of fake agent to publish
    @param query_agent: Fake agent used to query sqlhistorian in
    volttron_instance2. Calling this fixture makes sure all the dependant
    fixtures are called to setup and start volttron_instance2 and sqlhistorian
    agent and returns the instance of a fake agent to query the historian
    """
    print("\n** test_analysis_topic **")
    # Publish fake data. The format mimics the format used by VOLTTRON drivers.
    # Make some random readings
    oat_reading = random.uniform(30, 100)
    mixed_reading = oat_reading + random.uniform(-5, 5)
    damper_reading = random.uniform(0, 100)

    # Create a message for all points.
    all_message = [{'OutsideAirTemperature': oat_reading,
                    'MixedAirTemperature': mixed_reading,
                    'DamperSignal': damper_reading},
                   {'OutsideAirTemperature': {'units': 'F', 'tz': 'UTC',
                                              'type': 'float'},
                    'MixedAirTemperature': {'units': 'F', 'tz': 'UTC',
                                            'type': 'float'},
                    'DamperSignal': {'units': '%', 'tz': 'UTC',
                                     'type': 'float'}
                    }]

    # Create timestamp
    now = datetime.utcnow().isoformat() + 'Z'
    print("now is ", now)
    headers = {
        headers_mod.DATE: now
    }
    # Publish messages
    publish(publish_agent, 'analysis/PNNL/BUILDING_1/Device',
            headers, all_message)
    gevent.sleep(0.5)

    # pytest.set_trace()
    # Query the historian
    result = query_agent.vip.rpc.call(
        'platform.historian',
        'query',
        topic='PNNL/BUILDING1_ANON/Device/MixedAirTemperature',
        start=now,
        order="LAST_TO_FIRST").get(timeout=10)
    print('Query Result', result)
    assert (len(result['values']) == 1)
    (now_date, now_time) = now.split("T")
    if now_time[-1:] == 'Z':
        now_time = now_time[:-1]
    assert (result['values'][0][0] == now_date + 'T' + now_time + '+00:00')
    assert (result['values'][0][1] == mixed_reading)


@pytest.mark.historian
@pytest.mark.forwarder
def test_analysis_topic_no_header(publish_agent, query_agent):
    """
    Test if devices topic message is getting forwarded to historian running on
    another instance. Test if topic name substitutions happened.
    Publish to topic
    'analysis/PNNL/BUILDING_1/Device/MixedAirTemperature' in volttron_instance1 and
    query for topic
    'PNNL/BUILDING1_ANON/Device/MixedAirTemperature' in volttron_instance2

    @param publish_agent: Fake agent used to publish messages to bus in
    volttron_instance1. Calling this fixture makes sure all the dependant
    fixtures are called to setup and start volttron_instance1 and forwareder
    agent and returns the  instance of fake agent to publish
    @param query_agent: Fake agent used to query sqlhistorian in
    volttron_instance2. Calling this fixture makes sure all the dependant
    fixtures are called to setup and start volttron_instance2 and sqlhistorian
    agent and returns the instance of a fake agent to query the historian
    """
    print("\n** test_analysis_topic **")
    # Publish fake data. The format mimics the format used by VOLTTRON drivers.
    # Make some random readings
    oat_reading = random.uniform(30, 100)
    mixed_reading = oat_reading + random.uniform(-5, 5)
    damper_reading = random.uniform(0, 100)

    # Create a message for all points.
    all_message = [{'OutsideAirTemperature': oat_reading,
                    'MixedAirTemperature': mixed_reading,
                    'DamperSignal': damper_reading},
                   {'OutsideAirTemperature': {'units': 'F', 'tz': 'UTC',
                                              'type': 'float'},
                    'MixedAirTemperature': {'units': 'F', 'tz': 'UTC',
                                            'type': 'float'},
                    'DamperSignal': {'units': '%', 'tz': 'UTC',
                                     'type': 'float'}
                    }]

    # Create timestamp
    now = datetime.utcnow().isoformat() + 'Z'
    print("now is ", now)

    # Publish messages
    publish(publish_agent, 'analysis/PNNL/BUILDING_1/Device',
            None, all_message)
    gevent.sleep(0.5)

    # pytest.set_trace()
    # Query the historian
    result = query_agent.vip.rpc.call(
        'platform.historian',
        'query',
        topic='PNNL/BUILDING1_ANON/Device/MixedAirTemperature',
        start=now,
        order="LAST_TO_FIRST").get(timeout=10)
    print('Query Result', result)
    assert (len(result['values']) == 1)
    assert (result['values'][0][1] == mixed_reading)


@pytest.mark.historian
@pytest.mark.forwarder
def test_log_topic(publish_agent, query_agent):
    """
    Test if log topic message is getting forwarded to historian running on
    another instance. Test if topic name substitutions happened.
    Publish to topic
    'datalogger/PNNL/BUILDING_1/Device' in volttron_instance1 and
    query for topic
    'datalogger/PNNL/BUILDING1_ANON/Device/MixedAirTemperature' in
    volttron_instance2
    Expected result:
     Record should get entered into database with current time at time of
     insertion and should ignore timestamp in header. Topic name
     substitution should have happened


    @param publish_agent: Fake agent used to publish messages to bus in
    volttron_instance1. Calling this fixture makes sure all the dependant
    fixtures are called to setup and start volttron_instance1 and forwareder
    agent and returns the  instance of fake agent to publish
    @param query_agent: Fake agent used to query sqlhistorian in
    volttron_instance2. Calling this fixture makes sure all the dependant
    fixtures are called to setup and start volttron_instance2 and sqlhistorian
    agent and returns the instance of a fake agent to query the historian
    """

    print("\n** test_log_topic **")
    # Publish fake data. The format mimics the format used by VOLTTRON drivers.
    # Make some random readings
    oat_reading = random.uniform(30, 100)
    mixed_reading = oat_reading + random.uniform(-5, 5)

    # Create a message for all points.
    message = {'MixedAirTemperature': {'Readings': mixed_reading,
                                       'Units': 'F',
                                       'tz': 'UTC',
                                       'type': 'float'}}
    # pytest.set_trace()
    # Create timestamp
    current_time = datetime.utcnow().isoformat() + 'Z'
    print("current_time is ", current_time)
    future_time = '2017-12-02T00:00:00'
    headers = {
        headers_mod.DATE: future_time
    }
    print("time in header is ", future_time)

    # Publish messages
    publish(publish_agent, "datalogger/PNNL/BUILDING_1/Device", headers, message)
    gevent.sleep(1)

    # Query the historian
    result = query_agent.vip.rpc.call(
        'platform.historian',
        'query',
        start=current_time,
        topic="datalogger/PNNL/BUILDING1_ANON/Device/MixedAirTemperature",
        order="LAST_TO_FIRST").get(timeout=10)
    print('Query Result', result)
    assert (len(result['values']) == 1)
    assert (result['values'][0][1] == mixed_reading)


@pytest.mark.historian
@pytest.mark.forwarder
def test_log_topic_no_header(publish_agent, query_agent):
    """
    Test if log topic message is getting forwarded to historian running on
    another instance. Test if topic name substitutions happened.
    Publish to topic
    'datalogger/PNNL/BUILDING_1/Device' in volttron_instance1 and
    query for topic
    'datalogger/PNNL/BUILDING1_ANON/Device/MixedAirTemperature' in
    volttron_instance2

    @param publish_agent: Fake agent used to publish messages to bus in
    volttron_instance1. Calling this fixture makes sure all the dependant
    fixtures are called to setup and start volttron_instance1 and forwareder
    agent and returns the  instance of fake agent to publish
    @param query_agent: Fake agent used to query sqlhistorian in
    volttron_instance2. Calling this fixture makes sure all the dependant
    fixtures are called to setup and start volttron_instance2 and sqlhistorian
    agent and returns the instance of a fake agent to query the historian
    """

    print("\n** test_log_topic **")
    # Publish fake data. The format mimics the format used by VOLTTRON drivers.
    # Make some random readings
    oat_reading = random.uniform(30, 100)
    mixed_reading = oat_reading + random.uniform(-5, 5)
    current_time = datetime.utcnow().isoformat()
    # Create a message for all points.
    message = {'MixedAirTemperature': {'Readings': mixed_reading,
                                       'Units': 'F',
                                       'tz': 'UTC',
                                       'type': 'float'}}
    gevent.sleep(1)  # sleep so that there is no side effect from earlier test
    # Publish messages
    publish(publish_agent, "datalogger/PNNL/BUILDING_1/Device", None, message)
    gevent.sleep(0.5)

    # Query the historian
    result = query_agent.vip.rpc.call(
        'platform.historian',
        'query',
        topic="datalogger/PNNL/BUILDING1_ANON/Device/MixedAirTemperature",
        start=current_time,
        order="LAST_TO_FIRST").get(timeout=10)
    print('Query Result', result)
    assert (len(result['values']) == 1)
    assert (result['values'][0][1] == mixed_reading)


@pytest.mark.historian
@pytest.mark.forwarder
def test_actuator_topic(publish_agent, query_agent):
    print("\n** test_actuator_topic **")
    global volttron_instance1, volttron_instance2

    # Create master driver config and 4 fake devices each with 6 points
    process = Popen(['python', 'config_builder.py', '--count=1',
                     '--publish-only-depth-all',
                     'fake', 'fake_unit_testing.csv', 'null'],
                    env=volttron_instance1.env,
                    cwd='scripts/scalability-testing',
                    stdout=subprocess.PIPE, stderr=subprocess.PIPE)
    result = process.wait()
    print result
    assert result == 0

    # Start the master driver agent which would intern start the fake driver
    # using the configs created above
    master_uuid = volttron_instance1.install_agent(
        agent_dir="services/core/MasterDriverAgent",
        config_file="scripts/scalability-testing/configs/config",
        start=True)
    print("agent id: ", master_uuid)
    gevent.sleep(2)  # wait for the agent to start and start the devices

    # Start the actuator agent through which publish agent should communicate
    # to fake device. Start the master driver agent which would intern start
    # the fake driver using the configs created above
    actuator_uuid = volttron_instance1.install_agent(
        agent_dir="services/core/ActuatorAgent",
        config_file="services/core/ActuatorAgent/tests/actuator.config",
        start=True)
    print("agent id: ", actuator_uuid)

    listener_uuid = volttron_instance2.install_agent(
        agent_dir="examples/ListenerAgent",
        config_file="examples/ListenerAgent/config",
        start=True)
    print("agent id: ", listener_uuid)

    try:
        # Make query agent running in instance two subscribe to
        # actuator_schedule_result topic
        # query_agent.callback = types.MethodType(callback, query_agent)
        query_agent.callback = MagicMock(name="callback")
        # subscribe to schedule response topic
        query_agent.vip.pubsub.subscribe(
            peer='pubsub',
            prefix=topics.ACTUATOR_SCHEDULE_RESULT,
            callback=query_agent.callback).get()

        # Now publish in volttron_instance1

        start = str(datetime.now())
        end = str(datetime.now() + timedelta(seconds=2))
        header = {
            'type': 'NEW_SCHEDULE',
            'requesterID': 'test-agent',  # The name of the requesting agent.
            'taskID': 'task_schedule_response',
            'priority': 'LOW'  # ('HIGH, 'LOW', 'LOW_PREEMPT').
        }
        msg = [
            ['fakedriver0', start, end]
        ]
        # reset mock to ignore any previous callback
        publish(publish_agent, topics.ACTUATOR_SCHEDULE_REQUEST, header, msg)
        gevent.sleep(1)  # wait for topic to be forwarded and callback to happen

        # assert query_agent.callback.call_count == 1
        print ('call args ', query_agent.callback.call_args_list)
        # assert query_agent.callback.call_args[0][1] == 'platform.actuator'
        assert query_agent.callback.call_args[0][3] == \
               topics.ACTUATOR_SCHEDULE_RESULT
        result_header = query_agent.callback.call_args[0][4]
        result_message = query_agent.callback.call_args[0][5]
        assert result_header['type'] == 'NEW_SCHEDULE'
        assert result_header['taskID'] == 'task_schedule_response'
        assert result_header['requesterID'] in ['test-agent', 'pubsub.compat']
        assert result_message['result'] == 'SUCCESS'
    finally:
        volttron_instance1.stop_agent(master_uuid)
        volttron_instance1.remove_agent(master_uuid)
        volttron_instance1.stop_agent(actuator_uuid)
        volttron_instance1.remove_agent(actuator_uuid)
        volttron_instance2.stop_agent(listener_uuid)
        volttron_instance2.remove_agent(listener_uuid)


@pytest.mark.historian
@pytest.mark.forwarder
def test_topic_not_forwarded(publish_agent, query_agent):
    """
    Test if devices topic message is getting forwarded to historian running on
    another instance. Test if topic name substitutions happened.
    Publish to topic
    'datalogger/PNNL/BUILDING_1/Device' in volttron_instance1 and
    query for topic
    'datalogger/PNNL/BUILDING1_ANON/Device/MixedAirTemperature' in
    volttron_instance2

    @param publish_agent: Fake agent used to publish messages to bus in
    volttron_instance1. Calling this fixture makes sure all the dependant
    fixtures are called to setup and start volttron_instance1 and forwareder
    agent and returns the  instance of fake agent to publish
    @param query_agent: Fake agent used to query sqlhistorian in
    volttron_instance2. Calling this fixture makes sure all the dependant
    fixtures are called to setup and start volttron_instance2 and sqlhistorian
    agent and returns the instance of a fake agent to query the historian
    @param volttron_instance1: volttron platform instance in which forward
    historian is running. It forwards to instance2
    @param volttron_instance2: volttron platform instance in which
    sqlhistorian is running.
    """
    print("\n** test_topic_not_forwarded **")
    global volttron_instance1, volttron_instance2, forwarder_uuid, \
        forwarder_config

    volttron_instance1.stop_agent(forwarder_uuid)
    try:

        print("\n** test_topic_not_forwarded **")
        old_services_topic_list = forwarder_config["services_topic_list"]
        forwarder_config["services_topic_list"] =["devices", "record"]

        forwarder_uuid = volttron_instance1.install_agent(
            agent_dir="services/core/ForwardHistorian",
            config_file=forwarder_config,
            start=True)
        gevent.sleep(1)
        # Publish fake data.
        # The format mimics the format used by VOLTTRON drivers.
        # Make some random readings
        oat_reading = random.uniform(30, 100)
        mixed_reading = oat_reading + random.uniform(-5, 5)

        # Create a message for all points.
        message = {
            'MixedAirTemperature': {'Readings': mixed_reading, 'Units': 'F',
                                    'tz': 'UTC', 'type': 'float'}}

        # pytest.set_trace()
        # Create timestamp
        now = datetime.utcnow().isoformat() + 'Z'
        print("now is ", now)
        # now = '2015-12-02T00:00:00'

        # Publish messages
        publish(publish_agent, "datalogger/PNNL/BUILDING_1/Device", None, message)
        gevent.sleep(1)

        # Query the historian
        result = query_agent.vip.rpc.call(
            'platform.historian',
            'query',
            topic="datalogger/PNNL/BUILDING1_ANON/Device/MixedAirTemperature",
            start=now,
            count=20,
            order="LAST_TO_FIRST").get(timeout=10)
        print('Query Result', result)
        assert (result == {})

    finally:
        volttron_instance1.stop_agent(forwarder_uuid)
        forwarder_config["services_topic_list"] = old_services_topic_list
        # 1: Install historian agent
        # Install and start sqlhistorian agent in instance2
        forwarder_uuid = volttron_instance1.install_agent(
            agent_dir="services/core/ForwardHistorian",
            config_file=forwarder_config,
            start=True)<|MERGE_RESOLUTION|>--- conflicted
+++ resolved
@@ -66,7 +66,8 @@
 from volttron.platform.messaging import headers as headers_mod
 from volttron.platform.messaging import topics
 from volttron.platform.vip.agent import Agent
-from volttron.platform.keystore import KnownHostsStore
+from volttron.platform.auth import AuthEntry, AuthFile
+from volttron.platform.keystore import KeyStore
 from gevent.subprocess import Popen
 import gevent.subprocess as subprocess
 from mock import MagicMock
@@ -185,18 +186,8 @@
     global forwarder_uuid, forwarder_config
     # 1. Update destination address in forwarder configuration
 
-<<<<<<< HEAD
     volttron_instance1.allow_all_connections()
     volttron_instance2.allow_all_connections()
-
-    # setup destination address to include keys
-    known_hosts_file = os.path.join(volttron_instance1.volttron_home, 'known_hosts')
-    known_hosts = KnownHostsStore(known_hosts_file)
-    known_hosts.add(volttron_instance2.vip_address, volttron_instance2.serverkey)
-
-    forwarder_config["destination-vip"] = volttron_instance2.vip_address
-    forwarder_config["destination-serverkey"] = volttron_instance2.serverkey
-=======
 
     tf = tempfile.NamedTemporaryFile()
     ks = KeyStore(tf.name)
@@ -214,7 +205,7 @@
             volttron_instance2.vip_address,
             volttron_instance2.serverkey,
             ks.public, ks.secret)
->>>>>>> f29cfae5
+
 
     # 1: Install historian agent
     # Install and start sqlhistorian agent in instance2
