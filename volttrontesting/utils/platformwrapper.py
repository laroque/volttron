--- conflicted
+++ resolved
@@ -123,19 +123,12 @@
         print('Creating Platform Wrapper at: {}'.format(self.volttron_home))
 
     def build_agent(self, address=None, should_spawn=True, identity=None):
-<<<<<<< HEAD
-        print('BUILD GENERIC AGENT')
-=======
         _log.debug('BUILD GENERIC AGENT')
->>>>>>> 42d3adff
         if address == None:
             print('VIP ADDRESS ', self.vip_address[0])
             address = self.vip_address[0]
 
-<<<<<<< HEAD
-=======
         print('ADDRESS: ', address)
->>>>>>> 42d3adff
         agent = Agent(address=address, identity=identity)
         if should_spawn:
             print('SPAWNING GENERIC AGENT')
