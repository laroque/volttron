import ConfigParser as configparser
import json
import os
import shutil
import logging
from gevent.fileobject import FileObject
import gevent.subprocess as subprocess
from gevent.subprocess import Popen
import sys
import time
import tempfile
import unittest

from os.path import dirname
from contextlib import closing
from StringIO import StringIO

import zmq
from zmq.utils import jsonapi

import gevent

from volttron.platform.agent.utils import strip_comments
from volttron.platform.messaging import topics
from volttron.platform.main import start_volttron_process
from volttron.platform.vip.agent import Agent
from volttron.platform.vip.socket import encode_key
from volttron.platform.aip import AIPplatform
#from volttron.platform.control import client, server
from volttron.platform import packaging

_log = logging.getLogger(__name__)

RESTRICTED_AVAILABLE = False

try:
    from volttron.restricted import (auth, certs)
    RESTRICTED_AVAILABLE = True

except ImportError:
    RESTRICTED_AVAILABLE = False
    auth = None
    certs = None

#Filenames for the config files which are created during setup and then
#passed on the command line
TMP_PLATFORM_CONFIG_FILENAME = "config"
TMP_SMAP_CONFIG_FILENAME = "test-smap.ini"

#Used to fill in TWISTED_CONFIG template
TEST_CONFIG_FILE = 'base-platform-test.json'

PLATFORM_CONFIG_UNRESTRICTED = """
no-resource-monitor
no-verify
no-mobility
"""


PLATFORM_CONFIG_RESTRICTED = """
mobility-address = {mobility-address}
control-socket = {tmpdir}/run/control
resource-monitor = {resource-monitor}
"""



TWISTED_CONFIG = """
[report 0]
ReportDeliveryLocation = {smap-uri}/add/{smap-key}

[/]
type = Collection
Metadata/SourceName = {smap-source}
uuid = {smap-uuid}

[/datalogger]
type = volttron.drivers.data_logger.DataLogger
interval = 1

"""

UNRESTRICTED = 0
VERIFY_ONLY = 1
RESOURCE_CHECK_ONLY = 2
RESTRICTED = 3

MODES = (UNRESTRICTED, VERIFY_ONLY, RESOURCE_CHECK_ONLY, RESTRICTED)

VOLTTRON_ROOT = dirname(dirname(dirname(os.path.realpath(__file__))))

if os.environ.get('CI', None) is None:
    VSTART = os.path.join(VOLTTRON_ROOT, "env/bin/volttron")
    VCTRL = os.path.join(VOLTTRON_ROOT, "env/bin/volttron-ctl")
    TWISTED_START = os.path.join(VOLTTRON_ROOT, "env/bin/twistd")
else:
    VSTART ="volttron"
    VCTRL = "volttron-ctl"
    TWISTED_START = "twistd"

SEND_AGENT = "send"

RUN_DIR = 'run'
PUBLISH_TO = RUN_DIR+'/publish'
SUBSCRIBE_TO = RUN_DIR+'/subscribe'


class PlatformWrapperError(Exception):
    pass


class PlatformWrapper:
    def __init__(self):
        '''Initializes a new volttron environment

        Creates a temporary VOLTTRON_HOME directory with a packaged directory for
        agents that are built.
        '''
        self.__volttron_home = tempfile.mkdtemp()
        self.__packaged_dir = os.path.join(self.volttron_home, "packaged")
        os.makedirs(self.__packaged_dir)
        self.env = os.environ.copy()
        self.env['VOLTTRON_HOME'] = self.volttron_home

        # By default no web server should be started.
        self.__bind_web_address = None

        self._p_process = None
        self._t_process = None
        self.__publickey = self.generate_key()
        self._started_pids = []
        self.__local_vip_address = None
        self.__vip_address = None
        print('Creating Platform Wrapper at: {}'.format(self.volttron_home))

    @property
    def bind_web_address(self):
        return self.__bind_web_address

    @property
    def local_vip_address(self):
        return self.__local_vip_address

    @property
    def packaged_dir(self):
        return self.__packaged_dir


    @property
    def publickey(self):
        return self.__publickey

    @property
    def vip_address(self):
        return self.__vip_address

    @property
    def volttron_home(self):
        return self.__volttron_home

    def allow_all_connections(self):
        allow = {"allow":[
            {"credentials": "/CURVE:.*/"}
        ]}
        auth = os.path.join(self.volttron_home, "auth.json")

        with open(auth, 'w') as f:
            f.write(jsonapi.dumps(allow))



    def build_agent(self, address=None, should_spawn=True, identity=None,
                    publickey=None, secretkey=None, serverkey=None, **kwargs):
        """ Build an agent connnected to the passed bus.

        By default the current instance that this class wraps will be the
        vip address of the agent.

        :param address:
        :param should_spawn:
        :param identity:
        :param publickey:
        :param secretkey:
        :param serverkey:
        :return:
        """
        _log.debug('BUILD GENERIC AGENT')
        if address is None:
            address = self.vip_address[0]

        agent = Agent(address=address, identity=identity, publickey=publickey,
                      secretkey=secretkey, serverkey=serverkey, **kwargs)
        print('platformwrapper.build_agent.address: {}'.format(address))

        # Automatically add agent's credentials to auth.json file
        if publickey:
            print('Adding publickey to auth.json')
            gevent.spawn(self._append_allow_curve_key, publickey)
            gevent.sleep(0.1)


        if should_spawn:
            print('platformwrapper.build_agent spawning')
            event = gevent.event.Event()
            gevent.spawn(agent.core.run, event)#.join(0)
            event.wait(timeout=2)

            hello = agent.vip.hello().get(timeout=.3)
            print('Got hello response {}'.format(hello))

        return agent

    def generate_key(self):
        key = ''.join(zmq.curve_keypair())
        with open(os.path.join(self.volttron_home, 'curve.key'), 'w') as fd:
            fd.write(key)
        return encode_key(key[:40]) # public key

    def _read_auth_file(self):
        auth_path = os.path.join(self.volttron_home, 'auth.json')
        try:
            with open(auth_path, 'r') as fd:
                data = strip_comments(FileObject(fd, close=False).read())
                if data:
                    auth = jsonapi.loads(data)
                else:
                    auth = {}
        except IOError:
            auth = {}
        if not 'allow' in auth:
            auth['allow'] = []
        return auth, auth_path

    def _append_allow_curve_key(self, publickey):
        auth, auth_path = self._read_auth_file()
        cred = 'CURVE:{}'.format(publickey)
        allow = auth['allow']
        if not any(record['credentials'] == cred for record in allow):
            allow.append({'credentials': cred})

        with open(auth_path, 'w+') as fd:
            json.dump(auth, fd)

    def add_capabilities(self, publickey, capabilities):
        if isinstance(capabilities, basestring):
            capabilities = [capabilities]
        auth, auth_path = self._read_auth_file()
        cred = 'CURVE:{}'.format(publickey)
        allow = auth['allow']
        entry = next((item for item in allow if item['credentials'] == cred), {})
        caps = entry.get('capabilities', [])
        entry['capabilities'] = list(set(caps + capabilities))

        with open(auth_path, 'w+') as fd:
            json.dump(auth, fd)

    def set_auth_dict(self, auth_dict):
        if auth_dict:
            with open(os.path.join(self.volttron_home, 'auth.json'), 'w') as fd:
                fd.write(json.dumps(auth_dict))

    def startup_platform(self, vip_address, auth_dict=None, use_twistd=False,
        mode=UNRESTRICTED, encrypt=False, bind_web_address=None):
        # if not isinstance(vip_address, list):
        #     self.vip_address = [vip_address]
        # else:
        #     self.vip_address = vip_address

        self.vip_address = [vip_address]
        self.mode = mode
        self.bind_web_address = bind_web_address
        assert self.mode in MODES, 'Invalid platform mode set: '+str(mode)
        opts = None

        # see main.py for how we handle pub sub addresses.
        ipc = 'ipc://{}{}/run/'.format(
            '@' if sys.platform.startswith('linux') else '',
            self.volttron_home)
        self.local_vip_address = ipc + 'vip.socket'
        if not encrypt:
            # Remove connection encryption
            with open(os.path.join(self.volttron_home, 'curve.key'), 'w'):
                pass

        self.set_auth_dict(auth_dict)

        self.opts = {'verify_agents': False,
                'volttron_home': self.volttron_home,
                'vip_address': vip_address,
                'vip_local_address': ipc + 'vip.socket',
                'publish_address': ipc + 'publish',
                'subscribe_address': ipc + 'subscribe',
                'bind_web_address': bind_web_address,
                'developer_mode': not encrypt,
                'log': os.path.join(self.volttron_home,'volttron.log'),
                'log_config': None,
                'monitor': True,
                'autostart': True,
                'log_level': logging.DEBUG,
                'verboseness': logging.DEBUG}

        pconfig = os.path.join(self.volttron_home, 'config')
        config = {}

        parser =  configparser.ConfigParser()
        parser.add_section('volttron')
        parser.set('volttron', 'vip-address', vip_address)
        if bind_web_address:
            parser.set('volttron', 'bind-web-address', bind_web_address)
        if self.mode == UNRESTRICTED:
            if RESTRICTED_AVAILABLE:
                config['mobility'] = False
                config['resource-monitor'] = False
                config['verify'] = False
            with closing(open(pconfig, 'wb')) as cfg:
                cfg.write(PLATFORM_CONFIG_UNRESTRICTED.format(**config))
                parser.write(cfg)


        elif self.mode == RESTRICTED:
            if not RESTRICTED_AVAILABLE:
                raise ValueError("restricted is not available.")

            certsdir = os.path.join(os.path.expanduser(self.env['VOLTTRON_HOME']),
                                     'certificates')

            print ("certsdir", certsdir)
            self.certsobj = certs.Certs(certsdir)


            with closing(open(pconfig, 'wb')) as cfg:
                cfg.write(PLATFORM_CONFIG_RESTRICTED.format(**config))
            opts = type('Options', (), {'resource-monitor':False,
                                        'verify_agents': True,
                                        'volttron_home': self.volttron_home})()
        else:
            raise PlatformWrapperError("Invalid platform mode specified: {}".format(mode))

        log = os.path.join(self.env['VOLTTRON_HOME'], 'volttron.log')

        cmd = ['volttron', '-vv', '-l{}'.format(log)]
        if self.opts['developer_mode']:
            cmd.append('--developer-mode')

        self._p_process = Popen(cmd, env=self.env, stdout=subprocess.PIPE,
            stderr=subprocess.PIPE)

        assert self._p_process is not None
        # A None value means that the process is still running.
        # A negative means that the process exited with an error.
        assert self._p_process.poll() is None

        # # make sure we don't return too quickly.
        gevent.sleep(0.2)

        #os.environ['VOLTTRON_HOME'] = self.opts['volttron_home']
        #self._p_process = Process(target=start_volttron_process, args=(self.opts,))
        #self._p_process.daemon = True
        #self._p_process.start()

        gevent.sleep(0.2)
        self.use_twistd = use_twistd

        #TODO: Revise this to start twistd with platform.
        if self.use_twistd:
            tconfig = os.path.join(self.volttron_home, TMP_SMAP_CONFIG_FILENAME)

            with closing(open(tconfig, 'w')) as cfg:
                cfg.write(TWISTED_CONFIG.format(**config))

            tparams = [TWISTED_START, "-n", "smap", tconfig]
            self._t_process = subprocess.Popen(tparams, env=self.env)
            time.sleep(5)
        #self._t_process = subprocess.Popen(["twistd", "-n", "smap", "test-smap.ini"])

    def is_running(self):
        print("PROCESS IS RUNNING: {}".format(self._p_process))
        return self._p_process is not None and self._p_process.poll() is None

    def twistd_is_running(self):
        return self._t_process is not None

    # def publish(self, topic, data):
    #     '''Publish data to a zmq context.
    #
    #     The publisher is goint to use the platform that is contained within
    #     this wrapper to write data to.
    #     '''
    #     if not self.zmq_context:
    #         self.zmq_context = zmq.Context()
    #     print("binding publisher to: ", self.env['AGENT_PUB_ADDR'])
    #     pub = zmq.Socket(self.zmq_context, zmq.PUB)
    #     pub.bind(self.env['AGENT_PUB_ADDR'])
    #     pub.send_multipart([topic, data])

    # def fillout_file(self, filename, template, config_file):
    #
    #     try:
    #         config = json.loads(open(config_file, 'r').read())
    #     except Exception as e:
    #         sys.stderr.write (str(e))
    #         raise PlatformWrapperError("Could not load configuration file for tests")
    #
    #     config['tmpdir'] = self.tmpdir
    #
    #     outfile = os.path.join(self.tmpdir, filename)
    #     with closing(open(outfile, 'w')) as cfg:
    #         cfg.write(template.format(**config))
    #
    #     return outfile

    def direct_sign_agentpackage_creator(self, package):
        assert (RESTRICTED), "Auth not available"
        print ("wrapper.certsobj", self.certsobj.cert_dir)
        assert(auth.sign_as_creator(package, 'creator', certsobj=self.certsobj)), "Signing as {} failed.".format('creator')


    def direct_sign_agentpackage_admin(self, package):
        assert (RESTRICTED), "Auth not available"
        assert(auth.sign_as_admin(package, 'admin', certsobj=self.certsobj)), "Signing as {} failed.".format('admin')


    def direct_sign_agentpackage_initiator(self, package, config_file, contract):
        assert (RESTRICTED), "Auth not available"
        files = {"config_file":config_file,"contract":contract}
        assert(auth.sign_as_initiator(package, 'initiator', files=files,
                                      certsobj=self.certsobj)), "Signing as {} failed.".format('initiator')

    def _aip(self):
        opts = type('Options', (), self.opts)
        aip = AIPplatform(opts)
        aip.setup()
        return aip

    def _install_agent(self, wheel_file, start):
        aip = self._aip()
        auuid = aip.install_agent(wheel_file)
        assert auuid is not None
        if start:
            print('STARTING', wheel_file)
            status = self.start_agent(auuid)
            #aip.start_agent(auuid)
            #status = aip.agent_status(auuid)
            print('STATUS NOW:', status)
            assert status > 0

        return auuid

    def install_agent(self, agent_wheel=None, agent_dir=None, config_file=None,
        start=True):
        '''Install and optionally start an agent on the platform.

            This function allows installation from an agent wheel or an
            agent directory (NOT BOTH).  If an agent_wheel is specified then
            it is assumed to be ready for installation (has a config file).
            If an agent_dir is specified then a config_file file must be
            specified or if it is not specified then it is assumed that the
            file agent_dir/config is to be used as the configuration file.  If
            none of these exist then an assertion error will be thrown.

            This function will return with a uuid of the installed agent.
        '''

        assert self.is_running()
        assert agent_wheel or agent_dir

        if agent_wheel:
            assert not agent_dir
            assert not config_file
            assert os.path.exists(agent_wheel)
            wheel_file = agent_wheel

        if agent_dir:
            assert not agent_wheel
            if not config_file:
                assert os.path.exists(os.path.join(agent_dir, "config"))
                config_file = os.path.join(agent_dir, "config")
            else:
                if isinstance(config_file, dict):
                    from os.path import join, basename
                    temp_config=join(self.volttron_home, basename(agent_dir) + "_config_file")
                    with open(temp_config,"w") as fp:
                        fp.write(json.dumps(config_file))
                    config_file = temp_config
            print('Building agent package')
            wheel_file = self.build_agentpackage(agent_dir, config_file)
            assert wheel_file

        agent_uuid = self._install_agent(wheel_file, start)

        assert agent_uuid is not None

        if start:
            assert self.is_agent_running(agent_uuid)

        return agent_uuid

    def start_agent(self, agent_uuid):
        print('Starting agent {}'.format(agent_uuid))
        cmd = ['volttron-ctl', 'start', agent_uuid]
        p = Popen(cmd, env=self.env)
        p.wait()

        # Confirm agent running
        cmd = ['volttron-ctl', 'status', agent_uuid]
        res = subprocess.check_output(cmd, env=self.env)
        assert 'running' in res
        pidpos = res.index('[') + 1
        pidend = res.index(']')
        pid = int(res[pidpos: pidend])

        self._started_pids.append(pid)
        return int(pid)


    def stop_agent(self, agent_uuid):
        # Confirm agent running
        cmd = ['volttron-ctl', 'stop', agent_uuid]
        res = subprocess.check_output(cmd, env=self.env)
        return self.agent_status(agent_uuid)

    def list_agents(self):
        aip = self._aip()
        return aip.list_agents()

    def remove_agent(self, agent_uuid):
        aip = self._aip()
        uuid = aip.remove_agent(agent_uuid)
        return aip.agent_status(uuid)

    def is_agent_running(self, agent_uuid):
        return self.agent_status(agent_uuid) is not None

    def agent_status(self, agent_uuid):
        # Confirm agent running
        cmd = ['volttron-ctl', 'status', agent_uuid]
        res = subprocess.check_output(cmd, env=self.env)

        try:
            pidpos = res.index('[') + 1
            pidend = res.index(']')
            pid = int(res[pidpos: pidend])
        except:
            pid = None
        return pid

    def build_agentpackage(self, agent_dir, config_file):
        assert os.path.exists(agent_dir)
        assert os.path.exists(config_file)
        wheel_path = packaging.create_package(agent_dir,
                                              self.packaged_dir)
        packaging.add_files_to_package(wheel_path, {
                'config_file':os.path.join('./', config_file)
            })

        return wheel_path

    # def direct_build_agentpackage(self, agent_dir):
    #     print("Building agent_directory ", agent_dir)
    #     wheel_path = packaging.create_package(os.path.join('./', agent_dir),
    #                                           self.packaged_dir)
    #
    #     return wheel_path
    #
    # def direct_send_agent(self, package, target):
    #     pparams = [VCTRL, SEND_AGENT, target, package]
    #     print (pparams, "CWD", os.getcwd())
    #     send_process = subprocess.call(pparams, env=self.env)
    #     print ("Done sending to", target)
    #
    # def direct_configure_agentpackage(self, agent_wheel, config_file):
    #     packaging.add_files_to_package(agent_wheel, {
    #                             'config_file':os.path.join('./', config_file)
    #                         })
    #
    #

#     def direct_build_install_agent(self, agent_dir, config_file):
#         agent_wheel = self.build_agentpackage(agent_dir=agent_dir,
#             config_file=config_file)
#         self.direct_configure_agentpackage(agent_wheel, config_file)
#         assert(agent_wheel is not None,"Agent wheel was not built")
#
#         uuid = self.test_aip.install_agent(agent_wheel)
#         #aip volttron_home, verify_agents
#         return uuid
# #         conn.call.start_agent()



    # def direct_build_install_run_agent(self, agent_dir, config_file):
    #     agent_uuid = self.direct_build_install_agent(agent_dir, config_file)
    #     self.direct_start_agent(agent_uuid)
    #     return agent_uuid
    #
    # def direct_build_send_agent(self, agent_dir, config_file, target):
    #     agent_uuid = self.direct_buid_install_agent(agent_dir, config_file)
    #     self.direct_start_agent(agent_uuid)
    #     return agent_uuid


    def confirm_agent_running(self, agent_name, max_retries=5, timeout_seconds=2):
        running = False
        retries = 0
        while (not running and retries < max_retries):
            status = self.test_aip.status_agents()
            print ("Status", status)
            if len(status) > 0:
                status_name = status[0][1]
                assert status_name == agent_name

                assert len(status[0][2]) == 2, 'Unexpected agent status message'
                status_agent_status = status[0][2][1]
                running = not isinstance(status_agent_status, int)
            retries += 1
            time.sleep(timeout_seconds)
        return running


    # def direct_stop_agent(self, agent_uuid):
    #     result = self.conn.call.stop_agent(agent_uuid)
    #     print result


    def shutdown_platform(self, cleanup=True):
        '''Stop platform here

           This function will shutdown the platform and attempt to kill any
           process that the platformwrapper has started.
        '''
        import signal
        print('shutting down platform: PIDS: {}'.format(self._started_pids))
        while self._started_pids:
            pid = self._started_pids.pop()
            print('ending pid: {}'.format(pid))
            try:
                os.kill(pid,signal.SIGTERM)
            except:
                print('could not kill: {} '.format(pid))
        if self._p_process != None:
            try:
<<<<<<< HEAD
                gevent.sleep(0.1)
                self._p_process.terminate()
                gevent.sleep(0.1)
=======
                gevent.sleep(0.2)
                self._p_process.terminate()
                gevent.sleep(0.2)
>>>>>>> c2aa7a5c
            except OSError:
                print('Platform process was terminated.')
        else:
            print "platform process was null"



        if self.use_twistd and self._t_process != None:
            self._t_process.kill()
            self._t_process.wait()
        elif self.use_twistd:
            print "twistd process was null"
        if cleanup:
            shutil.rmtree(self.volttron_home, ignore_errors=True)


def mergetree(src, dst, symlinks=False, ignore=None):
    if not os.path.exists(dst):
        os.makedirs(dst)
    for item in os.listdir(src):
        s = os.path.join(src, item)
        d = os.path.join(dst, item)
        if os.path.isdir(s):
            mergetree(s, d, symlinks, ignore)
        else:
            if not os.path.exists(d) or os.stat(src).st_mtime - os.stat(dst).st_mtime > 1:
                shutil.copy2(s, d)<|MERGE_RESOLUTION|>--- conflicted
+++ resolved
@@ -639,15 +639,9 @@
                 print('could not kill: {} '.format(pid))
         if self._p_process != None:
             try:
-<<<<<<< HEAD
-                gevent.sleep(0.1)
-                self._p_process.terminate()
-                gevent.sleep(0.1)
-=======
                 gevent.sleep(0.2)
                 self._p_process.terminate()
                 gevent.sleep(0.2)
->>>>>>> c2aa7a5c
             except OSError:
                 print('Platform process was terminated.')
         else:
