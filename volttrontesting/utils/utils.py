--- conflicted
+++ resolved
@@ -180,10 +180,7 @@
 
 
 class AgentMock(object):
-<<<<<<< HEAD
-
-=======
-    '''
+    """
     The purpose for this parent class is to be used for unit
     testing of agents. It takes in the class methods of other
     classes, turns them into it's own mock methods. For testing,
@@ -197,8 +194,7 @@
     Also, the parent class Agent is passed as both Agent and the
     instantiated Agent(), since it contains a class within it
     that needs to be mocked as well
-    '''
->>>>>>> 007fc1eb
+    """
     @classmethod
     def imitate(cls, *others):
         for other in others:
