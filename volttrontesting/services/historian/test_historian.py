--- conflicted
+++ resolved
@@ -95,9 +95,11 @@
 import sqlite3
 import sys
 
+from tzlocal import get_localzone
 import gevent
 import pytest
 import re
+import pytz
 
 from volttron.platform import get_volttron_root
 from volttron.platform.agent import PublishMixin
@@ -1248,11 +1250,12 @@
                     }]
 
     # Create timestamp
-    now = datetime.utcnow().isoformat() + 'Z'
-    print("now is ", now)
-    # now = '2015-12-02T00:00:00'
+
+    publish_time = (datetime.utcnow() - timedelta(days=1)).isoformat()
+    print("publish_time ", publish_time)
+    # publish_time = '2015-12-02T00:00:00'
     headers = {
-        headers_mod.DATE: now
+        headers_mod.DATE: publish_time
     }
 
     # Publish messages
@@ -1261,15 +1264,83 @@
     gevent.sleep(0.5)
     abc = dict(peer=identity, method='query',
                topic=query_points['mixed_point'],
-               start=now,
-               end=now,
+               start=publish_time,
+               end=publish_time,
                count=20,
                order="LAST_TO_FIRST")
     # Query the historian
     result = query_agent.vip.rpc.call(identity,
                                       'query',
                                       topic=query_points['mixed_point'],
-<<<<<<< HEAD
+                                      start=publish_time,
+                                      end=publish_time,
+                                      count=20,
+                                      order="LAST_TO_FIRST").get(timeout=10)
+    print('Query Result', result)
+    assert (len(result['values']) == 1)
+    (now_date, now_time) = publish_time.split("T")
+    if now_time[-1:] == 'Z':
+        now_time = now_time[:-1]
+    assert_timestamp(result['values'][0][0], now_date, now_time)
+    assert (result['values'][0][1] == mixed_reading)
+
+
+@pytest.mark.historian
+def test_analysis_topic_no_meta(request, historian, publish_agent, query_agent,
+                        clean):
+    """
+    Test query based on same start and end time with literal 'Z' at the end
+    of utc time.
+    Expected result: record with timestamp == start time
+
+    :param request: pytest request object
+    :param publish_agent: instance of volttron 2.0/3.0 agent used to publish
+    :param query_agent: instance of fake volttron 3.0 agent used to query
+    using rpc
+    :param historian: instance of the historian tested
+    :param clean: teardown function
+    """
+    # skip if this test case need not repeated for this specific historian
+    skip_custom_tables(historian)
+
+    global query_points
+    # print('HOME', volttron_instance.volttron_home)
+    print("\n** test_analysis_topic for {}**".format(
+        request.keywords.node.name))
+    # Publish fake data. The format mimics the format used by VOLTTRON drivers.
+    # Make some random readings
+    oat_reading = random_uniform(30, 100)
+    mixed_reading = oat_reading + random_uniform(-5, 5)
+    damper_reading = random_uniform(0, 100)
+
+    # Create a message for all points.
+    all_message = {'OutsideAirTemperature': oat_reading,
+                    'MixedAirTemperature': mixed_reading,
+                    'DamperSignal': damper_reading}
+
+    # Create timestamp
+
+    publish_time = (datetime.utcnow() - timedelta(days=1)).isoformat()
+    print("publish_time ", publish_time)
+    # publish_time = '2015-12-02T00:00:00'
+    headers = {
+        headers_mod.DATE: publish_time
+    }
+
+    # Publish messages
+    publish(publish_agent, 'analysis/Building/LAB/Device',
+            headers, all_message)
+    gevent.sleep(0.5)
+    abc = dict(peer=identity, method='query',
+               topic=query_points['mixed_point'],
+               start=publish_time,
+               end=publish_time,
+               count=20,
+               order="LAST_TO_FIRST")
+    # Query the historian
+    result = query_agent.vip.rpc.call(identity,
+                                      'query',
+                                      topic=query_points['mixed_point'],
                                       start=publish_time,
                                       end=publish_time,
                                       count=20,
@@ -1348,15 +1419,11 @@
                                       topic=query_points['mixed_point'],
                                       start=publish_time,
                                       end=publish_time,
-=======
-                                      start=now,
-                                      end=now,
->>>>>>> fea89071
                                       count=20,
                                       order="LAST_TO_FIRST").get(timeout=10)
     print('Query Result', result)
     assert (len(result['values']) == 1)
-    (now_date, now_time) = now.split("T")
+    (now_date, now_time) = utc_publish_time.split("T")
     if now_time[-1:] == 'Z':
         now_time = now_time[:-1]
     assert_timestamp(result['values'][0][0], now_date, now_time)
@@ -1957,6 +2024,84 @@
         assert (result["values"][query_points['oat_point']][i][1] ==
                 expected_result["values"][query_points['oat_point']][i][1])
 
+
+@pytest.mark.historian
+def test_query_with_start_end_count(request, historian, publish_agent,
+                                    query_agent, clean):
+    """
+    Test basic functionality of historian. Inserts three points as part
+    of all topic and checks if all three got into the database
+    Expected result:
+    Should be able to query data based on topic name. Result should contain
+    both data and metadata
+    :param request: pytest request object
+    :param publish_agent: instance of volttron 2.0/3.0agent used to publish
+    :param query_agent: instance of fake volttron 3.0 agent used to query
+    using rpc
+    :param historian: instance of the historian tested
+    :param clean: teardown function
+    """
+    # skip if this test case need not repeated for this specific historian
+    skip_custom_tables(historian)
+
+    global query_points, DEVICES_ALL_TOPIC, db_connection
+
+    # print('HOME', volttron_instance.volttron_home)
+    print("\n** test_basic_function for {}**".format(
+        request.keywords.node.name))
+
+    expected_result = {}
+    values_dict = {query_points['oat_point']: [],
+                   query_points['mixed_point']: []}
+    query_start_time = datetime.utcnow().isoformat('T') + "+00:00"
+    query_end_time = ""
+    for x in range(0, 5):
+        ts, reading, meta = publish_devices_fake_data(publish_agent)
+        gevent.sleep(0.5)
+        if x == 2:
+            # set to 3rd record time. query should return 1st and 2nd
+            query_end_time = ts
+        if x < 2:
+            values_dict[query_points['oat_point']].append(
+                [ts, reading])
+            values_dict[query_points['mixed_point']].append(
+                [ts, reading])
+    expected_result["values"] = values_dict
+    expected_result["metadata"] = {}
+
+    gevent.sleep(1)
+    print("Query start: {}".format(query_start_time))
+    print("Query end: {}".format(query_end_time))
+    # Query the historian
+    result = query_agent.vip.rpc.call(
+        identity,
+        'query',
+        topic=[query_points['oat_point'], query_points['mixed_point']],
+        start=query_start_time,
+        end = query_end_time,
+        count=3,
+        order="FIRST_TO_LAST").get(timeout=100)
+    print('Query Result', result)
+    print('Expected Result', expected_result)
+    assert len(result["values"][query_points['mixed_point']]) == 2
+    assert len(result["values"][query_points['oat_point']]) == 2
+    assert result["metadata"] == expected_result["metadata"]
+
+    for i in range(0, 2):
+        expected_date, expected_time = expected_result["values"][query_points[
+            'mixed_point']][i][0].split("T")
+        assert_timestamp(result["values"][query_points['mixed_point']][i][0],
+                         expected_date, expected_time)
+        assert (result["values"][query_points['mixed_point']][i][1] ==
+                expected_result["values"][query_points['mixed_point']][i][1])
+
+        expected_date, expected_time = \
+            expected_result["values"][query_points['oat_point']][i][0].split("T")
+        assert_timestamp(result["values"][query_points['oat_point']][i][0],
+                         expected_date, expected_time)
+        assert (result["values"][query_points['oat_point']][i][1] ==
+                expected_result["values"][query_points['oat_point']][i][1])
+
 @pytest.mark.historian
 def test_get_topic_list(request, historian, publish_agent, query_agent,
                         clean, volttron_instance):
@@ -2040,6 +2185,103 @@
             cleanup_function(db_connection, ['topic_list_test_data',
                                              'topic_list_test_topics',
                                              'topic_list_test_meta'])
+            volttron_instance.stop_agent(agent_uuid)
+            volttron_instance.remove_agent(agent_uuid)
+
+
+@pytest.mark.historian
+def test_readonly_mode(request, historian, publish_agent, query_agent,
+                        clean, volttron_instance):
+    """
+    Test the readonly mode of historian where historian is only used to query
+    and not insert anything into the database.
+    Expected result:
+    data published to message bus should not be recorded in the historian
+    :param request: pytest request object
+    :param publish_agent: instance of volttron 2.0/3.0agent used to publish
+    :param query_agent: instance of fake volttron 3.0 agent used to query
+    using rpc
+    :param historian: instance of the historian tested
+    :param clean: teardown function
+    :param volttron_instance: instance of PlatformWrapper. Volttron
+    instance in which agents are tested
+    """
+    # skip if this test case need not repeated for this specific historian
+    skip_custom_tables(historian)
+    global query_points, DEVICES_ALL_TOPIC, db_connection, topics_table, \
+        connection_type
+
+    # print('HOME', volttron_instance.volttron_home)
+    print("\n** test_basic_function for {}**".format(
+        request.keywords.node.name))
+    agent_uuid = None
+    try:
+        new_historian = copy.copy(historian)
+        new_historian["tables_def"] = {
+            "table_prefix": "readonly",
+            "data_table":"data",
+            "topics_table": "topics",
+            "meta_table": "meta"}
+
+        # 1: Install historian agent
+        # Install and start historian agent
+        agent_uuid = volttron_instance.install_agent(
+            agent_dir=new_historian['source_historian'],
+            config_file=new_historian,
+            start=True, vip_identity='readonly.historian')
+        print("agent id: ", agent_uuid)
+
+        # Create timestamp
+        query_start = datetime.utcnow().isoformat() + 'Z'
+        print("query_start is ", query_start)
+
+        # Publish messages
+        publish(publish_agent, topics.RECORD(subtopic="test"), None, 1)
+        # sleep 1 second so that records gets inserted with unique timestamp
+        # even in case of older mysql
+        gevent.sleep(1)
+
+        # Query the historian
+        result = query_agent.vip.rpc.call(
+            'readonly.historian',
+            'query',
+            topic=topics.RECORD(subtopic="test"),
+            start=query_start, count=20,
+            order="FIRST_TO_LAST").get(timeout=10)
+        print('Query Result', result)
+        assert (len(result['values']) == 1)
+        assert (result['values'][0][1] == 1)
+
+        volttron_instance.remove_agent(agent_uuid)
+
+        #reinstall agent this time with readonly=True
+
+        new_historian["readonly"] = True
+        agent_uuid = volttron_instance.install_agent(
+            agent_dir=new_historian['source_historian'],
+            config_file=new_historian, start=True,
+            vip_identity='readonly.historian')
+        print("agent id: ", agent_uuid)
+
+        # Publish messages
+        publish(publish_agent, topics.RECORD(subtopic="test"), None, 2)
+        gevent.sleep(1)
+
+        # Query the historian
+        result = query_agent.vip.rpc.call(
+            'readonly.historian', 'query',
+            topic=topics.RECORD(subtopic="test"), start=query_start, count=20,
+            order="FIRST_TO_LAST").get(timeout=10)
+        print('Query Result', result)
+        assert (len(result['values']) == 1)
+        assert (result['values'][0][1] == 1)
+
+    finally:
+        if agent_uuid:
+            cleanup_function = globals()["cleanup_" + connection_type]
+            cleanup_function(db_connection, ['readonly_data',
+                                             'readonly_topics',
+                                             'readonly_meta'])
             volttron_instance.stop_agent(agent_uuid)
             volttron_instance.remove_agent(agent_uuid)
 
