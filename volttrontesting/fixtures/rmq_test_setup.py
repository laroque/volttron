--- conflicted
+++ resolved
@@ -59,14 +59,7 @@
     # and we want to use the backup conf to restore only at fixture teardown and not instance shutdown.
     # instance can get started and shutdown multiple times within test. But restore should happen only
     # at end of instance lifetime.
-<<<<<<< HEAD
-    conf_backup = os.path.join(os.path.dirname(vhome),"backup_rabbitmq_conf_"+ os.path.basename(vhome))
-    try:
-        shutil.copy(os.path.join(rabbitmq_config["rmq-home"],'etc/rabbitmq/rabbitmq.conf'), conf_backup)
-    except IOError as e:
-        _log.exception("rabbitmq.conf missing from path {}".
-                       format(os.path.join(rabbitmq_config["rmq-home"],'etc/rabbitmq/rabbitmq.conf')))
-=======
+
     conf_backup = os.path.join(os.path.dirname(vhome),"backup_rabbitmq_conf_" + os.path.basename(vhome))
     try:
         shutil.copy(os.path.join(rabbitmq_config["rmq-home"],'etc/rabbitmq/rabbitmq.conf'), conf_backup)
@@ -76,7 +69,6 @@
         # Could happen if vcfg --rabbitmq single was never run. Or some test case didn't restore conf correctly
         # if a test case explicitly sets platform instance.skip_cleanup=True, then the test case should call
         # cleanup_rmq_volttron_setup() and instance.restore_conf() at the end of the life cycle of the instance
->>>>>>> e6164dc1
         conf_backup = None
 
     store_message_bus_config(message_bus='rmq',
