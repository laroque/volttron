import os

import gevent
import pytest

from volttron.platform import jsonapi
from volttron.platform import get_ops
from volttrontesting.utils.utils import (poll_gevent_sleep,
                                         messages_contains_prefix)

from volttrontesting.fixtures.volttron_platform_fixtures import get_rand_vip, \
    build_wrapper, get_rand_ip_and_port
from volttrontesting.utils.platformwrapper import PlatformWrapper
from volttron.platform.agent.known_identities import PLATFORM_DRIVER, CONFIGURATION_STORE

subscription_results = {}
count = 0


def onmessage(peer, sender, bus, topic, headers, message):
    global subscription_results
    subscription_results[topic] = {'headers': headers, 'message': message}
    print("subscription_results[{}] = {}".format(topic, subscription_results[topic]))


@pytest.fixture(scope="module")
def get_volttron_instances(request):
    """ Fixture to get more than 1 volttron instance for test
    Use this fixture to get more than 1 volttron instance for test. This
    returns a function object that should be called with number of instances
    as parameter to get a list of volttron instnaces. The fixture also
    takes care of shutting down all the instances at the end

    Example Usage:

    def test_function_that_uses_n_instances(get_volttron_instances):
        instance1, instance2, instance3 = get_volttron_instances(3)

    @param request: pytest request object
    @return: function that can used to get any number of
        volttron instances for testing.
    """
    all_instances = []

    def get_n_volttron_instances(n, should_start=True, address_file=True):
        get_n_volttron_instances.count = n
        instances = []
        vip_addresses = []
        web_addresses = []
        instances = []
        addr_config = dict()
        names = []

        for i in range(0, n):
            address = get_rand_vip()
            web_address = "http://{}".format(get_rand_ip_and_port())
            vip_addresses.append(address)
            web_addresses.append(web_address)
            nm = 'platform{}'.format(i + 1)
            names.append(nm)

        for i in range(0, n):
            address = vip_addresses[i]
            web_address = web_addresses[i]
            wrapper = PlatformWrapper(messagebus='zmq', ssl_auth=False)

            addr_file = os.path.join(wrapper.volttron_home, 'external_address.json')
            if address_file:
                with open(addr_file, 'w') as f:
                    jsonapi.dump(web_addresses, f)
                    gevent.sleep(.1)
            wrapper.startup_platform(address, bind_web_address=web_address, setupmode=True)
            wrapper.skip_cleanup = True
            instances.append(wrapper)

        gevent.sleep(30)
        for i in range(0, n):
            instances[i].shutdown_platform()

        gevent.sleep(1)
        # del instances[:]
        for i in range(0, n):
            address = vip_addresses.pop(0)
            web_address = web_addresses.pop(0)
            print(address, web_address)
            instances[i].startup_platform(address, bind_web_address=web_address)
            instances[i].allow_all_connections()
        gevent.sleep(11)
        instances = instances if n > 1 else instances[0]

        get_n_volttron_instances.instances = instances
        return instances

    return get_n_volttron_instances


@pytest.fixture(scope="module")
def build_instances(request):
    """ Fixture to get more than 1 volttron instance for test
    Use this fixture to get more than 1 volttron instance for test. This
    returns a function object that should be called with number of instances
    as parameter to get a list of volttron instnaces. The fixture also
    takes care of shutting down all the instances at the end

    Example Usage:

    def test_function_that_uses_n_instances(get_volttron_instances):
        instance1, instance2, instance3 = get_volttron_instances(3)

    @param request: pytest request object
    @return: function that can used to get any number of
        volttron instances for testing.
    """
    all_instances = []

    def build_n_volttron_instances(n, bad_config=False, add_my_address=True):
        build_n_volttron_instances.count = n
        instances = []
        vip_addresses = []
        instances = []
        addr_config = dict()

        for i in range(0, n):
            address = get_rand_vip()
            vip_addresses.append(address)

        for i in range(0, n):
            address = vip_addresses[i]
            wrapper = PlatformWrapper(messagebus='zmq', ssl_auth=False)
            wrapper.startup_platform(address)
            wrapper.skip_cleanup = True
            instances.append(wrapper)

        gevent.sleep(1)
        for i in range(0, n):
            instances[i].shutdown_platform()

        for i in range(0, n):
            addr_config.clear()
            for j in range(0, n):
                if j != i or (j==i and add_my_address):
                    name = instances[j].instance_name
                    addr_config[name] = dict()
                    addr_config[name]['instance-name'] = name
                    if bad_config:
                        addr_config[name]['vip-address123'] = vip_addresses[j]
                    else:
                        addr_config[name]['vip-address'] = vip_addresses[j]
                    addr_config[name]['serverkey'] = instances[j].serverkey

            address_file = os.path.join(instances[i].volttron_home, 'external_platform_discovery.json')
            if address_file:
                with open(address_file, 'w') as f:
                    jsonapi.dump(addr_config, f)

        gevent.sleep(1)
        for i in range(0, n):
            address = vip_addresses.pop(0)
            instances[i].startup_platform(address)
            instances[i].allow_all_connections()
        gevent.sleep(11)
        instances = instances if n > 1 else instances[0]

        build_n_volttron_instances.instances = instances
        return instances

    return build_n_volttron_instances


@pytest.fixture(scope="module")
def multi_platform_connection(request, get_volttron_instances):
    """
    Adds the volttron-central-address and volttron-central-serverkey to the
    main instance configuration file before starting the platform
    """
    p1, p2, p3 = get_volttron_instances(3)

    gevent.sleep(5)

    # configure vc
    agent1 = p1.dynamic_agent
    agent2 = p2.dynamic_agent
    agent3 = p3.build_agent()

    def stop():
        agent3.core.stop()
        p1.shutdown_platform()
        p2.shutdown_platform()
        p3.shutdown_platform()

    request.addfinalizer(stop)

    return agent1, agent2, agent3


@pytest.fixture(scope="module")
def five_platform_connection(request, get_volttron_instances):
    """
    Adds the volttron-central-address and volttron-central-serverkey to the
    main instance configuration file before starting the platform
    """
    p1, p2, p3, p4, p5 = get_volttron_instances(5)

    gevent.sleep(5)

    # configure vc
    agent1 = p1.dynamic_agent
    agent2 = p2.dynamic_agent
    agent3 = p3.dynamic_agent
    agent4 = p4.dynamic_agent
    agent5 = p5.dynamic_agent

    def stop():
        p1.shutdown_platform()
        p2.shutdown_platform()
        p3.shutdown_platform()
        p4.shutdown_platform()
        p5.shutdown_platform()

    request.addfinalizer(stop)

    return agent1, agent2, agent3, agent4, agent5


@pytest.mark.multiplatform
def test_multiplatform_pubsub(request, multi_platform_connection):
    p1_publisher, p2_listener, p3_listener = multi_platform_connection

    p2_listener.vip.pubsub.subscribe(peer='pubsub',
                                     prefix='devices',
                                     callback=onmessage,
                                     all_platforms=True)
    p3_listener.vip.pubsub.subscribe(peer='pubsub',
                                     prefix='devices',
                                     callback=onmessage)
    gevent.sleep(1)

    prefix = 'devices'
    for i in range(10):
        p1_publisher.vip.pubsub.publish(peer='pubsub',
                                        topic='devices/campus/building1',
                                        message=[{'point': 'value'}])
        poll_gevent_sleep(5, lambda: messages_contains_prefix(prefix,
                                                              subscription_results))

        message = subscription_results['devices/campus/building1']['message']
        assert message == [{'point': 'value'}]


@pytest.mark.multiplatform
def test_multiplatform_2_publishers(request, five_platform_connection):
    subscription_results2 = {}
    subscription_results3 = {}
    subscription_results4 = {}
    subscription_results5 = {}

    p1_publisher, p2_listener, p3_listener, p4_listener, p5_publisher = five_platform_connection

    def callback2(peer, sender, bus, topic, headers, message):
        subscription_results2[topic] = {'headers': headers, 'message': message}
        print("platform2 sub results [{}] = {}".format(topic, subscription_results2[topic]))

    def callback3(peer, sender, bus, topic, headers, message):
        subscription_results3[topic] = {'headers': headers, 'message': message}
        print("platform3 sub results [{}] = {}".format(topic, subscription_results3[topic]))

    def callback4(peer, sender, bus, topic, headers, message):
        subscription_results4[topic] = {'headers': headers, 'message': message}
        print("platform4 sub results [{}] = {}".format(topic, subscription_results4[topic]))

    def callback5(peer, sender, bus, topic, headers, message):
        subscription_results5[topic] = {'headers': headers, 'message': message}
        print("platform4 sub results [{}] = {}".format(topic, subscription_results5[topic]))

    p2_listener.vip.pubsub.subscribe(peer='pubsub',
                                     prefix='devices/campus/building1',
                                     callback=callback2,
                                     all_platforms=True)

    p3_listener.vip.pubsub.subscribe(peer='pubsub',
                                     prefix='devices/campus/building1',
                                     callback=callback3,
                                     all_platforms=True)

    p4_listener.vip.pubsub.subscribe(peer='pubsub',
                                     prefix='analysis',
                                     callback=callback4,
                                     all_platforms=True)

    p5_publisher.vip.pubsub.subscribe(peer='pubsub',
                                      prefix='analysis',
                                      callback=callback5)
<<<<<<< HEAD
    gevent.sleep(2)
    print("publish")
=======
    gevent.sleep(5)
    print "publish"
>>>>>>> 07f592b9
    prefix = 'devices'
    for i in range(5):
        p1_publisher.vip.pubsub.publish(peer='pubsub', topic='devices/campus/building1', message=[{'point': 'value'}])
        gevent.sleep(1)
        message = subscription_results2['devices/campus/building1']['message']
        assert message == [{'point': 'value'}]
        message = subscription_results3['devices/campus/building1']['message']
        assert message == [{'point': 'value'}]

    prefix = 'analysis'
    for i in range(5):
        p5_publisher.vip.pubsub.publish(peer='pubsub',
                                        topic='analysis/airside/campus/building1',
                                        message=[{'result': 'pass'}])
        poll_gevent_sleep(2, lambda: messages_contains_prefix(prefix,
                                                              subscription_results4))
        message = subscription_results4['analysis/airside/campus/building1']['message']
        assert message == [{'result': 'pass'}]
        message = subscription_results5['analysis/airside/campus/building1']['message']
        assert message == [{'result': 'pass'}]


@pytest.mark.multiplatform
def test_multiplatform_subscribe_unsubscribe(request, multi_platform_connection):
    subscription_results2 = {}
    subscription_results3 = {}
    p1_publisher, p2_listener, p3_listener = multi_platform_connection

    def callback2(peer, sender, bus, topic, headers, message):
        subscription_results2[topic] = {'headers': headers, 'message': message}
        print("platform2 sub results [{}] = {}".format(topic, subscription_results2[topic]))

    def callback3(peer, sender, bus, topic, headers, message):
        subscription_results3[topic] = {'headers': headers, 'message': message}
        print("platform3 sub results [{}] = {}".format(topic, subscription_results3[topic]))

    p2_listener.vip.pubsub.subscribe(peer='pubsub',
                                     prefix='devices',
                                     callback=callback2,
                                     all_platforms=True)

    p3_listener.vip.pubsub.subscribe(peer='pubsub',
                                     prefix='devices',
                                     callback=callback3,
                                     all_platforms=True)
    gevent.sleep(2)

    prefix = 'devices'
    i = 0
    for i in range(2):
        p1_publisher.vip.pubsub.publish(peer='pubsub', topic='devices/campus/building1',
                                        message=[{'point': 'value' + str(i)}])
        gevent.sleep(0.5)
        message = subscription_results2['devices/campus/building1']['message']
        assert message == [{'point': 'value' + str(i)}]

        message = subscription_results3['devices/campus/building1']['message']
        assert message == [{'point': 'value' + str(i)}]
        print("pass")

    # Listener agent on platform 2 unsubscribes frm prefix='devices'
    p2_listener.vip.pubsub.unsubscribe(peer='pubsub', prefix='devices', callback=callback2, all_platforms=True)
    gevent.sleep(0.2)
    subscription_results2.clear()
    p1_publisher.vip.pubsub.publish(peer='pubsub', topic='devices/campus/building1',
                                    message=[{'point': 'value' + str(2)}])
    gevent.sleep(0.4)
    assert not subscription_results2
    gevent.sleep(0.4)
    message = subscription_results3['devices/campus/building1']['message']
    assert message == [{'point': 'value2'}]


@pytest.mark.multiplatform
def test_multiplatform_stop_subscriber(request, multi_platform_connection):
    subscription_results2 = {}
    subscription_results3 = {}
    message_count = 0
    p1_publisher, p2_listener, p3_listener = multi_platform_connection

    def callback2(peer, sender, bus, topic, headers, message):
        subscription_results2[topic] = {'headers': headers, 'message': message}
        print("platform2 sub results [{}] = {}".format(topic, subscription_results2[topic]))

    def callback3(peer, sender, bus, topic, headers, message):
        subscription_results3[topic] = {'headers': headers, 'message': message}
        print("platform3 sub results [{}] = {}".format(topic, subscription_results3[topic]))

    p2_listener.vip.pubsub.subscribe(peer='pubsub',
                                     prefix='devices',
                                     callback=callback2,
                                     all_platforms=True)

    p3_listener.vip.pubsub.subscribe(peer='pubsub',
                                     prefix='devices/campus/building1',
                                     callback=callback3,
                                     all_platforms=True)
    gevent.sleep(1)

    prefix = 'devices'
    i = 0
    for i in range(2):
        p1_publisher.vip.pubsub.publish(peer='pubsub', topic='devices/campus/building1',
                                        message=[{'point': 'value' + str(i)}])
        gevent.sleep(0.5)
        message = subscription_results2['devices/campus/building1']['message']
        assert message == [{'point': 'value' + str(i)}]
        message = subscription_results3['devices/campus/building1']['message']
        assert message == [{'point': 'value' + str(i)}]

    subscription_results2.clear()
    print("pass")

    # Stop listener agent on platform 2
    p2_listener.core.stop()
    gevent.sleep(0.2)

    p1_publisher.vip.pubsub.publish(peer='pubsub', topic='devices/campus/building1',
                                    message=[{'point': 'value' + str(2)}])
    gevent.sleep(1)
    # check that new message is received by only listener 3
    assert not subscription_results2
    message = subscription_results3['devices/campus/building1']['message']
    assert message == [{'point': 'value2'}]


@pytest.mark.multiplatform
def test_missing_address_file(request, get_volttron_instances):
    p1 = get_volttron_instances(1, address_file=False)
    gevent.sleep(1)
    p1.shutdown_platform()


@pytest.mark.multiplatform
def test_multiplatform_without_setup_mode(request, build_instances):
    subscription_results1 = {}
    subscription_results3 = {}
    p1, p2, p3 = build_instances(3)
    gevent.sleep(1)
    # Get three agents
    agent1 = p1.dynamic_agent
    agent2 = p2.dynamic_agent
    agent3 = p3.dynamic_agent

    def stop():
        p1.shutdown_platform()
        p2.shutdown_platform()
        p3.shutdown_platform()
    request.addfinalizer(stop)

    def callback1(peer, sender, bus, topic, headers, message):
        subscription_results1[topic] = {'headers': headers, 'message': message}
        print("platform2 sub results [{}] = {}".format(topic, subscription_results1[topic]))

    def callback3(peer, sender, bus, topic, headers, message):
        subscription_results3[topic] = {'headers': headers, 'message': message}
        print("platform3 sub results [{}] = {}".format(topic, subscription_results3[topic]))

    agent3.vip.pubsub.subscribe(peer='pubsub',
                                 prefix='devices',
                                 callback=callback3,
                                 all_platforms=True)

    gevent.sleep(0.2)
    agent2.vip.pubsub.subscribe(peer='pubsub',
                                 prefix='devices',
                                 callback=callback1,
                                 all_platforms=True)

    gevent.sleep(1)
    for i in range(0, 2):
        agent1.vip.pubsub.publish(peer='pubsub', topic='devices/building1',
                                 message=[{'point': 'value' + str(i)}])
        gevent.sleep(0.5)
        try:
            message = subscription_results3['devices/building1']['message']
            assert message == [{'point': 'value' + str(i)}]

            message = subscription_results1['devices/building1']['message']
            assert message == [{'point': 'value' + str(i)}]
        except KeyError:
            pass


@pytest.mark.multiplatform
def test_multiplatform_local_subscription(request, build_instances):
    subscription_results1 = {}
    p1 = build_instances(1, add_my_address=True)
    gevent.sleep(1)
    # Get two agents
    agent1 = p1.dynamic_agent
    agent2 = p1.build_agent()

    def stop():
        p1.shutdown_platform()
    request.addfinalizer(stop)

    def callback1(peer, sender, bus, topic, headers, message):
        global count
        count += 1
        subscription_results1[topic] = {'headers': headers, 'message': message, 'count': count}
        print("platform2 sub results [{}] = {}".format(topic, subscription_results1[topic]))

    agent1.vip.pubsub.subscribe(peer='pubsub',
                                 prefix='devices',
                                 callback=callback1,
                                 all_platforms=True)

    gevent.sleep(1)
    for i in range(1, 5):
        agent2.vip.pubsub.publish(peer='pubsub', topic='devices/building1',
                                 message=[{'point': 'value' + str(i)}])
        gevent.sleep(1)
        try:
            message = subscription_results1['devices/building1']['message']
            assert message == [{'point': 'value' + str(i)}]
            assert i == subscription_results1['devices/building1']['count']
        except KeyError:
            pass


@pytest.mark.multiplatform
def test_multiplatform_bad_discovery_file(request, build_instances):
    p1, p2, p3 = build_instances(3, bad_config=True)
    gevent.sleep(1)
    p1.shutdown_platform()
    p2.shutdown_platform()
    p3.shutdown_platform()


@pytest.mark.xfail(reason="Issue #2107. rpc call to edit config store will fail due to capabilities check")
@pytest.mark.multiplatform
def test_multiplatform_rpc(request, get_volttron_instances):
    p1, p2 = get_volttron_instances(2)
    _default_config = {
        "test_max": {
            "threshold_max": 10
        }
    }
    threshold_detection_uuid = p1.install_agent(
        agent_dir=get_ops("ThresholdDetectionAgent"),
        config_file=_default_config,
        start=True)

    updated_config = {
        "updated_topic": {
            "threshold_max": 10,
            "threshold_min": 2,
        }
    }
    test_agent = p2.build_agent()
    kwargs = {"external_platform": p1.instance_name}
    test_agent.vip.rpc.call(CONFIGURATION_STORE,
                            'manage_store',
                            'platform.thresholddetection',
                            'config',
                            jsonapi.dumps(updated_config),
                            'json',
                            **kwargs).get(timeout=10)
    config = test_agent.vip.rpc.call(CONFIGURATION_STORE,
                                     'manage_get',
                                     'platform.thresholddetection',
                                     'config',
                                     raw=True,
                                     **kwargs).get(timeout=10)
    config = jsonapi.loads(config)
    try:
        assert config == updated_config
    except KeyError:
        pytest.fail("Expecting config change : {}".format(config))

    def stop():
        p1.stop_agent(threshold_detection_uuid)
        p2.remove_agent(threshold_detection_uuid)
        p1.shutdown_platform()
        test_agent.core.stop()
        p1.shutdown_platform()

    request.addfinalizer(stop)<|MERGE_RESOLUTION|>--- conflicted
+++ resolved
@@ -290,13 +290,7 @@
     p5_publisher.vip.pubsub.subscribe(peer='pubsub',
                                       prefix='analysis',
                                       callback=callback5)
-<<<<<<< HEAD
-    gevent.sleep(2)
-    print("publish")
-=======
     gevent.sleep(5)
-    print "publish"
->>>>>>> 07f592b9
     prefix = 'devices'
     for i in range(5):
         p1_publisher.vip.pubsub.publish(peer='pubsub', topic='devices/campus/building1', message=[{'point': 'value'}])
