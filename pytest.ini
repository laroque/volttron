[pytest]
timeout = 120
addopts = --strict -rsxX -v --showlocals
# --full-trace

norecursedirs =
        services/deprecated-remove-5.0/MultiBuilding \
                .git env scripts volttron.egg-info config

markers =
        actuator: Tests for actuator agent
        actuator_pubsub: Test for actuator agent.
        agent: Testing for core agent operations.
        auth: Testing for auth based code.
        control: Control service/aip tests.
        config_store: Configuration store tests.
        dev: Mark for currently developing test.
        drivenagent: Tests for driven agent
        forwarder: Tests for forwardhistorian
        gevent: Functionality tests for gevent.
        historian: Test cases for historian.
        sqlhistorian: Test cases for sqlhistorian
        keystore: Test the keystore and known-hosts store.
        mongodb: Tests for mongodb related test code.
        pa: Tests for the platform agent.
        driver: Tests for master driver functionality.
        slow: Mark tests that run slowly.
        sqlhistorian: Mark for only sql historian tests.
        subsystems: Testing subsystems.
        web: Tests for web and web services.
        wrapper: Test the platformwrapper test code.
        vc: Tests associated with volttron central agent.
        vcp: Tests associated with the volttron central platform agent.
        zmq: Tests for zmq
        aggregator: Run aggregate historian tests
        sql_aggregator: Run aggregate historian tests
        mongo_aggregator: Run aggregate historian tests
        packaging: Run packaging tests
        market: Run the market service agent and base market agent tests
        tagging: Tagging service tests
<<<<<<< HEAD
        alert: Alerter agent tests
=======
        multiplatform: Tests for multiplatforn functionality
>>>>>>> 7606ab66
        weather: Weather agent tests

<|MERGE_RESOLUTION|>--- conflicted
+++ resolved
@@ -38,10 +38,7 @@
         packaging: Run packaging tests
         market: Run the market service agent and base market agent tests
         tagging: Tagging service tests
-<<<<<<< HEAD
         alert: Alerter agent tests
-=======
         multiplatform: Tests for multiplatforn functionality
->>>>>>> 7606ab66
         weather: Weather agent tests
 
