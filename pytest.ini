--- conflicted
+++ resolved
@@ -38,8 +38,6 @@
         packaging: Run packaging tests
         market: Run the market service agent and base market agent tests
         tagging: Tagging service tests
-<<<<<<< HEAD
         alert: Alerter agent tests
-=======
         weather: Weather agent tests
->>>>>>> f5f3fff2
+
