[pytest]
timeout = 240
addopts = --strict -rsxX -v --continue-on-collection-errors 
#--full-trace

norecursedirs = \
	.git env scripts volttron.egg-info config docs \
	examples volttron_data

markers =
        actuator: Tests for actuator agent
        actuator_pubsub: Test for actuator agent.
        actuator_unit: Unit tests for actuator agent
        agent: Testing for core agent operations.
        alert: Testing alerts from the health subsystem.
        auth: Testing for auth based code.
        control: Control service/aip tests.
        config_store: Configuration store tests.
        dev: Mark for currently developing test.
        drivenagent: Tests for driven agent
        forwarder: Tests for forwardhistorian
        gevent: Functionality tests for gevent.
        historian: Test cases for historian.
        health: Testing the health subsystem.
        heartbeat: Testing the heartbeat subsystem.
        keystore: Test the keystore and known-hosts store.
        mongodb: Tests for mongodb related test code.
        pa: Tests for the platform agent.
        driver: Tests for master driver functionality.
        driver_unit: Unit tests for master driver functionality.
        slow: Mark tests that run slowly.
        sqlhistorian: Mark for only sql historian tests.
        subsystems: Testing subsystems.
        web: Tests for web and web services.
        wrapper: Test the platformwrapper test code.
        vc: Tests associated with volttron central agent.
        vcp: Tests associated with the volttron central platform agent.
        zmq: Tests for zmq
        aggregator: Run aggregate historian tests
        sql_aggregator: Run aggregate historian tests
        mongo_aggregator: Run aggregate historian tests
        packaging: Run packaging tests
        market: Run the market service agent and base market agent tests
        tagging: Tagging service tests
        alert: Alerter agent tests
        multiplatform: Tests for multiplatforn functionality
        weather: Weather agent tests
        rmq_pubsub: rmq pubsub test
        ecorithm: Tests associated with ecorithm's agents
        weather2: new weather agent tests
        darksky: darksky weather agent tests
        pubsub: pubsub tests for zeromq and rabbitmq
        rmq_reconnect: rabbitmq reconnect tests
        rmq_shutdown: rabbitmq shutdown tests
        secure: Test platform and agents with secure platform options
<<<<<<< HEAD
        rpc: Tests for RPC
        mysqlfuncts: level one integration tests for mysqlfuncts
        postgresqlfuncts_timescaledb: level one integreation tests for timescaledb
        postgresqlfuncts: level one integration tests for postgresqlfuncts
        dbutils: test all the level one integrations tests for dbfuncts classes
=======
        mysqlfuncts: level one integration tests for mysqlfuncts
        mongoutils: level one integration tests for mongoutils
>>>>>>> 1f0e7789
<|MERGE_RESOLUTION|>--- conflicted
+++ resolved
@@ -53,13 +53,9 @@
         rmq_reconnect: rabbitmq reconnect tests
         rmq_shutdown: rabbitmq shutdown tests
         secure: Test platform and agents with secure platform options
-<<<<<<< HEAD
         rpc: Tests for RPC
         mysqlfuncts: level one integration tests for mysqlfuncts
         postgresqlfuncts_timescaledb: level one integreation tests for timescaledb
         postgresqlfuncts: level one integration tests for postgresqlfuncts
         dbutils: test all the level one integrations tests for dbfuncts classes
-=======
-        mysqlfuncts: level one integration tests for mysqlfuncts
-        mongoutils: level one integration tests for mongoutils
->>>>>>> 1f0e7789
+        mongoutils: level one integration tests for mongoutils