--- conflicted
+++ resolved
@@ -1,28 +1,6 @@
 #!/bin/bash
 #Preliminary script to run pytests in separate docker containers
 
-<<<<<<< HEAD
-docker build --network=host -t volttron_test_base -f ./ci-integration/virtualization/Dockerfile .
-docker build --network=host -t volttron_test_image -f ./ci-integration/virtualization/Dockerfile.testing .
-
-#testdirs="examples services volttron volttrontesting"
-testdirs="services/core/ActuatorAgent"
-
-for dir in ${testdirs[@]}
-do
-    files=`find $dir -type f -name "*.py"`
-    #echo $files
-    for filename in ${files[@]}
-    do
-        #echo $filename
-        base_filename=`basename $filename`
-        if [[ $base_filename == *"test"* ]]; then
-            echo $filename
-            docker run -e "IGNORE_ENV_CHECK=1" -it volttron_test_image pytest $filename &> "$base_filename.result.txt" &
-        fi
-    done
-done
-=======
 #export FAST_FAIL=0
 
 if [[ $# -eq 0 ]] ; then
@@ -103,4 +81,3 @@
         run_tests ${files_subset[@]}
     fi
 done
->>>>>>> f40e746d
