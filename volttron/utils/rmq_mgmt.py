# -*- coding: utf-8 -*- {{{
# vim: set fenc=utf-8 ft=python sw=4 ts=4 sts=4 et:
#
# Copyright 2017, Battelle Memorial Institute.
#
# Licensed under the Apache License, Version 2.0 (the "License");
# you may not use this file except in compliance with the License.
# You may obtain a copy of the License at
#
# http://www.apache.org/licenses/LICENSE-2.0
#
# Unless required by applicable law or agreed to in writing, software
# distributed under the License is distributed on an "AS IS" BASIS,
# WITHOUT WARRANTIES OR CONDITIONS OF ANY KIND, either express or implied.
# See the License for the specific language governing permissions and
# limitations under the License.
#
# This material was prepared as an account of work sponsored by an agency of
# the United States Government. Neither the United States Government nor the
# United States Department of Energy, nor Battelle, nor any of their
# employees, nor any jurisdiction or organization that has cooperated in the
# development of these materials, makes any warranty, express or
# implied, or assumes any legal liability or responsibility for the accuracy,
# completeness, or usefulness or any information, apparatus, product,
# software, or process disclosed, or represents that its use would not infringe
# privately owned rights. Reference herein to any specific commercial product,
# process, or service by trade name, trademark, manufacturer, or otherwise
# does not necessarily constitute or imply its endorsement, recommendation, or
# favoring by the United States Government or any agency thereof, or
# Battelle Memorial Institute. The views and opinions of authors expressed
# herein do not necessarily state or reflect those of the
# United States Government or any agency thereof.
#
# PACIFIC NORTHWEST NATIONAL LABORATORY operated by
# BATTELLE for the UNITED STATES DEPARTMENT OF ENERGY
# under Contract DE-AC05-76RL01830
# }}}

"""
    RabbitMQ HTTP management utility methods to
    1. Create/Delete virtual hosts for each platform
    2. Create/Delete user for each agent
    3. Set/Get permissions for each user
    4. Create/Delete exchanges
    5. Create/Delete queues
    6. Create/List/Delete federation upstream servers
    7. Create/List/Delete federation upstream policies
    8. Create shovels for multi-platform deployment.
    9. Set topic permissions for protected topics
    10. List the status of
        Open Connections
        Exchanges
        Queues
        Queue to exchange bindings
"""

import logging
import os
import ssl
try:
    import yaml
except ImportError:
    raise RuntimeError('PyYAML must be installed before running this script ')
import grequests
import gevent
import pika
import requests
from requests.packages.urllib3.connection import (ConnectionError,
                                                  NewConnectionError)
from volttron.platform.certs import ROOT_CA_NAME

from volttron.platform import certs
from volttron.platform import get_home
from volttron.platform.agent import json as jsonapi
from volttron.platform.agent.utils import get_platform_instance_name

#disable_warnings(exceptions.SecurityWarning)

_log = logging.getLogger(__name__)

config_opts = {}
default_pass = "default_passwd"
crts = certs.Certs()
instance_name = None
local_user = "guest"
local_password = "guest"
admin_user = None  # User to prompt for if we go the docker route
admin_password = None

# volttron_rmq_config = os.path.join(get_home(), 'rabbitmq_config.json')


def call_grequest(method_name, url_suffix, ssl_auth=True, **kwargs):
    url = get_url_prefix(ssl_auth) + url_suffix
    kwargs["headers"] = {"Content-Type": "application/json"}
    auth_args = get_authentication_args(ssl_auth)
    kwargs.update(auth_args)
    try:
        fn = getattr(grequests, method_name)
        request = fn(url, **kwargs)
        response = grequests.map([request])
        if response and isinstance(response, list):
            response[0].raise_for_status()
<<<<<<< HEAD
    except (ConnectionError, NewConnectionError):
        response = None
=======
    except (ConnectionError, NewConnectionError) as e:
        _log.error("Connection to {} not available".format(url))
        raise e
>>>>>>> b031343c
    except requests.exceptions.HTTPError as e:
        _log.error("Exception when trying to make HTTP request to {} with "
                   "args {} : {}".format(url, kwargs, e))
        raise e
    except AttributeError as e:
<<<<<<< HEAD
        # print("Exception when trying to make HTTP request "
        #       "to RabbitMQ {}".format(e))
        response = None
=======
        _log.error("Exception when trying to make HTTP request "
              "to RabbitMQ {}".format(e))
        raise e
>>>>>>> b031343c
    return response


def get_authentication_args(ssl_auth):
    """
    Return authentication kwargs for request/greqeust
    :param ssl_auth: if True returns cert and verify parameters in addition
     to auth
    :return: dictionary containing auth/cert args need to pass to
    request/grequest methods
    """
    global local_user, local_password, admin_user, admin_password, \
        instance_name

    if ssl_auth:
        if not instance_name:
            instance_name = get_platform_instance_name()
        instance_ca, server_cert, client_cert = certs.Certs.get_cert_names(
            instance_name)
        admin_user = get_user()
        if admin_password is None:
            # prompt = 'What is the password for user({}):'.format(admin_user)
            # TODO: figure out how to manage admin user and password. rabbitmq
            # federation plugin doesn't handle external_auth plugin !!
            # One possible workaround is to use plain username/password auth
            # with guest user with localhost. We still have to persist guest
            # password but at least guest user can only access rmq using
            # localhost
            admin_password = default_pass
        return {
            # TODO create guest cert and use localhost and guest cert instead
            # when connecting to management apis. Because management api
            # won't honour external auth the same way amqps does :(
                'auth': (admin_user, admin_password),
                'verify': crts.cert_file(ROOT_CA_NAME),
                'cert': (crts.cert_file(client_cert),
                         crts.private_key_file(client_cert))}
    else:
        password = local_user
        user = local_password
        return {'auth': (user, password)}


def http_put_request(url_suffix, body=None, ssl_auth=True):
    if body:
        return call_grequest('put', url_suffix, ssl_auth,
                             data=jsonapi.dumps(body))
    else:
        return call_grequest('put', url_suffix, ssl_auth)


def http_delete_request(url, ssl_auth=True):
    return call_grequest('delete', url, ssl_auth)


def http_get_request(url, ssl_auth=True):
    response = call_grequest('get', url, ssl_auth)
    if response and isinstance(response, list):
        response = response[0].json()
    return response


def _load_rmq_config(volttron_home=None):
    """
    Load RabbitMQ config from VOLTTRON_HOME
    :param volttron_home: VOLTTRON_HOME path
    :return:
    """
    """Loads the config file if the path exists."""
    global config_opts, volttron_rmq_config
    if not volttron_home:
        volttron_home = get_home()
    try:
        volttron_rmq_config = os.path.join(volttron_home, 'rabbitmq_config.yml')
        with open(volttron_rmq_config, 'r') as yaml_file:
            config_opts = yaml.load(yaml_file)
    except yaml.YAMLError as exc:
        return exc


def get_hostname():
    if not config_opts:
        _load_rmq_config()
    # _log.debug("rmq config: {}".format(config_opts))
    return config_opts['host']


def get_amqp_port():
    if not config_opts:
        _load_rmq_config()
    # _log.debug("rmq config: {}".format(config_opts))
    return config_opts['amqp-port']


def get_mgmt_port_ssl():
    if not config_opts:
        _load_rmq_config()
    # _log.debug("rmq config: {}".format(config_opts))
    return config_opts['mgmt-port-ssl']


def get_mgmt_port():
    if not config_opts:
        _load_rmq_config()
    # _log.debug("rmq config: {}".format(config_opts))
    return config_opts['mgmt-port']


def get_vhost():
    if not config_opts:
        _load_rmq_config()
    return config_opts['virtual-host']


def get_user():
    if not config_opts:
        _load_rmq_config()
    return config_opts.get('user')


def get_password():
    if not config_opts:
        _load_rmq_config()
    return config_opts.get('pass')


def create_vhost(vhost='volttron', ssl_auth=None):
    """
    Create a new virtual host
    :param vhost: virtual host
    :param ssl_auth
    :return:
    """
    _log.debug("Creating new VIRTUAL HOST: {}".format(vhost))
    ssl_auth = ssl_auth if ssl_auth in [True, False] else is_ssl_connection()
    url = '/api/vhosts/{vhost}'.format(vhost=vhost)
    response = http_put_request(url, body={}, ssl_auth=ssl_auth)
    return response


def get_virtualhost(new_vhost, ssl_auth=None):
    """
    Get properties for this virtual host
    :param new_vhost:
    :param ssl_auth: Flag indicating ssl based connection
    :return:
    """
    ssl_auth = ssl_auth if ssl_auth is not None else is_ssl_connection()
    url = '/api/vhosts/{vhost}'.format(vhost=new_vhost)
    response = http_get_request(url, ssl_auth)
    return response


def delete_vhost(vhost, ssl_auth=None):
    """
    Delete a virtual host
    :param vhost: virtual host
    :param user: username
    :param password: password
    :return:
    """
    ssl_auth = ssl_auth if ssl_auth is not None else is_ssl_connection()
    url = '/api/vhosts/{vhost}'.format(vhost=vhost)
    response = http_delete_request(url, ssl_auth)


def get_virtualhosts(ssl_auth=None):
    """

    :param ssl_auth:
    :return:
    """
    ssl_auth = ssl_auth if ssl_auth is not None else is_ssl_connection()
    url = '/api/vhosts'
    response = http_get_request(url, ssl_auth)
    vhosts = []
    if response:
        vhosts = [v['name'] for v in response]
    return vhosts


# USER - CREATE, GET, DELETE user, SET/GET Permissions
def create_user(user, password=default_pass, tags="administrator",
                ssl_auth=None):
    """
    Create a new RabbitMQ user
    :param user: Username
    :param password: Password
    :param tags: "adminstrator/management"
    :param ssl_auth: Flag for SSL connection
    :return:
    """
    ssl_auth = ssl_auth if ssl_auth is not None else is_ssl_connection()
    # print "Creating new USER: {}, ssl {}".format(user, ssl)

    body = dict(password=password, tags=tags)
    url = '/api/users/{user}'.format(user=user)
    response = http_put_request(url, body, ssl_auth)


def get_users(ssl_auth=None):
    """
    Get list of all users
    :param ssl_auth: Flag for SSL connection
    :return:
    """
    ssl_auth = ssl_auth if ssl_auth is not None else is_ssl_connection()
    url = '/api/users/'
    response = http_get_request(url, ssl_auth)
    users = []
    if response:
        users = [u['name'] for u in response]
    return users


def get_url_prefix(ssl_auth):
    """
    Get URL for http or https based on flag
    :param ssl_auth: Flag for ssl_auth connection
    :return:
    """
    if ssl_auth:
        prefix = 'https://{host}:{port}'.format(host=get_hostname(),
                                                port=get_mgmt_port_ssl())
    else:
        prefix = 'http://localhost:{port}'.format(port=get_mgmt_port())
    return prefix


def get_user_props(user, ssl_auth=None):
    """
    Get properties of the user
    :param user: username
    :param ssl_auth: Flag for SSL connection
    :return:
    """
    ssl_auth = ssl_auth if ssl_auth is not None else is_ssl_connection()
    url = '/api/users/{user}'.format(user=user)
    response = http_get_request(url, ssl_auth)
    return response


def delete_user(user, ssl_auth=None):
    """
    Delete specific user
    :param user: user
    :param ssl_auth: Flag for SSL connection
    :return:
    """
    ssl_auth = ssl_auth if ssl_auth is not None else is_ssl_connection()
    url = '/api/users/{user}'.format(user=user)
    response = http_delete_request(url, ssl_auth)


def delete_users_in_bulk(users, ssl_auth=None):
    """
    Delete a list of users at once
    :param users:
    :param ssl_auth:
    :return:
    """
    ssl_auth = ssl_auth if ssl_auth is not None else is_ssl_connection()
    url = '/api/users/bulk-delete'
    if users and isinstance(users, list):
        body = dict(users=users)
        response = http_put_request(url, body=body, ssl_auth=ssl_auth)


def get_user_permissions(user, vhost=None, ssl_auth=None):
    """
    Get permissions (configure, read, write) for the user
    :param user: user
    :param password: password
    :param vhost: virtual host
    :param ssl_auth: Flag for SSL connection
    :return:
    """
    ssl_auth = ssl_auth if ssl_auth is not None else is_ssl_connection()
    vhost = vhost if vhost else get_vhost()
    url = '/api/permissions/{vhost}/{user}'.format(vhost=vhost,
                                                   user=user)
    try:
        response = http_get_request(url, ssl_auth)
        return response
    except requests.exceptions.HTTPError as e:
        if e.message.startswith("404 Client Error"):
            # No permissions are set for this user yet. Return none
            # so caller can try to set permissions
            return None
        else:
            raise e


# {"configure":".*","write":".*","read":".*"}
def set_user_permissions(permissions, user, vhost=None, ssl_auth=None):
    """
    Set permissions for the user
    :param permissions: dict containing configure, read and write settings
    :param user: username
    :param password: password
    :param vhost: virtual host
    :param ssl_auth: Flag for SSL connection
    :return:
    """
    ssl_auth = ssl_auth if ssl_auth is not None else is_ssl_connection()
    vhost = vhost if vhost else get_vhost()
    _log.debug("Create READ, WRITE and CONFIGURE permissions for the user: "
               "{}".format(user))
    url = '/api/permissions/{vhost}/{user}'.format(vhost=vhost, user=user)
    response = http_put_request(url, body=permissions, ssl_auth=ssl_auth)


def set_topic_permissions_for_user(permissions, user, vhost=None,
                                   ssl_auth=None):
    """
    Set read, write permissions for a topic and user
    :param permissions: dict containing exchange name and read/write permissions
    {"exchange":"volttron", read: ".*", write: "^__pubsub__"}
    :param user: username
    :param ssl_auth: Flag for SSL connection
    :return:
    """
    ssl_auth = ssl_auth if ssl_auth is not None else is_ssl_connection()
    vhost = vhost if vhost else get_vhost()
    url = '/api/topic-permissions/{vhost}/{user}'.format(vhost=vhost,
                                                         user=user)
    response = http_put_request(url, body=permissions,
                                ssl_auth=ssl_auth)


def get_topic_permissions_for_user(user, vhost=None, ssl_auth=None):
    """
    Get permissions for all topics
    :param user: user
    :param vhost:
    :param ssl_auth: Flag for SSL connection
    :return:
    """
    ssl_auth = ssl_auth if ssl_auth is not None else is_ssl_connection()
    vhost = vhost if vhost else get_vhost()
    url = '/api/topic-permissions/{vhost}/{user}'.format(vhost=vhost, user=user)
    response = http_get_request(url, ssl_auth)
    return response


# GET/SET parameter on a component for example, federation-upstream
def get_parameter(component, vhost=None, ssl_auth=None):
    """
    Get component parameters, namely federation-upstream
    :param component: component name
    :param vhost: virtual host
    :param ssl_auth: Flag for SSL connection
    :return:
    """
    ssl_auth = ssl_auth if ssl_auth is not None else is_ssl_connection()
    vhost = vhost if vhost else get_vhost()
    url = '/api/parameters/{component}/{vhost}'.format(component=component,
                                                       vhost=vhost)
    response = http_get_request(url, ssl_auth)
    return response


def set_parameter(component, parameter_name, parameter_properties,
                  vhost=None, ssl_auth=None):
    """
    Set parameter on a component
    :param component: component name (for example, federation-upstream)
    :param parameter_name: parameter name
    :param parameter_properties: parameter properties
    :param vhost: virtual host
    :param ssl_auth: Flag for SSL connection
    :return:
    """
    ssl_auth = ssl_auth if ssl_auth is not None else is_ssl_connection()
    vhost = vhost if vhost else get_vhost()
    url = '/api/parameters/{component}/{vhost}/{param}'.format(
        component=component, vhost=vhost, param=parameter_name)
    response = http_put_request(url, body=parameter_properties,
                                ssl_auth=ssl_auth)


def delete_parameter(component, parameter_name, vhost=None, ssl_auth=None):
    """
    Delete a component parameter
    :param component: component name
    :param parameter_name: parameter
    :param vhost: virtual host
    :param ssl_auth: Flag for SSL connection
    :return:
    """
    ssl_auth = ssl_auth if ssl_auth is not None else is_ssl_connection()
    vhost = vhost if vhost else get_vhost()
    url = '/api/parameters/{component}/{vhost}/{parameter}'.format(
        component=component, vhost=vhost, parameter=parameter_name)
    response = http_delete_request(url, ssl_auth)
    return response


# Get all policies, Get/Set/Delete a specific property
def get_policies(vhost=None, ssl_auth=None):
    """
    Get all policies
    :param vhost: virtual host
    :param ssl_auth_auth: Flag for ssl_auth connection
    :return:
    """
    # TODO: check -  this is the only request call.. others ar grequest calls
    ssl_auth = ssl_auth if ssl_auth is not None else is_ssl_connection()
    vhost = vhost if vhost else get_vhost()
    prefix = get_url_prefix(ssl_auth)

    url = '{prefix}/api/policies/{vhost}'.format(prefix=prefix,
                                                 vhost=vhost)
    kwargs = get_authentication_args(ssl_auth)
    response = requests.get(url, **kwargs)
    return response.json() if response else response


def get_policy(name, vhost=None, ssl_auth=None):
    """
    Get a specific policy
    :param name: policy name
    :param vhost: virtual host
    :param ssl_auth: Flag for SSL connection
    :return:
    """
    vhost = vhost if vhost else get_vhost()
    url = '/api/policies/{vhost}/{name}'.format(vhost=vhost, name=name)
    response = http_get_request(url, ssl_auth)
    return response.json() if response else response


# value = {"pattern":"^amq.",
# "definition": {"federation-upstream-set":"all"},
# "priority":0, "apply-to": "all"}
def set_policy(name, value, vhost=None, ssl_auth=None):
    """
    Set a policy. For example a federation policy
    :param name: policy name
    :param value: policy value
    :param vhost: virtual host
    :param ssl_auth: Flag for SSL connection
    :return:
    """
    ssl_auth = ssl_auth if ssl_auth is not None else is_ssl_connection()
    vhost = vhost if vhost else get_vhost()
    url = '/api/policies/{vhost}/{name}'.format(vhost=vhost, name=name)
    response = http_put_request(url, body=value, ssl_auth=ssl_auth)


def delete_policy(name, vhost=None, ssl_auth=None):
    """
    Delete a policy
    :param name: policy name
    :param vhost: virtual host
    :param ssl_auth: Flag for SSL connection
    :return:
    """
    ssl_auth = ssl_auth if ssl_auth is not None else is_ssl_connection()
    vhost = vhost if vhost else get_vhost()
    url = '/api/policies/{vhost}/{name}'.format(vhost=vhost, name=name)
    response = http_delete_request(url, ssl_auth)


# Exchanges - Create/delete/List exchanges
# properties = dict(durable=False, type='topic', auto_delete=True,
# arguments={"alternate-exchange": "aexc"})
# properties = dict(durable=False, type='direct', auto_delete=True)
def create_exchange(exchange, properties, vhost=None, ssl_auth=None):
    """
    Create a new exchange
    :param exchange: exchange name
    :param properties: dict containing properties
    :param vhost: virtual host
    :param ssl_auth: Flag for SSL connection
    :return:
    """
    vhost = vhost if vhost else get_vhost()
    _log.debug("Create new exchange: {}".format(exchange))
    url = '/api/exchanges/{vhost}/{exchange}'.format(vhost=vhost,
                                                     exchange=exchange)
    response = http_put_request(url, body=properties, ssl_auth=ssl_auth)


def delete_exchange(exchange, vhost=None, ssl_auth=None):
    """
    Delete a exchange
    :param exchange: exchange name
    :param vhost: virtual host
    :param ssl_auth: Flag for SSL connection
    :return:
    """
    ssl_auth = ssl_auth if ssl_auth is not None else is_ssl_connection()
    vhost = vhost if vhost else get_vhost()
    url = '/api/exchanges/{vhost}/{exchange}'.format(vhost=vhost,
                                                     exchange=exchange)
    response = http_delete_request(url, ssl_auth)


def get_exchanges(vhost=None, ssl_auth=None):
    """
    List all exchanges
    :param vhost: virtual host
    :param ssl_auth: Flag for SSL connection
    :return:
    """
    ssl_auth = ssl_auth if ssl_auth is not None else is_ssl_connection()
    vhost = vhost if vhost else get_vhost()
    url = '/api/exchanges/{vhost}'.format(vhost=vhost)
    response = http_get_request(url, ssl_auth)
    exchanges = []

    if response:
        exchanges = [e['name'] for e in response]
    return exchanges


def get_exchanges_with_props(vhost=None, ssl_auth=None):
    """
    List all exchanges with properties
    :param vhost: virtual host
    :param ssl_auth: Flag for SSL connection
    :return:
    """
    ssl_auth = ssl_auth if ssl_auth is not None else is_ssl_connection()
    vhost = vhost if vhost else get_vhost()
    url = '/api/exchanges/{vhost}'.format(vhost=vhost)
    return http_get_request(url, ssl_auth)


# Queues - Create/delete/List queues
# properties = dict(durable=False, auto_delete=True)
def create_queue(queue, properties, vhost=None, ssl_auth=None):
    """
    Create a new queue
    :param queue: queue
    :param properties: dict containing properties
    :param vhost: virtual host
    :param ssl_auth: Flag for SSL connection
    :return:
    """
    vhost = vhost if vhost else get_vhost()
    url = '/api/queues/{vhost}/{queue}'.format(vhost=vhost, queue=queue)
    response = http_put_request(url, body=properties, ssl_auth=ssl_auth)


def delete_queue(queue, user=None, password=None, vhost=None, ssl_auth=None):
    """
    Delete a queue
    :param queue: queue
    :param vhost: virtual host
    :return:
    """
    ssl_auth = ssl_auth if ssl_auth is not None else is_ssl_connection()
    vhost = vhost if vhost else get_vhost()
    url = '/api/queues/{vhost}/{queue}'.format(vhost=vhost, queue=queue)
    response = http_delete_request(url, ssl_auth)


def get_queues(user=None, password=None, vhost=None, ssl_auth=None):
    """
    Get list of queues
    :param user: username
    :param password: password
    :param vhost: virtual host
    :param ssl: Flag for SSL connection
    :return:
    """
    ssl_auth = ssl_auth if ssl_auth is not None else is_ssl_connection()
    vhost = vhost if vhost else get_vhost()
    url = '/api/queues/{vhost}'.format(vhost=vhost)
    response = http_get_request(url, ssl_auth)
    queues = []
    if response:
        queues = [q['name'] for q in response]
    return queues


def get_queues_with_props(vhost=None, ssl_auth=None):
    """
    Get properties of all queues
    :param vhost: virtual host
    :param ssl: Flag for SSL connection
    :return:
    """
    ssl_auth = ssl_auth if ssl_auth is not None else is_ssl_connection()
    vhost = vhost if vhost else get_vhost()
    url = '/api/queues/{vhost}'.format(vhost=vhost)
    return http_get_request(url, ssl_auth)


# List all open connections
def get_connections(vhost=None, ssl_auth=None):
    """
    Get all connections
    :param user: username
    :param password: password
    :param vhost: virtual host
    :return:
    """
    ssl_auth = ssl_auth if ssl_auth is not None else is_ssl_connection()
    vhost = vhost if vhost else get_vhost()
    url = '/api/vhosts/{vhost}/connections'.format(vhost=vhost)
    response = http_get_request(url, ssl_auth)
    return response


def get_connection(name, ssl_auth=None):
    """
    Get status of a connection
    :param name: connection name
    :param ssl: Flag for SSL connection
    :return:
    """
    ssl_auth = ssl_auth if ssl_auth is not None else is_ssl_connection()
    url = '/api/connections/{name}'.format(name=name)
    response = http_get_request(url, ssl_auth)
    return response.json() if response else response


def delete_connection(name, ssl_auth=None):
    """
    Delete open connection
    :param name: connection name
    :param ssl: Flag for SSL connection
    :return:
    """
    ssl_auth = ssl_auth if ssl_auth is not None else is_ssl_connection()
    url = '/api/connections/{name}'.format(name=name)
    response = http_delete_request(url, ssl_auth)


def list_channels_for_connection(connection, ssl_auth=None):
    """
    List all open channels for a given channel
    :param connection: connnection name
    :param ssl: Flag for SSL connection
    :return:
    """
    ssl_auth = ssl_auth if ssl_auth is not None else is_ssl_connection()
    url = '/api/connections/{conn}/channels'.format(conn=connection)
    return http_get_request(url, ssl_auth)


def list_channels_for_vhost(vhost=None, ssl_auth=None):
    """
    List all open channels for a given vhost
    :param vhost: virtual host
    :param ssl: Flag for SSL connection
    :return:
    """
    ssl_auth = ssl_auth if ssl_auth is not None else is_ssl_connection()
    url = '/api/vhosts/{vhost}/channels'.format(vhost=vhost)
    response = http_get_request(url, ssl_auth)
    return response.json() if response else response


def get_bindings(exchange, ssl_auth=None):
    """
    List all bindings in which a given exchange is the source
    :param exchange: source exchange
    :param ssl: Flag for SSL connection
    :return: list of bindings
    """
    ssl_auth = ssl_auth if ssl_auth is not None else is_ssl_connection()
    url = '/api/exchanges/{vhost}/{exchange}/bindings/source'.format(
        vhost=get_vhost(), exchange=exchange)
    response = http_get_request(url, ssl_auth)
    return response


# We need http address and port
def init_rabbitmq_setup():
    """
    Create a RabbitMQ resources for VOLTTRON instance.
     - Create a new virtual host: default is “volttron”
     - Create a new topic exchange: “volttron”
     - Create alternate exchange: “undeliverable” to capture unrouteable messages

    :return:
    """
    if not config_opts:
        _load_rmq_config()
    vhost = config_opts['virtual-host']

    # Create a new "volttron" vhost
    response = create_vhost(vhost, ssl_auth=False)
    if not response:
        # Wait for few more seconds and retry again
        gevent.sleep(5)
        response = create_vhost(vhost, ssl_auth=False)
        return response
    exchange = 'volttron'
    alternate_exchange = 'undeliverable'
    # Create a new "volttron" exchange. Set up alternate exchange to capture
    # all unrouteable messages
    properties = dict(durable=True, type='topic',
                      arguments={"alternate-exchange": alternate_exchange})
    create_exchange(exchange, properties=properties, vhost=vhost,
                    ssl_auth=False)

    # Create alternate exchange to capture all unroutable messages.
    # Note: Pubsub messages with no subscribers are also captured which is
    # unavoidable with this approach
    properties = dict(durable=True, type='fanout')
    create_exchange(alternate_exchange, properties=properties, vhost=vhost,
                    ssl_auth=False)
    return True


def is_valid_amqp_port(port):
    try:
        port = int(port)
    except ValueError:
        return False

    return port == 5672 or port == 5671


def is_ssl_connection():
    global config_opts
    if not config_opts:
        _load_rmq_config()
    auth = config_opts.get('ssl', 'true')
    return auth in ('true', 'True', 'TRUE')


def is_valid_mgmt_port(port):
    try:
        port = int(port)
    except ValueError:
        return False

    return port == 15672 or port == 15671


def delete_multiplatform_parameter(component, parameter_name, vhost=None):
    """
    Delete a component parameter
    :param component: component name
    :param parameter_name: parameter
    :param vhost: virtual host
    :return:
    """
    global config_opts
    if not config_opts:
        _load_rmq_config()

    delete_parameter(component, parameter_name, vhost,
                     ssl_auth=is_ssl_connection())

    # # Delete entry in config
    # try:
    #     params = config_opts[component]  # component can be shovels or federation
    #     del_list = [x for x in params if parameter_name == x]
    #
    #     for elem in del_list:
    #         params.pop(elem)
    #     config_opts[component] = params
    #     if not params:
    #         del config_opts[component]
    #     config_opts.async_sync()
    # except KeyError as ex:
    #     print("Parameter not found: {}".format(ex))
    #     return


def build_connection_param(identity, instance_name, ssl_auth=None):
    """
    Build Pika Connection parameters
    :param identity:
    :param instance_name:
    :param ssl:
    :return:
    """
    global config_opts
    if not config_opts:
        _load_rmq_config()

    ssl_auth = ssl_auth if ssl_auth is not None else is_ssl_connection()
    crt = certs.Certs()
    rmq_user = instance_name + '.' + identity
    try:
        if ssl_auth:
            ssl_options = dict(
                                ssl_version=ssl.PROTOCOL_TLSv1,
                                ca_certs=crt.cert_file(ROOT_CA_NAME),
                                keyfile=crt.private_key_file(rmq_user),
                                certfile=crt.cert_file(rmq_user),
                                cert_reqs=ssl.CERT_REQUIRED)
            conn_params = pika.ConnectionParameters(
                host=config_opts['host'],
                port=int(config_opts['amqp-port-ssl']),
                virtual_host=config_opts['virtual-host'],
                ssl=True,
                ssl_options=ssl_options,
                credentials=pika.credentials.ExternalCredentials())
        else:
                conn_params = pika.ConnectionParameters(
                    host=config_opts['host'],
                    port=int(config_opts['amqp-port']),
                    virtual_host=config_opts['virtual-host'],
                    credentials=pika.credentials.PlainCredentials(
                        rmq_user, rmq_user))
    except KeyError:
        return None
    return conn_params


def build_rmq_address(ssl_auth=None, config=None):
    global config_opts
    if not config_opts:
        _load_rmq_config()
    if not config:
        config = config_opts

    ssl_auth = ssl_auth if ssl_auth is not None else is_ssl_connection()
    user = get_user()
    if user is None:
        if not ssl_auth:
            user = local_user
        else:
            raise ValueError("No user configured in rabbitmq_config.json")

    rmq_address = None
    try:
        if ssl_auth:
            # Address format to connect to server-name, with SSL and EXTERNAL
            # authentication
            rmq_address = "amqps://{host}:{port}/{vhost}?" \
                          "{ssl_params}&server_name_indication={host}".format(
                            host=config['host'],
                            port=config['amqp-port-ssl'],
                            vhost=config['virtual-host'],
                            ssl_params=get_ssl_url_params())
        else:
            passwd = get_password() if get_password() else local_password
            rmq_address = "amqp://{user}:{pwd}@{host}:{port}/{vhost}".format(
                user=user, pwd=passwd, host=config['host'],
                port=config['amqp-port'],
                vhost=config['virtual-host'])
    except KeyError as e:
        _log.error("Missing entries in rabbitmq config {}".format(e))
        raise

    return rmq_address


def create_user_with_permissions(user, permissions, ssl_auth=None):
    """
    Create RabbitMQ user for an agent and set permissions for it.
    :param identity: Identity of agent
    :param permissions: Configure+Read+Write permissions
    :param is_ssl: Flag to indicate if SSL connection or not
    :return:
    """
    # If user does not exist, create a new one
    if not ssl_auth:
        ssl_auth = is_ssl_connection()
    if user not in get_users(ssl_auth):
        create_user(user, user, ssl_auth=ssl_auth)
    perms = get_user_permissions(user, ssl_auth=ssl_auth)
    # Add user permissions if missing
    if not perms:
        # perms = dict(configure='.*', read='.*', write='.*')
        perms = dict(configure=permissions['configure'],
                     read=permissions['read'],
                     write=permissions['write'])
        _log.debug("permissions: {}".format(perms))
        set_user_permissions(perms, user, ssl_auth=ssl_auth)


def _is_valid_rmq_url():
    """
    upstream-address: "amqps://<user1>:<password1>@<host1>:<port1>/<vhost1>"

    #amqps://username:password@host:port/<virtual_host>[?query-string]
    #Ensure that the virtual host is URI encoded when specified. For example if
    you are using the default "/" virtual host, the value should be `%2f`
    #
    :return:
    """
    pass


def get_ssl_url_params():
    global crts, instance_name
    if not instance_name:
        instance_name = get_platform_instance_name()
    instance_ca, server_cert, client_cert = certs.Certs.get_cert_names(
        instance_name)
    #ca_file = crts.cert_file(instance_ca)
    ca_file = crts.cert_file(ROOT_CA_NAME)
    cert_file = crts.cert_file(client_cert)
    key_file = crts.private_key_file(client_cert)
    return "cacertfile={ca}&certfile={cert}&keyfile={key}" \
           "&verify=verify_peer&fail_if_no_peer_cert=true" \
           "&auth_mechanism=external".format(ca=ca_file,
                                             cert=cert_file,
                                             key=key_file)


def create_rmq_volttron_test_setup(volttron_home, host='localhost'):
    global config_opts
    _load_rmq_config(volttron_home)
<<<<<<< HEAD

=======
>>>>>>> b031343c
    ssl_auth = False
    # Set vhost, username, password, hostname and port
    config_opts['virtual-host'] = 'volttron_test'
    config_opts['user'] = 'test_user'
    config_opts['pass'] = 'test_user'
    config_opts['host'] = host
    config_opts['amqp-port'] = str(5672)
    config_opts['mgmt-port'] = str(15672)
    config_opts['ssl'] = str(ssl_auth)
    config_opts['rmq-address'] = build_rmq_address()
    config_opts.async_sync()
    init_rabbitmq_setup()
    create_user_with_permissions('test_user',
                                 dict(configure=".*", read=".*", write=".*"),
                                 ssl_auth=ssl_auth)


def cleanup_rmq_volttron_test_setup(volttron_home):
    global config_opts
    _load_rmq_config(volttron_home)
    try:
        users = get_users(ssl_auth=False)
        users.remove('guest')
        users_to_remove = []
<<<<<<< HEAD
        print("Users to remove: {}".format(users_to_remove))
=======
        for user in users:
            perm = get_user_permissions(user, vhost, ssl_auth=False)
            if perm:
                users_to_remove.append(user)
>>>>>>> b031343c
        # Delete all the users using virtual host
        for user in users_to_remove:
            delete_user(user)
    except KeyError as e:
        return<|MERGE_RESOLUTION|>--- conflicted
+++ resolved
@@ -61,6 +61,7 @@
     import yaml
 except ImportError:
     raise RuntimeError('PyYAML must be installed before running this script ')
+
 import grequests
 import gevent
 import pika
@@ -101,28 +102,17 @@
         response = grequests.map([request])
         if response and isinstance(response, list):
             response[0].raise_for_status()
-<<<<<<< HEAD
-    except (ConnectionError, NewConnectionError):
-        response = None
-=======
     except (ConnectionError, NewConnectionError) as e:
         _log.error("Connection to {} not available".format(url))
         raise e
->>>>>>> b031343c
     except requests.exceptions.HTTPError as e:
         _log.error("Exception when trying to make HTTP request to {} with "
                    "args {} : {}".format(url, kwargs, e))
         raise e
     except AttributeError as e:
-<<<<<<< HEAD
-        # print("Exception when trying to make HTTP request "
-        #       "to RabbitMQ {}".format(e))
-        response = None
-=======
         _log.error("Exception when trying to make HTTP request "
               "to RabbitMQ {}".format(e))
         raise e
->>>>>>> b031343c
     return response
 
 
@@ -1028,10 +1018,7 @@
 def create_rmq_volttron_test_setup(volttron_home, host='localhost'):
     global config_opts
     _load_rmq_config(volttron_home)
-<<<<<<< HEAD
-
-=======
->>>>>>> b031343c
+
     ssl_auth = False
     # Set vhost, username, password, hostname and port
     config_opts['virtual-host'] = 'volttron_test'
@@ -1056,14 +1043,7 @@
         users = get_users(ssl_auth=False)
         users.remove('guest')
         users_to_remove = []
-<<<<<<< HEAD
-        print("Users to remove: {}".format(users_to_remove))
-=======
-        for user in users:
-            perm = get_user_permissions(user, vhost, ssl_auth=False)
-            if perm:
-                users_to_remove.append(user)
->>>>>>> b031343c
+
         # Delete all the users using virtual host
         for user in users_to_remove:
             delete_user(user)
