# -*- coding: utf-8 -*- {{{
# vim: set fenc=utf-8 ft=python sw=4 ts=4 sts=4 et:
#
# Copyright 2017, Battelle Memorial Institute.
#
# Licensed under the Apache License, Version 2.0 (the "License");
# you may not use this file except in compliance with the License.
# You may obtain a copy of the License at
#
# http://www.apache.org/licenses/LICENSE-2.0
#
# Unless required by applicable law or agreed to in writing, software
# distributed under the License is distributed on an "AS IS" BASIS,
# WITHOUT WARRANTIES OR CONDITIONS OF ANY KIND, either express or implied.
# See the License for the specific language governing permissions and
# limitations under the License.
#
# This material was prepared as an account of work sponsored by an agency of
# the United States Government. Neither the United States Government nor the
# United States Department of Energy, nor Battelle, nor any of their
# employees, nor any jurisdiction or organization that has cooperated in the
# development of these materials, makes any warranty, express or
# implied, or assumes any legal liability or responsibility for the accuracy,
# completeness, or usefulness or any information, apparatus, product,
# software, or process disclosed, or represents that its use would not infringe
# privately owned rights. Reference herein to any specific commercial product,
# process, or service by trade name, trademark, manufacturer, or otherwise
# does not necessarily constitute or imply its endorsement, recommendation, or
# favoring by the United States Government or any agency thereof, or
# Battelle Memorial Institute. The views and opinions of authors expressed
# herein do not necessarily state or reflect those of the
# United States Government or any agency thereof.
#
# PACIFIC NORTHWEST NATIONAL LABORATORY operated by
# BATTELLE for the UNITED STATES DEPARTMENT OF ENERGY
# under Contract DE-AC05-76RL01830
# }}}

"""
RabbitMQ setup script to
1. setup single instance of RabbitMQ VOLTTRON
2. Federation
3. Shovel
"""

import argparse
import logging
import os
import shutil
import subprocess
import time
from socket import getfqdn
from shutil import copy
import gevent
import yaml

from rmq_mgmt import RabbitMQMgmt
from volttron.platform import certs
from volttron.platform import get_home
from volttron.platform.agent.utils import store_message_bus_config
from volttron.utils.prompt import prompt_response, y, y_or_n
from volttron.platform.agent.utils import get_platform_instance_name
from rmq_config_params import RMQConfig

_log = logging.getLogger(os.path.basename(__file__))


def _start_rabbitmq_without_ssl(rmq_config):
    """
    Check if basic RabbitMQ configuration is available. Start RabbitMQ in
    non ssl mode so that we can login as guest to create volttron users,
    exchanges, and vhost.
    :return:
    """
    if not rmq_config.volttron_home:
        rmq_config.volttron_home = get_home()

    rmq_home = rmq_config.rmq_home
    if not rmq_home:
        rmq_home = os.path.join(os.path.expanduser("~"),
                                "rabbitmq_server/rabbitmq_server-3.7.7")
        if os.path.exists(rmq_home):
            os.environ['RABBITMQ_HOME'] = rmq_home
        else:
            print("\nERROR:\n"
                  "Missing key 'rmq_home' in RabbitMQ config and RabbitMQ is "
                  "not installed in default path: \n"
                  "~/rabbitmq_server/rabbitmq_server-3.7.7 \n"
                  "Please set the correct RabbitMQ installation path in "
                  "rabbitmq_config.yml")
            exit(1)
    else:
        if not os.path.exists(rmq_home) or not os.path.exists(os.path.join(
                rmq_home, 'sbin/rabbitmq-server')):
            print("\nERROR:\n"
                  "Invalid rmq-home value ({}). Please fix rmq-home "
                  "in {} and rerun this script".format(
                rmq_home, rmq_config.volttron_rmq_config))
            exit(1)
        else:
            os.environ['RABBITMQ_HOME'] = rmq_home

    rmq_config.set_default_config()

    # attempt to stop
    stop_rabbit(rmq_home, quite=True)
    # mv any existing conf file to backup
    conf = os.path.join(rmq_home, "etc/rabbitmq/rabbitmq.conf")
    if os.path.exists(conf):
        os.rename(conf, os.path.join(rmq_home,
                                     "etc/rabbitmq/rabbitmq.conf_" +
                                     time.strftime("%Y%m%d-%H%M%S")
                                     ))

    if rmq_config.amqp_port != 5672 and rmq_config.mgmt_port != 15672:
        # If ports if non ssl ports are not default write a rabbitmq.conf before
        # restarting
        new_conf = """listeners.tcp.default = 5672
management.listener.port = 15672"""
        with open(os.path.join(rmq_config.rmq_home,
                               "etc/rabbitmq", "rabbitmq.conf"),
                  'w+') as r_conf:
            r_conf.write(new_conf)

    # Start RabbitMQ server
    _log.info("Starting RabbitMQ server")
    start_rabbit(rmq_config.rmq_home)


def _create_federation_setup(admin_user, admin_password, is_ssl, vhost, vhome):
    """
    Creates a RabbitMQ federation of multiple VOLTTRON instances based on
    rabbitmq config.
        - Builds AMQP/S address for each upstream server
        - Creates upstream servers
        - Adds policy to make "volttron" exchange "federated".

    :return:
    """
    rmq_mgmt = RabbitMQMgmt()

    federation_config_file = os.path.join(vhome,
                                          'rabbitmq_federation_config.yml')
    federation_config = _read_config_file(federation_config_file)
    federation = federation_config.get('federation-upstream')

    if federation:
        ssl_params = None
        if is_ssl:
            ssl_params = rmq_mgmt.get_ssl_url_params()

        for host, upstream in federation.iteritems():
            try:
                name = "upstream-{vhost}-{host}".format(vhost=upstream['virtual-host'],
                                                        host=host)
                _log.debug("Upstream Server: {name} ".format(name=name))

                if is_ssl:
                    address = "amqps://{host}:{port}/{vhost}?" \
                              "{ssl_params}&server_name_indication={host}".format(
                        host=host,
                        port=upstream['port'],
                        vhost=upstream['virtual-host'],
                        ssl_params=ssl_params)
                else:
                    address = "amqp://{user}:{pwd}@{host}:{port}/" \
                              "{vhost}".format(
                        user=admin_user,
                        pwd=admin_password,
                        host=host,
                        port=upstream['port'],
                        vhost=upstream['virtual-host'])
                prop = dict(vhost=vhost,
                            component="federation-upstream",
                            name=name,
                            value={"uri": address})
                rmq_mgmt.set_parameter('federation-upstream',
                                       name,
                                       prop,
                                       vhost)

                policy_name = 'volttron-federation'
                policy_value = {"pattern": "^volttron",
                                "definition": {"federation-upstream-set": "all"},
                                "priority": 0,
                                "apply-to": "exchanges"}
                rmq_mgmt.set_policy(policy_name,
                                    policy_value,
                                    vhost)
            except KeyError as ex:
                _log.error("Federation setup  did not complete. "
                           "Missing Key {key} in upstream config "
                           "{upstream}".format(key=ex, upstream=upstream))


def _create_shovel_setup(instance_name, local_host, port, vhost, vhome, is_ssl):
    """
    Create RabbitMQ shovel based on the RabbitMQ config
    :return:
    """
    shovel_config_file = os.path.join(vhome,
                                      'rabbitmq_shovel_config.yml')
    shovel_config = _read_config_file(shovel_config_file)
    shovels = shovel_config.get('shovel', {})

    rmq_mgmt = RabbitMQMgmt()

    ssl_params = None
    _log.debug("shovel config: {}".format(shovel_config))
    try:
        for remote_host, shovel in shovels.iteritems():
            pubsub_config = shovel.get("pubsub", {})
            _log.debug("shovel parameters: {}".format(shovel))
            for identity, topics in pubsub_config.iteritems():
                # Build source address
                src_uri = rmq_mgmt.build_shovel_connection(identity, instance_name,
                                                           local_host, port,
                                                           vhost, is_ssl)
                # Build destination address
                dest_uri = rmq_mgmt.build_shovel_connection(identity, instance_name,
                                                            remote_host, shovel['port'],
                                                            shovel['virtual-host'],
                                                            is_ssl)
                if not isinstance(topics, list):
                    topics = [topics]
                for topic in topics:
                    _log.debug("Creating shovel to forward PUBSUB topic {}".format(
                        topic))
                    name = "shovel-{host}-{topic}".format(host=remote_host,
                                                          topic=topic)
                    routing_key = "__pubsub__.{instance}.{topic}.#".format(
                        instance=instance_name,
                        topic=topic)
                    prop = dict(vhost=vhost,
                                component="shovel",
                                name=name,
                                value={"src-uri": src_uri,
                                       "src-exchange": "volttron",
                                       "src-exchange-key": routing_key,
                                       "dest-uri": dest_uri,
                                       "dest-exchange": "volttron"}
                                )
                    _log.debug("shovel property: {}".format(prop))
                    rmq_mgmt.set_parameter("shovel",
                                            name,
                                            prop)
            rpc_config = shovel.get("rpc", {})
            _log.debug("RPC config: {}".format(rpc_config))
            for remote_instance, agent_ids in rpc_config.iteritems():
                for ids in agent_ids:
                    local_identity = ids[0]
                    remote_identity = ids[1]
                    src_uri = rmq_mgmt.build_shovel_connection(local_identity, instance_name,
                                                               local_host, port, vhost, is_ssl)
                    dest_uri = rmq_mgmt.build_shovel_connection(local_identity, instance_name,
                                                                remote_host, shovel['port'],
                                                                shovel['virtual-host'], is_ssl)
                    _log.info("Creating shovel to make RPC call to remote Agent"
                              ": {}".format(remote_identity))

                    name = "shovel-{host}-{identity}".format(host=remote_host,
                                                             identity=local_identity)
                    routing_key = "{instance}.{identity}.#".format(
                        instance=remote_instance,
                        identity=remote_identity)
                    prop = dict(vhost=vhost,
                                component="shovel",
                                name=name,
                                value={"src-uri": src_uri,
                                       "src-exchange": "volttron",
                                       "src-exchange-key": routing_key,
                                       "dest-uri": dest_uri,
                                       "dest-exchange": "volttron"}
                                )

                    rmq_mgmt.set_parameter("shovel",
                                            name,
                                            prop)
    except KeyError as exc:
        _log.error("Shovel setup  did not complete. Missing Key: {}".format(
            exc))


def _setup_for_ssl_auth(rmq_config):
    """
    Utility method to create
    1. Root CA
    2. RabbitMQ server certificates (public and private)
    3. RabbitMQ config with SSL setting
    4. Admin user to connect to RabbitMQ management Web interface

    :param instance_name: Instance name
    :return:
    """
    _log.info('\nChecking for CA certificate\n')
    root_ca_name, server_name, admin_client_name = \
        certs.Certs.get_admin_cert_names(rmq_config.instance_name)
    vhome = get_home()
    white_list_dir = os.path.join(vhome, "certificates", "whitelist")
    if not os.path.exists(white_list_dir):
        os.mkdir(white_list_dir)

    _create_certs(rmq_config, admin_client_name, server_name)

    # if all was well, create the rabbitmq.conf file for user to copy
    # /etc/rabbitmq and update VOLTTRON_HOME/rabbitmq_config.json
    new_conf = """listeners.ssl.default = {amqp_port_ssl}
ssl_options.cacertfile = {ca}
ssl_options.certfile = {server_cert}
ssl_options.keyfile = {server_key}
ssl_options.verify = verify_peer
ssl_options.fail_if_no_peer_cert = true
auth_mechanisms.1 = EXTERNAL
ssl_cert_login_from = common_name
ssl_options.versions.1 = tlsv1.2
ssl_options.versions.2 = tlsv1.1
ssl_options.versions.3 = tlsv1
management.listener.port = {mgmt_port_ssl}
management.listener.ssl = true
management.listener.ssl_opts.cacertfile = {ca}
management.listener.ssl_opts.certfile = {server_cert}
management.listener.ssl_opts.keyfile = {server_key}
trust_store.directory={ca_dir}
trust_store.refresh_interval=0""".format(
        mgmt_port_ssl=rmq_config.mgmt_port_ssl,
        amqp_port_ssl=rmq_config.amqp_port_ssl,
        ca=rmq_config.crts.cert_file(rmq_config.crts.trusted_ca_name),
        server_cert=rmq_config.crts.cert_file(server_name),
        server_key=rmq_config.crts.private_key_file(server_name),
        ca_dir=white_list_dir
    )

    with open(os.path.join(vhome, "rabbitmq.conf"), 'w') as rconf:
        rconf.write(new_conf)

    # Stop server, move new config file with ssl params, start server
    stop_rabbit(rmq_config.rmq_home)

    shutil.move(os.path.join(vhome, "rabbitmq.conf"),
              os.path.join(rmq_config.rmq_home,
                           "etc/rabbitmq/rabbitmq.conf"))
    start_rabbit(rmq_config.rmq_home)
    default_vhome = os.path.abspath(
        os.path.normpath(
            os.path.expanduser(
                os.path.expandvars('~/.volttron'))))

    additional_to_do = ""
    if vhome != default_vhome:
        additional_to_do = "\n - Please set environment variable " \
                           "VOLTTRON_HOME " \
                           "to {vhome} before starting volttron"

    msg = "\n\n#######################\n\nSetup complete for volttron home " \
          "{vhome} " \
          "with instance name={}\nNotes:" + additional_to_do + \
          "\n - On production environments, restrict write access to {" \
          "root_ca} to only admin user. For example: " \
          "sudo chown root {root_ca} and {trusted_ca}" \
          "\n - A new admin user was created with user name: {} and " \
          "password={}.\n   You could change this user's password by logging " \
          "into https://{}:{}/ Please update {} if you change password" \
          "\n\n#######################"
    _log.info(msg.format(rmq_config.instance_name,
                         rmq_config.admin_user,
                         rmq_config.admin_pwd,
                         rmq_config.hostname,
                         rmq_config.mgmt_port_ssl,
                         rmq_config.volttron_rmq_config,
                         root_ca=rmq_config.crts.cert_file(
                             rmq_config.crts.root_ca_name),
                         trusted_ca=rmq_config.crts.cert_file(
                             rmq_config.crts.trusted_ca_name),
                         vhome=vhome))

def _create_certs(rmq_config, admin_client_name, server_cert_name):
    """
    Utility method to create certificates
    :param client_cert_name: client (agent) cert name
    :param instance_ca_name: VOLTTRON instance name
    :param server_cert_name: RabbitMQ sever name
    :return:
    """

    crts = rmq_config.crts
    if rmq_config.crts.ca_exists():
        attributes = crts.get_cert_subject(crts.root_ca_name)
        prompt_str = "Found {} with the following attributes. \n {} \n Do " \
                     "you want to use this certificate: ".format(
            crts.cert_file(crts.root_ca_name), attributes)
        prompt = prompt_response(prompt_str,
                                 valid_answers=y_or_n,
                                 default='Y')
        if prompt in y:
            return

        prompt_str = "\n**IMPORTANT:**\nCreating a new Root CA will " \
                     "invalidate " \
                     "any existing agent certificate and hence any existing " \
                     "certificates will be deleted. If you have federation " \
                     "or shovel setup, you will have to share the new " \
                     "certificate with the other volttron instance(s) for " \
                     "the shovel/federation connections to work. " \
                     "Do you want to create a new Root CA."
        prompt = prompt_response(prompt_str,
                                 valid_answers=y_or_n,
                                 default='N')
        if prompt not in y:
            return

    # We are creating new CA cert so delete any existing certs.  The user has
    # already been warned
    for d in [crts.cert_dir, crts.private_dir, crts.ca_db_dir]:
        for x in os.listdir(d):
            os.remove(os.path.join(d,x))

    _log.info('\n Creating root ca for volttron instance: {}'.format(
        crts.cert_file(crts.root_ca_name)))
    cert_data = rmq_config.certificate_data
    if not cert_data or \
            not (all(k in cert_data for k in ['country',
                                             'state',
                                             'location',
                                             'organization',
                                             'organization-unit',
                                             'common-name']) or
                 all(
                  k in cert_data for k in ['ca-public-key', 'ca-private-key'])):
        print(
            "\nERROR:\n"
            "No certificate data found in {} or certificate data is "
            "incomplete. certificate-data should either contain all "
            "the details necessary to create a self signed CA or "
            "point to the file path of an existing CA's public and "
            "private key. Please refer to example "
            "config at examples/configurations/rabbitmq/rabbitmq_config.yml"
            " to see list of ssl certificate data to be configured".format(
                rmq_config.volttron_rmq_config))
        exit(1)
    if cert_data.get('ca-public-key'):
        # using existing CA
        copy(cert_data['ca-public-key'],
             rmq_config.crts.cert_file(crts.root_ca_name))
        copy(cert_data['ca-private-key'],
             rmq_config.crts.private_key_file(crts.root_ca_name))
    else:
        data = {'C': cert_data.get('country'),
                'ST': cert_data.get('state'),
                'L': cert_data.get('location'),
                'O': cert_data.get('organization'),
                'OU': cert_data.get('organization-unit'),
                'CN': cert_data.get('common-name')}
        _log.info("Creating root ca with the following info: {}".format(data))
        crts.create_root_ca(overwrite=False, **data)

    # create a copy of the root ca as instance_name-trusted-cas.crt.
    copy(rmq_config.crts.cert_file(crts.root_ca_name),
         rmq_config.crts.cert_file(crts.trusted_ca_name))

    crts.create_ca_signed_cert(server_cert_name, type='server',
                               fqdn=rmq_config.hostname)

    crts.create_ca_signed_cert(admin_client_name, type='client')


def _verify_and_save_instance_ca(rmq_config, instance_ca_path, instance_ca_key):
    """
    Save instance CA in VOLTTRON HOME
    :param instance_ca_path:
    :param instance_ca_key:
    :return:
    """
    found = False
    if instance_ca_path and os.path.exists(instance_ca_path) and \
            instance_ca_key and os.path.exists(instance_ca_key):
        found = True
        # TODO: check content of file
        # openssl crl2pkcs7 -nocrl -certfile volttron2-ca.crt | openssl pkcs7 -print_certs  -noout
        # this should list subject, issuer of both root CA and
        # intermediate CA
        rmq_config.crts.save_cert(instance_ca_path)
        rmq_config.crts.save_key(instance_ca_key)
    return found


def setup_rabbitmq_volttron(setup_type, verbose=False, prompt=False):
    """
    Setup VOLTTRON instance to run with RabbitMQ message bus.
    :param setup_type:
            single - Setup to run as single instance
            federation - Setup to connect multiple VOLTTRON instances as
                         a federation
            shovel - Setup shovels to forward local messages to remote instances
    :return:
    """
    instance_name = get_platform_instance_name(prompt=True)
    # Store config this is checked at startup
    store_message_bus_config(message_bus='rmq', instance_name=instance_name)

    rmq_config = RMQConfig()
    if verbose:
        _log.setLevel(logging.DEBUG)
        _log.debug("verbose set to True")
        _log.debug(get_home())
        logging.getLogger("requests.packages.urllib3.connectionpool"
                          "").setLevel(logging.DEBUG)
    else:
        _log.setLevel(logging.WARN)
        logging.getLogger("requests.packages.urllib3.connectionpool"
                          "").setLevel(logging.WARN)

    if prompt:
        # ignore any existing rabbitmq_config.yml in vhome. Prompt user and
        # generate a new rabbitmq_config.yml
        _create_rabbitmq_config(rmq_config, setup_type)

    # Load either the newly created config or config passed
    try:
        rmq_config.load_rmq_config()
    except (IOError, yaml.YAMLError) as exc:
        _log.error("Error opening {}. Please create a rabbitmq_config.yml "
                   "file in your volttron home. If you want to point to a "
                   "volttron home other than {} please set it as the "
                   "environment variable VOLTTRON_HOME".format(
            rmq_config.volttron_rmq_config, rmq_config.volttron_home))
        _log.error("\nFor single setup, configuration file must at least "
                   "contain host and ssl certificate details. For federation "
                   "and shovel setup, config should contain details about the "
                   "volttron instance with which communication needs "
                   "to be established. Please refer to example config file "
                   "at examples/configurations/rabbitmq/rabbitmq_config.yml")
        return exc

    invalid = True
    if setup_type in ["all", "single"]:
        invalid = False
        _start_rabbitmq_without_ssl(rmq_config)
        _log.debug("Creating rabbitmq virtual hosts and required users for "
                   "volttron")
        # Create local RabbitMQ setup - vhost, exchange etc.
        # should be called after _start_rabbitmq_without_ssl
        rmq_mgmt = RabbitMQMgmt()
        success = rmq_mgmt.init_rabbitmq_setup()
        if success and rmq_config.is_ssl:
            _setup_for_ssl_auth(rmq_config)

        # Create utility scripts
        script_path = os.path.dirname(os.path.realpath(__file__))
        src_home = os.path.dirname(os.path.dirname(script_path))
        start_script = os.path.join(src_home, 'start-rabbitmq')
        with open(start_script, 'w+') as f:
            f.write(os.path.join(rmq_config.rmq_home, 'sbin',
                                 'rabbitmq-server') + ' -detached')
            f.write(os.linesep)
            f.write("sleep 5")  # give a few seconds for all plugins to be ready
        os.chmod(start_script, 0o755)

        stop_script = os.path.join(src_home, 'stop-rabbitmq')
        with open(stop_script, 'w+') as f:
            f.write(os.path.join(rmq_config.rmq_home, 'sbin',
                                 'rabbitmqctl') + ' stop')
        os.chmod(stop_script, 0o755)

        # symlink to rmq log
        log_name = os.path.join(src_home, 'rabbitmq.log')
        if os.path.lexists(log_name):
            os.unlink(log_name)
        os.symlink(os.path.join(rmq_config.rmq_home,
                                'var/log/rabbitmq',
                                "rabbit@" +
                                rmq_config.hostname.split('.')[0] + ".log"),
                       log_name)

    if setup_type in ["all", "federation"]:
        # Create a multi-platform federation setup
        invalid = False
        _create_federation_setup(rmq_config.admin_user,
                                 rmq_config.admin_pwd,
                                 rmq_config.is_ssl,
                                 rmq_config.virtual_host,
                                 rmq_config.volttron_home)
    if setup_type in ["all", "shovel"]:
        # Create shovel setup
        invalid = False
        if rmq_config.is_ssl:
            port = rmq_config.amqp_port_ssl
        else:
            port = rmq_config.amqp_port
        _create_shovel_setup(rmq_config.instance_name,
                             rmq_config.hostname,
                             port,
                             rmq_config.virtual_host,
                             rmq_config.volttron_home,
                             rmq_config.is_ssl)
    if invalid:
        _log.error("Unknown option. Exiting....")


def _create_rabbitmq_config(rmq_config, setup_type):
    """
    Prompt user for required details and create a rabbitmq_config.yml file in
    volttron home
    :param setup_type: type of rmq setup - single, federation, shovel or all
    """

    if setup_type == 'single' or setup_type == 'all':
        if os.path.exists(rmq_config.volttron_rmq_config):
            prompt = "rabbitmq_config.yml exists in {} Do you wish to " \
                     "use this file to configure the instance".format(
                get_home())
            prompt = prompt_response(prompt,
                                     valid_answers=y_or_n,
                                     default='Y')
            if prompt in y:
                return
            else:
                _log.info("New input data will be used to overwrite existing "
                          "{}".format(rmq_config.volttron_rmq_config))
                # TODO: ideally we can load existing file and set values in it
                # default and the compare what changed. If rmq-home changed
                # and existing config those should get cleared. If cert details
                # get changed - overwrite ca, server, admin cert and delete all
                # other certs.

        rmq_config.rmq_home = _prompt_rmq_home(rmq_config.rabbitmq_server)

        prompt = 'Fully qualified domain name of the system:'
        new_host = prompt_response(prompt, default=getfqdn())
        rmq_config.hostname = new_host

        rmq_config.is_ssl = _prompt_ssl()

        if rmq_config.is_ssl:
            prompt = "Would you like to create a new self signed root CA" \
                     "certificate for this instance:"
            prompt = prompt_response(prompt,
                                     valid_answers=y_or_n,
                                     default='Y')
            if prompt in y:
                cert_data = {}
                print(
                    "\nPlease enter the following details for root CA certificate")
                prompt = '\tCountry:'
                cert_data['country'] = prompt_response(prompt, default='US')
                prompt = '\tState:'
                cert_data['state'] = prompt_response(prompt, mandatory=True)
                prompt = '\tLocation:'
                cert_data['location'] = prompt_response(prompt, mandatory=True)
                prompt = '\tOrganization:'
                cert_data['organization'] = prompt_response(prompt, mandatory=True)
                prompt = '\tOrganization Unit:'
                cert_data['organization-unit'] = prompt_response(prompt,
                                                                 mandatory=True)
                prompt = '\tCommon Name:'
                cert_data['common-name'] = prompt_response(
                    prompt, default=rmq_config.instance_name + '-root-ca')
                rmq_config.certificate_data = cert_data
            else:
                error = True
                while error:
                    while True:
                        prompt = 'Enter the root CA certificate public key file:'
                        root_public = prompt_response(prompt, mandatory=True)
                        root_public = os.path.expanduser(root_public)
                        if is_file_readable(root_public):
                            break
                    while True:
                        prompt =\
                            'Enter the root CA certificate private key file:'
                        root_key = prompt_response(prompt, mandatory=True)
                        root_key = os.path.expanduser(root_key)
                        if is_file_readable(root_key):
                            break
                    if certs.Certs.validate_key_pair(root_public, root_key):
                        error = False
                        cert_data = {
                            'ca-public-key': root_public,
                            'ca-private-key': root_key
                        }
                        rmq_config.certificate_data = cert_data
                    else:
                        print("Error: Given public key and private key do not "
                              "match or is invalid. public and private key "
                              "files should be PEM encoded and private key "
                              "should use RSA encryption")

        prompt = "Do you want to use default values for RabbitMQ home, " \
                 "ports, and virtual host:"
        prompt = prompt_response(prompt,
                                 valid_answers=y_or_n,
                                 default='Y')
        if prompt in y:
            rmq_config.amqp_port = '5672'
            rmq_config.mgmt_port = '15672'
            rmq_config.amqp_port_ssl = '5671'
            rmq_config.mgmt_port_ssl = '15671'
            rmq_config.virtual_host = 'volttron'
        else:
            rmq_config.virtual_host = _prompt_vhost(rmq_config.config_opts)

            prompt = 'AMQP port for RabbitMQ:'
            rmq_config.amqp_port = prompt_port(5672, prompt)

            prompt = 'http port for the RabbitMQ management plugin:'
            rmq_config.mgmt_port = prompt_port(15672, prompt)

            if rmq_config.is_ssl == "true":
                prompt = 'AMQPS (SSL) port RabbitMQ address:'
                rmq_config.amqp_port_ssl = prompt_port(5671, prompt)

                prompt = 'https port for the RabbitMQ management plugin:'
                rmq_config.mgmt_port_ssl = prompt_port(15671, prompt)

        # Write the new config options back to config file
        rmq_config.write_rmq_config()
    if setup_type in ['federation', 'all']:
        # if option was all then config_opts would be not null
        # if this was called with just setup_type = federation, load existing
        # config so that we don't overwrite existing federation configs
        prompt_upstream_servers(rmq_config.volttron_home)
    if setup_type in ['shovel', 'all']:
        # if option was all then config_opts would be not null
        # if this was called with just setup_type = shovel, load existing
        # config so that we don't overwrite existing list
        prompt_shovels(rmq_config.volttron_home)


def is_file_readable(file_path):
    if os.path.exists(file_path) and os.access(file_path, os.R_OK):
        return True
    else:
        print("\nInvalid file path. Path does not exists or is not readable")
        return False


def prompt_port(default_port, prompt):
    valid_port = False
    while not valid_port:
        port = prompt_response(prompt, default=default_port)
        try:
            port = int(port)
            return port
        except ValueError:
            _log.error("Invalid port. Port should be an integer")


def _prompt_rmq_home(rabbitmq_server):
    default_dir = os.path.join(os.path.expanduser("~"),
                               "rabbitmq_server", rabbitmq_server)
    valid_dir = False
    while not valid_dir:
        prompt = 'RabbitMQ server home:'
        rmq_home = prompt_response(prompt, default=default_dir)
        if os.path.exists(rmq_home) and \
                os.path.exists(os.path.join(rmq_home, 'sbin/rabbitmq-server')):
            return rmq_home
        else:
            _log.error("Invalid install directory. Unable to find {} ".format(
                os.path.join(rmq_home, 'sbin/rabbitmq-server')))
            return None


def _prompt_vhost(config_opts):
    vhost = config_opts.get('virtual-host', 'volttron')
    prompt = 'Name of the virtual host under which RabbitMQ ' \
             'VOLTTRON will be running:'
    new_vhost = prompt_response(prompt, default=vhost)
    return new_vhost


def _prompt_ssl():
    prompt = prompt_response('\nEnable SSL Authentication:',
                             valid_answers=y_or_n,
                             default='Y')
    if prompt in y:
        return True
    else:
        return False


def prompt_upstream_servers(vhome):
    """
    Prompt for upstream server configurations and save in
    rabbitmq_federation_config.yml
    :return:
    """
    federation_config_file = os.path.join(vhome,
                                          'rabbitmq_federation_config.yml')

    if os.path.exists(federation_config_file):
        federation_config = _read_config_file(federation_config_file)
    else:
        federation_config = {}

    upstream_servers = federation_config.get('federation-upstream', {})
    prompt = 'Number of upstream servers to configure:'
    count = prompt_response(prompt, default=1)
    count = int(count)
    i = 0

    for i in range(0, count):
        prompt = 'Hostname of the upstream server: '
        host = prompt_response(prompt, mandatory=True)
        prompt = 'Port of the upstream server: '
        port = prompt_response(prompt, default=5671)
        prompt = 'Virtual host of the upstream server: '
        vhost = prompt_response(prompt, default='volttron')
        upstream_servers[host] = {'port': port,
                                  'virtual-host': vhost}

    federation_config['federation-upstream'] = upstream_servers
    _write_to_config_file(federation_config_file, federation_config)


def prompt_shovels(vhome):
    """
    Prompt for shovel configuration and save in rabbitmq_shovel_config.yml
    :return:
    """
    shovel_config_file = os.path.join(vhome, 'rabbitmq_shovel_config.yml')

    if os.path.exists(shovel_config_file):
        shovel_config = _read_config_file(shovel_config_file)
    else:
        shovel_config = {}

    shovels = shovel_config.get('shovels', {})
    prompt = 'Number of destination hosts to configure:'
    count = prompt_response(prompt, default=1)
    count = int(count)
    i = 0

    try:
        for i in range(0, count):
            prompt = 'Hostname of the destination server: '
            host = prompt_response(prompt, mandatory=True)
            prompt = 'Port of the destination server: '
            port = prompt_response(prompt, default=5671)
            prompt = 'Virtual host of the destination server: '
            vhost = prompt_response(prompt, default='volttron')

            shovels[host] = {'port': port,
                             'virtual-host': vhost}
            prompt = prompt_response('\nDo you want shovels for '
                                     'PUBSUB communication? ',
                                     valid_answers=y_or_n,
                                     default='N')

            if prompt in y:
                prompt = 'Name of the agent publishing the topic:'
                agent_id = prompt_response(prompt, mandatory=True)

                prompt = 'List of PUBSUB topics to publish to ' \
                         'this remote instance (comma seperated)'
                topics = prompt_response(prompt, mandatory=True)
                topics = topics.split(",")
                shovels[host]['pubsub'] = {agent_id : topics}
            prompt = prompt_response(
                '\nDo you want shovels for RPC communication? ',
                valid_answers=y_or_n, default='N')
            if prompt in y:
                prompt = 'Name of the remote instance: '
                remote_instance = prompt_response(prompt, mandatory=True)
                prompt = 'Number of Local to Remote pairs:'
                agent_count = prompt_response(prompt, default=1)
                agent_count = int(agent_count)
                agent_ids = []
                for r in range(0, agent_count):
                    prompt = 'Local agent that wants to make RPC'
                    local_agent_id = prompt_response(prompt, mandatory=True)
                    prompt = 'Remote agent on which to make the RPC'
                    remote_agent_id = prompt_response(prompt, mandatory=True)
                    agent_ids.append([local_agent_id, remote_agent_id])
                shovels[host]['rpc'] = {remote_instance: agent_ids}
    except ValueError as e:
        _log.error("Invalid choice in the configuration: {}".format(e))
    else:
        shovel_config['shovel'] = shovels
        _write_to_config_file(shovel_config_file, shovel_config)


def _read_config_file(filename):
    data = {}
    try:
        with open(filename, 'r') as yaml_file:
            data = yaml.load(yaml_file)
    except IOError as exc:
        _log.error("Error reading from file: {}".format(filename))
    except yaml.YAMLError as exc:
        _log.error("Yaml Error: {}".format(filename))
    return data


def _write_to_config_file(filename, data):
    try:
        with open(filename, 'w') as yaml_file:
            yaml.dump(data, yaml_file, default_flow_style=False)
    except IOError as exc:
        _log.error("Error writing to file: {}".format(filename))
    except yaml.YAMLError as exc:
        _log.error("Yaml Error: {}".format(filename))


def stop_rabbit(rmq_home, quite=False):
    """
    Stop RabbitMQ Server
    :param rmq_home: RabbitMQ installation path
    :param quite:
    :return:
    """
    try:
        cmd = [os.path.join(rmq_home, "sbin/rabbitmqctl"),
               "stop"]
        p = subprocess.Popen(cmd, stdout=subprocess.PIPE,
                             stderr=subprocess.PIPE)
        stdout, stderr = p.communicate()
        gevent.sleep(2)
        if not quite:
            _log.info("**Stopped rmq server")
    except subprocess.CalledProcessError as e:
        if not quite:
            raise e


def start_rabbit(rmq_home):
    """
    Start RabbitMQ server
    :param rmq_home: RabbitMQ installation path
    :return:
    """

    #status_cmd = [os.path.join(rmq_home, "sbin/rabbitmqctl"), "status"]
    # rabbitmqctl status returns true as soon as the erlang vm and does not wait
    # for all the plugins and database to be initialized and rmq is ready to
    # accept incoming connection.
    # Nor does rabbitmqctl wait, rabbitmqctl await_online_nodes work for this
    #  purpose. shovel_status comes close...
    status_cmd = [os.path.join(rmq_home, "sbin/rabbitmqctl"), "shovel_status"]
    start_cmd = [os.path.join(rmq_home, "sbin/rabbitmq-server"), "-detached"]

    i = 0
    started = False
    start = True
    while not started:
        try:
            p = subprocess.Popen(status_cmd, stdout=subprocess.PIPE,
                                 stderr=subprocess.PIPE)
            out, err = p.communicate()
            rc = p.returncode
            if rc != 0:
                # _log.debug("out: {} #err: {}".format(out, err))
                raise subprocess.CalledProcessError(cmd=status_cmd,
                                                    returncode=rc)
            if not start:
                # if we have attempted started already
                gevent.sleep(1)  # give a second just to be sure
            started = True
            _log.info("Rmq server at {} is running at ".format(rmq_home))
        except subprocess.CalledProcessError as e:

            if start:
                _log.debug("Rabbitmq is not running. Attempting to start")
                # attempt to start once
<<<<<<< HEAD
                subprocess.check_call(start_cmd)
                gevent.sleep(15)  # give a few seconds for all plugins to start
=======
                p = subprocess.Popen(start_cmd)
                out, err = p.communicate()
                rc = p.returncode
                if rc != 0:
                    _log.error("Error starting rabbitmq at {} Command out: {} "
                               "Command err: {}".format(rmq_home, out, err))
                    raise subprocess.CalledProcessError(cmd=start_cmd,
                                                        returncode=rc)
>>>>>>> 882be23b
                start = False
            else:
                if i > 60:  # if more than a minute, may be something is wrong
                    raise e
                else:
                    # sleep for another 2 seconds and check status again
                    gevent.sleep(2)
                    i = i + 2


if __name__ == "__main__":
    parser = argparse.ArgumentParser(
        formatter_class=argparse.RawTextHelpFormatter)
    parser.add_argument('setup_type',
                        help='Instance type: all, single, federation or shovel')
    parser.add_argument('prompt', default=False,
                        help='Instance type: all, single, federation or shovel')
    args = parser.parse_args()
    try:
        setup_rabbitmq_volttron(args.setup_type, args.prompt)
    except KeyboardInterrupt:
        _log.info("Exiting setup process")


<|MERGE_RESOLUTION|>--- conflicted
+++ resolved
@@ -961,19 +961,10 @@
             if start:
                 _log.debug("Rabbitmq is not running. Attempting to start")
                 # attempt to start once
-<<<<<<< HEAD
+                
                 subprocess.check_call(start_cmd)
                 gevent.sleep(15)  # give a few seconds for all plugins to start
-=======
-                p = subprocess.Popen(start_cmd)
-                out, err = p.communicate()
-                rc = p.returncode
-                if rc != 0:
-                    _log.error("Error starting rabbitmq at {} Command out: {} "
-                               "Command err: {}".format(rmq_home, out, err))
-                    raise subprocess.CalledProcessError(cmd=start_cmd,
-                                                        returncode=rc)
->>>>>>> 882be23b
+
                 start = False
             else:
                 if i > 60:  # if more than a minute, may be something is wrong
