# -*- coding: utf-8 -*- {{{
# vim: set fenc=utf-8 ft=python sw=4 ts=4 sts=4 et:
#
# Copyright 2017, Battelle Memorial Institute.
#
# Licensed under the Apache License, Version 2.0 (the "License");
# you may not use this file except in compliance with the License.
# You may obtain a copy of the License at
#
# http://www.apache.org/licenses/LICENSE-2.0
#
# Unless required by applicable law or agreed to in writing, software
# distributed under the License is distributed on an "AS IS" BASIS,
# WITHOUT WARRANTIES OR CONDITIONS OF ANY KIND, either express or implied.
# See the License for the specific language governing permissions and
# limitations under the License.
#
# This material was prepared as an account of work sponsored by an agency of
# the United States Government. Neither the United States Government nor the
# United States Department of Energy, nor Battelle, nor any of their
# employees, nor any jurisdiction or organization that has cooperated in the
# development of these materials, makes any warranty, express or
# implied, or assumes any legal liability or responsibility for the accuracy,
# completeness, or usefulness or any information, apparatus, product,
# software, or process disclosed, or represents that its use would not infringe
# privately owned rights. Reference herein to any specific commercial product,
# process, or service by trade name, trademark, manufacturer, or otherwise
# does not necessarily constitute or imply its endorsement, recommendation, or
# favoring by the United States Government or any agency thereof, or
# Battelle Memorial Institute. The views and opinions of authors expressed
# herein do not necessarily state or reflect those of the
# United States Government or any agency thereof.
#
# PACIFIC NORTHWEST NATIONAL LABORATORY operated by
# BATTELLE for the UNITED STATES DEPARTMENT OF ENERGY
# under Contract DE-AC05-76RL01830
# }}}

"""
    RabbitMQ setup script to setup single instance, federation and shovel
"""

import argparse
import logging
import os
import subprocess
import time
from socket import getfqdn

import gevent

from rmq_mgmt import is_ssl_connection, set_policy, build_rmq_address, \
    init_rabbitmq_setup, get_ssl_url_params, create_user, \
    set_user_permissions, set_parameter
from volttron.platform import certs
from volttron.platform import get_home
from volttron.platform.agent.utils import store_message_bus_config, \
    get_platform_instance_name
from volttron.utils.prompt import prompt_response, y, y_or_n


try:
    import yaml
except ImportError:
    raise RuntimeError('PyYAML must be installed before running this script ')

logging.basicConfig(level=logging.INFO)
_log = logging.getLogger(os.path.basename(__file__))


config_opts = {}
default_pass = "default_passwd"
instance_name = None
local_user = "guest"
local_password = "guest"
admin_user = None  # User to prompt for if we go the docker route
admin_password = None
rabbitmq_server = 'rabbitmq_server-3.7.7'
crts = None
volttron_home = None
volttron_rmq_config = None


def _load_rmq_config(volttron_home=None):
    """
    Load RabbitMQ config from VOLTTRON_HOME
    :param volttron_home: VOLTTRON_HOME path
    :return:
    """
    """Loads the config file if the path exists."""
    global config_opts, volttron_rmq_config
    if not volttron_home:
        volttron_home = get_home()
    try:
        with open(volttron_rmq_config, 'r') as yaml_file:
            config_opts = yaml.load(yaml_file)
    except IOError as exc:
        _log.error("Error opening {}. Please create a rabbitmq_config.yml "
                   "file in your volttron home. If you want to point to a "
                   "volttron home other than {} please set it as the "
                   "environment variable VOLTTRON_HOME".format(
            volttron_rmq_config, volttron_home))
        return exc
    except yaml.YAMLError as exc:
        return exc


def _start_rabbitmq_without_ssl():
    """
    Check if basic rabbitmq configuration is available. Start rabbitmq in
    non ssl mode so that we can login as guest to create volttron users,
    exchanges, and vhost.
    :return:
    """
    global config_opts, volttron_home, volttron_rmq_config
    if not volttron_home:
        volttron_home = get_home()

    rmq_home = config_opts.get("rmq-home")
    if not rmq_home:
        rmq_home = os.path.join(os.path.expanduser("~"),
                                "rabbitmq_server/rabbitmq_server-3.7.7")
        if os.path.exists(rmq_home):
            config_opts.setdefault("rmq-home", rmq_home)
        else:
            raise ValueError(
                "Missing Key in RabbitMQ config. RabbitMQ is not installed "
                "in default path: \n"
                "~/rabbitmq_server/rabbitmq_server-3.7.7 \n"
                "Set the correct RabbitMQ installation path")
    else:
        if not os.path.exists(rmq_home) or not os.path.exists(os.path.join(
                rmq_home, 'sbin/rabbitmq-server')):
            raise ValueError("Invalid rmq-home value ({}). Please fix rmq-home "
                             "in {} and rerun this script".format(
                                rmq_home, volttron_rmq_config))


    # Check if basic configuration is available in the config file,
    # if not set default.
    config_opts.setdefault('host',"localhost")
    config_opts.setdefault("ssl", "true")
    config_opts.setdefault('amqp-port', 5672)
    config_opts.setdefault('amqp-port-ssl', 5671)
    config_opts.setdefault('mgmt-port', 15672)
    config_opts.setdefault('mgmt-port-ssl', 15671)
    config_opts.setdefault('virtual-host', 'volttron')
    config_opts.setdefault('user', local_user)
    config_opts.setdefault('pass', local_password)
    with open(volttron_rmq_config, 'w') as \
            yaml_file:
        yaml.dump(config_opts, yaml_file, default_flow_style=False)

    #  attempt to stop
    stop_rabbit(rmq_home, quite=True)
    # mv any existing conf file to backup
    conf = os.path.join(rmq_home, "etc/rabbitmq/rabbitmq.conf")
    if os.path.exists(conf):
        os.rename(conf, os.path.join(rmq_home,
                                     "etc/rabbitmq/rabbitmq.conf_" +
                                     time.strftime("%Y%m%d-%H%M%S")
                                     ))

    if config_opts['amqp-port'] != 5672 and config_opts['mgmt-port'] != 15672:
        # If ports if non ssl ports are not default write a rabbitmq.conf before
        # restarting
        new_conf = """listeners.tcp.default = 5672
management.listener.port = 15672"""
        with open(os.path.join(config_opts['rmq-home'],
                               "etc/rabbitmq", "rabbitmq.conf"),
                  'w+') as r_conf:
            r_conf.write(new_conf)

    # Start rabbitmq server
    _log.info("Starting RabbitMQ server")
    start_rabbit(config_opts['rmq-home'])


def _create_federation_setup():
    """
    Creates a RabbitMQ federation of multiple VOLTTRON instances based on
    rabbitmq config.
        - Builds AMQP/S address for each upstream server
        - Creates upstream servers
        - Adds policy to make "volttron" exchange "federated".

    :return:
    """
    global instance_name, config_opts
    if not config_opts:
        _load_rmq_config()

    federation = config_opts.get('federation-upstream')
    if federation:
        is_ssl = is_ssl_connection()
        ssl_params = None
        if is_ssl:
            ssl_params = get_ssl_url_params()

        for host, upstream in federation.iteritems():
            try:
                name = "upstream-{vhost}-{host}".format(vhost=upstream['virtual-host'],
                                                        host=host)
                print("Upstream Server: {name} ".format(name=name))

                if is_ssl:
                    address = "amqps://{host}:{port}/{vhost}?" \
                              "{ssl_params}" \
                              "&server_name_indication={host}".format(
                                host=host,
                                port=upstream['port'],
                                vhost=upstream['virtual-host'],
                                ssl_params=ssl_params)
                else:
                    address = "amqp://{user}:{pwd}@{host}:{port}/" \
                              "{vhost}".format(
                                user=config_opts.get("user",
                                                     instance_name+"-admin"),
                                pwd=config_opts.get("pass", default_pass),
                                host=host,
                                port=upstream['port'],
                                vhost=upstream['virtual-host'])
                prop = dict(vhost=config_opts['virtual-host'],
                                component="federation-upstream",
                                name=name,
                                value={"uri":address})
                set_parameter('federation-upstream',
                              name,
                              prop,
                              config_opts['virtual-host'])

                policy_name = 'volttron-federation'
                policy_value = {"pattern":"^volttron",
                                "definition":{"federation-upstream-set":"all"},
                                "priority":0,
                                "apply-to": "exchanges"}
                set_policy(policy_name,
                           policy_value,
                           config_opts['virtual-host'])
            except KeyError as ex:
                _log.error("Federation setup  did not complete. "
                           "Missing Key {key} in upstream config "
                           "{upstream}".format(key=ex, upstream=upstream))
                return ex


def _create_shovel_setup():
    """
    Create RabbitMQ shovel based on the RabbitMQ config
    :return:
    """
    global instance_name
    if not config_opts:
        _load_rmq_config()

    shovels = config_opts.get('shovel', [])
    is_ssl = is_ssl_connection()
    src_uri = build_rmq_address(is_ssl)
    ssl_params = None
    if is_ssl:
        ssl_params = get_ssl_url_params()

    try:
        for host, shovel in shovels.iteritems():
            # Build destination address
            if is_ssl:
                dest_uri = "amqps://{host}:{port}/{vhost}?" \
                           "{ssl_params}&server_name_indication={host}".format(
                           host=host,
                           port=shovel['port'],
                           vhost=shovel['virtual-host'],
                           ssl_params=ssl_params)
            else:
                dest_uri = "amqp://{user}:{pwd}@{host}:{port}/{vhost}".format(
                    user=config_opts.get("user", instance_name + "-admin"),
                    pwd=config_opts.get("pwd", default_pass),
                    host=host,
                    port=shovel['port'],
                    vhost=shovel['virtual-host'])

            pubsub_topics = shovel.get("pubsub-topics", [])
            agent_ids = shovel.get("rpc-agent-identities", [])
            for topic in pubsub_topics:
                _log.debug("Creating shovel to forward PUBSUB topic {}".format(
                    topic))
                name = "shovel-{host}-{topic}".format(host=host,
                                                      topic=topic)
                routing_key = "__pubsub__.{instance}.{topic}.#".format(
                    instance=instance_name, topic=topic)
                prop = dict(vhost=config_opts['virtual-host'],
                                component="shovel",
                                name=name,
                                value={"src-uri": src_uri,
                                        "src-exchange":  "volttron",
                                        "src-exchange-key": routing_key,
                                        "dest-uri": dest_uri,
                                        "dest-exchange": "volttron"}
                            )
                print "shovel property: {}".format(prop)
                set_parameter("shovel",
                              name,
                              prop)

            for identity in agent_ids:
                _log.info("Creating shovel to make RPC call to remote Agent"
                           ": {}".format(topic))
                name = "shovel-{host}-{identity}".format(host=host,
                                                         identity=identity)
                routing_key = "{instance}.{identity}.#".format(
                    instance=instance_name, identity=identity)
                prop = dict(vhost=config_opts['virtual-host'],
                                component="shovel",
                                name=name,
                                value={"src-uri": src_uri,
                                        "src-exchange":  "volttron",
                                        "src-exchange-key": routing_key,
                                        "dest-uri": dest_uri,
                                        "dest-exchange": "volttron"}
                                )

                print "shovel property: {}".format(prop)
<<<<<<< HEAD
                set_parameter("shovel",
                              name,
                              prop)
=======
                set_parameter("shovel", name, prop)
>>>>>>> 8361ab2b
    except KeyError as exc:
        _log.error("Shovel setup  did not complete. Missing Key: {}".format(
            exc))


def _setup_for_ssl_auth(instance_name):
    """
    Utility method to create
    1. Root CA
    2. RabbitMQ server certificates (public and private)
    3. RabbitMQ config with SSL setting
    4. Admin user to connect to RabbitMQ management Web interface

    :param instance_name: Instance name
    :return:
    """
    global config_opts, volttron_rmq_config
    _log.info('\nChecking for CA certificate\n')
    instance_ca_name, server_name, admin_client_name = \
        certs.Certs.get_cert_names(instance_name)

    # prompt for host before creating certs as it is needed for server cert
    _create_certs_without_prompt(admin_client_name, server_name)

    # if all was well, create the rabbitmq.conf file for user to copy
    # /etc/rabbitmq and update VOLTTRON_HOME/rabbitmq_config.json
    new_conf = """listeners.ssl.default = {amqp_port_ssl}
ssl_options.cacertfile = {ca}
ssl_options.certfile = {server_cert}
ssl_options.keyfile = {server_key}
ssl_options.verify = verify_peer
ssl_options.fail_if_no_peer_cert = true
auth_mechanisms.1 = EXTERNAL
ssl_cert_login_from = common_name
ssl_options.versions.1 = tlsv1.2
ssl_options.versions.2 = tlsv1.1
ssl_options.versions.3 = tlsv1
management.listener.port = {mgmt_port_ssl}
management.listener.ssl = true
management.listener.ssl_opts.cacertfile = {ca}
management.listener.ssl_opts.certfile = {server_cert}
management.listener.ssl_opts.keyfile = {server_key}""".format(
        mgmt_port_ssl=config_opts.get('mgmt-port-ssl', 15671),
        amqp_port_ssl=config_opts.get('amqp-port-ssl', 5671),
        ca=crts.cert_file(crts.root_ca_name),
        server_cert=crts.cert_file(server_name),
        server_key=crts.private_key_file(server_name)
    )
    vhome = get_home()
    with open(os.path.join(vhome, "rabbitmq.conf"), 'w') as rconf:
        rconf.write(new_conf)

    # Stop server, move new config file with ssl params, start server
    stop_rabbit(config_opts['rmq-home'])

    # Add VOLTTRON admin user. This is needed to connect to web interface,
    # multi-platform federation, shovel
    # TODO: Could we use guest instead for all local mgmt plugin tasks and
    # use ssl auth for others. To test.
    config_opts["user"] = admin_client_name
    config_opts["pass"] = default_pass

    with open(volttron_rmq_config, 'w') as yaml_file:
        yaml.dump(config_opts, yaml_file, default_flow_style=False)

    os.rename(os.path.join(vhome, "rabbitmq.conf"),
              os.path.join(config_opts.get("rmq-home"),
                           "etc/rabbitmq/rabbitmq.conf"))
    start_rabbit(config_opts['rmq-home'])
    default_vhome = os.path.abspath(
        os.path.normpath(
            os.path.expanduser(
                os.path.expandvars('~/.volttron'))))

    additional_to_do = ""
    if vhome != default_vhome:
        additional_to_do = "\n - Please set environment variable " \
                           "VOLTTRON_HOME " \
                           "to {vhome} before starting volttron"

    msg = "\n\n#######################\n\nSetup complete for volttron home " \
          "{vhome} " \
          "with instance name={}\nNotes:" + additional_to_do + \
          "\n - On production environments, restrict write access to {" \
          "root_ca} to only admin user. For example: " \
          "sudo chown root {root_ca}" \
          "\n - A new admin user was created with user name: {} and " \
          "password={}.\n   You could change this user's password by logging " \
          "into https://{}:{}/ Please update {} if you change password" \
          "\n\n#######################"
    _log.info(msg.format(instance_name, config_opts['user'],
                         default_pass, config_opts['host'],
                         config_opts['mgmt-port-ssl'], volttron_rmq_config,
                         root_ca=crts.cert_file(crts.root_ca_name),
                         vhome=vhome))


def stop_rabbit(rmq_home, quite=False):
    """
    Stop RabbitMQ Server
    :param rmq_home: RabbitMQ installation path
    :param quite:
    :return:
    """
    try:
        cmd = [os.path.join(rmq_home, "sbin/rabbitmqctl"),
               "stop"]
        p = subprocess.Popen(cmd, stdout=subprocess.PIPE,
                             stderr=subprocess.PIPE)
        stdout, stderr = p.communicate()
        gevent.sleep(2)
        if not quite:
            _log.info("**Stopped rmq server")
    except subprocess.CalledProcessError as e:
        if not quite:
            raise e


def start_rabbit(rmq_home):
    """
    Start RabbitMQ server
    :param rmq_home: RabbitMQ installation path
    :return:
    """
    cmd = [os.path.join(rmq_home, "sbin/rabbitmq-server"),
           "-detached"]
    subprocess.check_call(cmd)
    gevent.sleep(5)
    cmd = [os.path.join(rmq_home, "sbin/rabbitmqctl"), "status"]
    i = 5
    started = False
    while not started:
        try:
            subprocess.check_call(cmd, stdout=subprocess.PIPE,
                                  stderr=subprocess.PIPE)
            gevent.sleep(5) # give a few seconds for all plugins to startup
            started = True
            _log.info("Started rmq server at {}".format(rmq_home))
        except subprocess.CalledProcessError as e:
            if i > 60:  # if more than a minute, may be somthing is wrong
                raise e
            else:
                # sleep for another 5 seconds and check status again
                gevent.sleep(5)
                i = i + 5


def _create_certs_without_prompt(admin_client_name, server_cert_name):
    """
    Utility method to create certificates
    :param client_cert_name: client (agent) cert name
    :param instance_ca_name: VOLTTRON instance name
    :param server_cert_name: RabbitMQ sever name
    :return:
    """

    global config_opts

    if crts.ca_exists():
        _log.info('\n Root CA Found {}'.format(crts.cert_file(
            crts.root_ca_name)))

    else:
        _log.info('\n Creating root ca for volttron instance: {}'.format(
            crts.cert_file(crts.root_ca_name)))
        cert_data = config_opts.get('certificate-data')
        if not cert_data or not all(k in cert_data
                                    for k in ['country',
                                              'state',
                                              'location',
                                              'organization',
                                              'organization-unit',
                                              'common-name']):
            raise ValueError(
                "No certificate data found in {}. Please refer to example "
                "config at examples/configurations/rabbitmq/rabbitmq_config.yml"
                " to see list of ssl certificate data to be configured".format(
                    volttron_rmq_config))
        data = {'C': cert_data.get('country'),
                'ST': cert_data.get('state'),
                'L': cert_data.get('location'),
                'O': cert_data.get('organization'),
                'OU': cert_data.get('organization-unit'),
                'CN': cert_data.get('common-name')}
        _log.info("Creating root ca with the following info: {}".format(data))
        crts.create_root_ca(overwrite=False, **data)

    crts.create_ca_signed_cert(server_cert_name, type='server',
                               fqdn=config_opts.get('host'))

    crts.create_ca_signed_cert(admin_client_name, type='client')
    create_user(admin_client_name, ssl_auth=False)
    permissions = dict(configure=".*", read=".*", write=".*")
    set_user_permissions(permissions, admin_client_name, ssl_auth=False)


def _verify_and_save_instance_ca(instance_ca_path, instance_ca_key):
    """
    Save instance CA in VOLTTRON HOME
    :param instance_ca_path:
    :param instance_ca_key:
    :return:
    """
    found = False
    if instance_ca_path and os.path.exists(instance_ca_path) and \
            instance_ca_key and os.path.exists(instance_ca_key):
        found = True
        # TODO: check content of file
        # openssl crl2pkcs7 -nocrl -certfile volttron2-ca.crt | openssl pkcs7 -print_certs  -noout
        # this should list subject, issuer of both root CA and
        # intermediate CA
        crts.save_cert(instance_ca_path)
        crts.save_key(instance_ca_key)
    return found


def setup_rabbitmq_volttron(type, verbose=False, prompt=False):
    """
    Setup VOLTTRON instance to run with RabbitMQ message bus.
    :param type:
            single - Setup to run as single instance
            federation - Setup to connect multiple VOLTTRON instances as
                         a federation
            shovel - Setup shovels to forward local messages to remote instances
    :return:
    """
    global instance_name, _log, crts, volttron_home, volttron_rmq_config

    # Initialize global variable. Do it here as this method might be called
    # from volttron-cfg. volttron-cfg might set vhome

    volttron_home = get_home()
    volttron_rmq_config = os.path.join(volttron_home, 'rabbitmq_config.yml')
    if verbose:
        _log.setLevel(logging.DEBUG)
        _log.debug("verbose set to True")
        _log.debug(get_home())

    instance_name = get_platform_instance_name(prompt=True)
    # Store config this is checked at startup
    store_message_bus_config(message_bus='rmq', instance_name=instance_name)

    crts = certs.Certs()

    if prompt:
        # ignore any existing rabbitmq_config.yml in vhome. Prompt user and
        # generate a new rabbitmq_config.yml
        _create_rabbitmq_config(instance_name, type)

    # Load either the newly created config or config passed
    error = _load_rmq_config()
    if error:
        _log.error("\nFor single setup, configuration file must at least "
                   "contain host and ssl certificate details. For federation "
                   "and shovel setup config should contain details about the "
                   "other volttron instance with which communication needs "
                   "to be established. Please refer to example config files "
                   "under examples/configurations/rabbitmq/rabbitmq_config.yml")
        return error

    invalid = True
    if type in ["all", "single"]:
        invalid = False
        _start_rabbitmq_without_ssl()
        _log.debug("Creating rabbitmq virtual hosts and required users for "
                   "volttron")
        # Create local RabbitMQ setup - vhost, exchange etc.
        # should be called after _start_rabbitmq_without_ssl
        # TODO: pass only necessary params instead reading files
        success = init_rabbitmq_setup()
        ssl_auth = config_opts.get('ssl', "true")
        if success and ssl_auth in ('true', 'True', 'TRUE'):
            _setup_for_ssl_auth(instance_name)

    if type in ["all", "federation"]:
        # Create a multi-platform federation setup
        invalid = False
        _create_federation_setup()
    if type in ["shovel", "shovel"]:
        # Create shovel setup
        invalid = False
        _create_shovel_setup()
    if invalid:
        _log.error("Unknown option. Exiting....")


def _create_rabbitmq_config(instance_name, type):
    """
    Prompt user for required details and create a rabbitmq_config.yml file in
    volttron home
    :param type: Type of rmq setup - single, federation, shovel or all
    """
    print ("Creating rmq config yml")
    global volttron_rmq_config

    if type == 'single' or type == 'all':
        if os.path.exists(os.path.join(get_home(),'rabbitmq_config.yml')):
            prompt = "rabbitmq_config.yml exists in {} Do you wish to " \
                     "overwrite this file based on inputs provided?".format(
                get_home())
            prompt = prompt_response(prompt,
                                     valid_answers=y_or_n,
                                     default='Y')
            if prompt not in y:
                exit(1)
        global config_opts
        config_opts = {}
        config_opts['rmq-home'] = _prompt_rmq_home()

        prompt = 'Fully qualified domain name of the system:'
        new_host = prompt_response(prompt, default=getfqdn())
        config_opts['host'] = new_host

        config_opts['ssl'] = _prompt_ssl()

        if config_opts['ssl'] == "true":
            cert_data = {}
            print(
                "\nPlease enter the following details for root CA certificate")
            prompt = '\tCountry:'
            cert_data['country'] = prompt_response(prompt, default='US')
            prompt = '\tState:'
            cert_data['state'] = prompt_response(prompt, mandatory=True)
            prompt = '\tLocation:'
            cert_data['location'] = prompt_response(prompt, mandatory=True)
            prompt = '\tOrganization:'
            cert_data['organization'] = prompt_response(prompt, mandatory=True)
            prompt = '\tOrganization Unit:'
            cert_data['organization-unit'] = prompt_response(prompt,
                                                             mandatory=True)
            prompt = '\tCommon Name:'
            cert_data['common-name'] = prompt_response(
                prompt, default=instance_name + '-root-ca')
            config_opts['certificate-data'] = cert_data

        prompt = "Do you want to use default values for RabbitMQ home, " \
                 "ports, and virtual host:"
        prompt = prompt_response(prompt,
                                 valid_answers=y_or_n,
                                 default='Y')
        if prompt in y:
            config_opts['amqp-port'] = '5672'
            config_opts['mgmt-port'] = '15672'
            config_opts['amqp-port-ssl'] = '5671'
            config_opts['mgmt-port-ssl'] = '15671'
            config_opts['virtual-host'] = 'volttron'
        else:
            config_opts['virtual-host'] = _prompt_vhost()

            prompt = 'AMQP port for RabbitMQ:'
            config_opts['amqp-port'] = prompt_port(5672, prompt)

            prompt = 'http port for the RabbitMQ management plugin:'
            config_opts['mgmt-port'] = prompt_port(15672, prompt)

            if config_opts["ssl"] == "true":
                prompt = 'AMQPS (SSL) port RabbitMQ address:'
                config_opts['amqp-port-ssl'] = prompt_port(5671, prompt)

                prompt = 'https port for the RabbitMQ management plugin:'
                config_opts['mgmt-port-ssl'] = prompt_port(15671, prompt)
    if type in ['federation', 'all']:
        # if option was all then config_opts would be not null
        # if this was called with just type = federation, load existing
        # config so that we don't overwrite existing federation configs
        if not config_opts:
            _load_rmq_config()
        config_opts['federation-upstream'] = prompt_upstream_servers()
    if type in ['shovel', 'all']:
        # if option was all then config_opts would be not null
        # if this was called with just type = shovel, load existing
        # config so that we don't overwrite existing list
<<<<<<< HEAD
        print("Configure shovel")
=======
>>>>>>> 8361ab2b
        if not config_opts:
            _load_rmq_config()
        config_opts['shovel'] = prompt_shovels()

    with open(volttron_rmq_config, 'w') as yaml_file:
        yaml.dump(config_opts, yaml_file, default_flow_style=False)


def prompt_port(default_port, prompt):
    valid_port = False
    while not valid_port:
        port = prompt_response(prompt, default=default_port)
        try:
            port = int(port)
            return port
        except ValueError:
            print("Invalid port. Port should be an integer")


def _prompt_rmq_home():
    default_dir = os.path.join(os.path.expanduser("~"),
                               "rabbitmq_server", rabbitmq_server)
    rmq_home = default_dir
    valid_dir = False
    while not valid_dir:
        prompt = 'RabbitMQ server home:'
        rmq_home = prompt_response(prompt, default=rmq_home)
        if rmq_home == default_dir and not os.path.exists(default_dir):
            os.mkdir(default_dir)
        if os.path.exists(rmq_home) and \
            os.path.exists(os.path.join(rmq_home, 'sbin/rabbitmq-server')):
            return rmq_home
        else:
            print ("Invalid install directory. Unable to find {} ".format(
                os.path.join(rmq_home, 'sbin/rabbitmq-server')))


def _prompt_vhost():
    vhost = config_opts.get('virtual-host', 'volttron')
    prompt = 'Name of the virtual host under which RabbitMQ ' \
             'VOLTTRON will be running:'
    new_vhost = prompt_response(prompt, default=vhost)
    return new_vhost


def _prompt_ssl():
    prompt = prompt_response('\nEnable SSL Authentication:',
                             valid_answers=y_or_n,
                             default='Y')
    if prompt in y:
        return "true"
    else:
        return "false"


def prompt_upstream_servers(update=True):
    """
    Get upstream servers
    :return:
    """
    global config_opts

    upstream_servers = config_opts.get('federation-upstream', {})
    prompt = 'Number of upstream servers to configure:'
    count = prompt_response(prompt, default=1)
    count = int(count)
    i = 0
    for i in range(0, count):
        prompt = 'Hostname of the upstream server: '
        host = prompt_response(prompt)
        prompt = 'Port of the upstream server: '
        port = prompt_response(prompt, default=5671)
        prompt = 'Virtual host of the upstream server: '
        vhost = prompt_response(prompt, default='volttron')
        upstream_servers[host] = {'port': port,
                                  'virtual-host': vhost}
    return upstream_servers


def prompt_shovels(update=True):
    """
    Get upstream servers
    :return:
    """
    global config_opts

    shovels = config_opts.get('shovels', {})
    prompt = 'Number of destination hosts to configure:'
    count = prompt_response(prompt, default=1)
    count = int(count)
    i = 0

    for i in range(0, count):
        prompt = 'Hostname of the destination server: '
        host = prompt_response(prompt)
        prompt = 'Port of the destination server: '
        port = prompt_response(prompt, default=5671)
        prompt = 'Virtual host of the destination server: '
        vhost = prompt_response(prompt, default='volttron')
        shovels[host] = {'port': port,
                         'virtual-host': vhost}
        prompt = prompt_response('\nDo you want shovels for '
                                 'PUBSUB communication? ',
                                 valid_answers=y_or_n,
                                 default='N')

        if prompt in y:
            prompt = 'List of PUBSUB topics to publish to ' \
                     'this remote instance (comma seperated)'
            topics = prompt_response(prompt, default="")
            topics = topics.split(",")
            shovels[host]['pubsub-topics'] = topics
        prompt = prompt_response(
            '\nDo you want shovels for RPC communication? ',
            valid_answers=y_or_n, default='N')
        if prompt in y:
            prompt = 'List of identities of remote agents (comma separated)'
            agent_ids = prompt_response(prompt, default="")
            agent_ids = agent_ids.split(",")
            shovels[host]['rpc-agent-identities'] = agent_ids
    return shovels


if __name__ == "__main__":
    parser = argparse.ArgumentParser(
        formatter_class=argparse.RawTextHelpFormatter)
    parser.add_argument('type',
                        help='Instance type: all, single, federation or shovel')
    parser.add_argument('prompt', default=False,
                        help='Instance type: all, single, federation or shovel')
    args = parser.parse_args()
    type = args.type
    try:
        setup_rabbitmq_volttron(type, args.prompt)
    except KeyboardInterrupt:
        _log.info("Exiting setup process")<|MERGE_RESOLUTION|>--- conflicted
+++ resolved
@@ -58,7 +58,6 @@
     get_platform_instance_name
 from volttron.utils.prompt import prompt_response, y, y_or_n
 
-
 try:
     import yaml
 except ImportError:
@@ -176,6 +175,7 @@
     start_rabbit(config_opts['rmq-home'])
 
 
+
 def _create_federation_setup():
     """
     Creates a RabbitMQ federation of multiple VOLTTRON instances based on
@@ -205,8 +205,7 @@
 
                 if is_ssl:
                     address = "amqps://{host}:{port}/{vhost}?" \
-                              "{ssl_params}" \
-                              "&server_name_indication={host}".format(
+                              "{ssl_params}&server_name_indication={host}".format(
                                 host=host,
                                 port=upstream['port'],
                                 vhost=upstream['virtual-host'],
@@ -234,9 +233,7 @@
                                 "definition":{"federation-upstream-set":"all"},
                                 "priority":0,
                                 "apply-to": "exchanges"}
-                set_policy(policy_name,
-                           policy_value,
-                           config_opts['virtual-host'])
+                set_policy(policy_name, policy_value, config_opts['virtual-host'])
             except KeyError as ex:
                 _log.error("Federation setup  did not complete. "
                            "Missing Key {key} in upstream config "
@@ -285,8 +282,8 @@
                     topic))
                 name = "shovel-{host}-{topic}".format(host=host,
                                                       topic=topic)
-                routing_key = "__pubsub__.{instance}.{topic}.#".format(
-                    instance=instance_name, topic=topic)
+                routing_key = "__pubsub__.{instance}.{topic}.#".format(instance=instance_name,
+                                                                       topic=topic)
                 prop = dict(vhost=config_opts['virtual-host'],
                                 component="shovel",
                                 name=name,
@@ -306,8 +303,8 @@
                            ": {}".format(topic))
                 name = "shovel-{host}-{identity}".format(host=host,
                                                          identity=identity)
-                routing_key = "{instance}.{identity}.#".format(
-                    instance=instance_name, identity=identity)
+                routing_key = "{instance}.{identity}.#".format(instance=instance_name,
+                                                               identity=identity)
                 prop = dict(vhost=config_opts['virtual-host'],
                                 component="shovel",
                                 name=name,
@@ -319,13 +316,9 @@
                                 )
 
                 print "shovel property: {}".format(prop)
-<<<<<<< HEAD
                 set_parameter("shovel",
                               name,
                               prop)
-=======
-                set_parameter("shovel", name, prop)
->>>>>>> 8361ab2b
     except KeyError as exc:
         _log.error("Shovel setup  did not complete. Missing Key: {}".format(
             exc))
@@ -698,10 +691,6 @@
         # if option was all then config_opts would be not null
         # if this was called with just type = shovel, load existing
         # config so that we don't overwrite existing list
-<<<<<<< HEAD
-        print("Configure shovel")
-=======
->>>>>>> 8361ab2b
         if not config_opts:
             _load_rmq_config()
         config_opts['shovel'] = prompt_shovels()
