# -*- coding: utf-8 -*- {{{
# vim: set fenc=utf-8 ft=python sw=4 ts=4 sts=4 et:
#
# Copyright 2019, Battelle Memorial Institute.
#
# Licensed under the Apache License, Version 2.0 (the "License");
# you may not use this file except in compliance with the License.
# You may obtain a copy of the License at
#
# http://www.apache.org/licenses/LICENSE-2.0
#
# Unless required by applicable law or agreed to in writing, software
# distributed under the License is distributed on an "AS IS" BASIS,
# WITHOUT WARRANTIES OR CONDITIONS OF ANY KIND, either express or implied.
# See the License for the specific language governing permissions and
# limitations under the License.
#
# This material was prepared as an account of work sponsored by an agency of
# the United States Government. Neither the United States Government nor the
# United States Department of Energy, nor Battelle, nor any of their
# employees, nor any jurisdiction or organization that has cooperated in the
# development of these materials, makes any warranty, express or
# implied, or assumes any legal liability or responsibility for the accuracy,
# completeness, or usefulness or any information, apparatus, product,
# software, or process disclosed, or represents that its use would not infringe
# privately owned rights. Reference herein to any specific commercial product,
# process, or service by trade name, trademark, manufacturer, or otherwise
# does not necessarily constitute or imply its endorsement, recommendation, or
# favoring by the United States Government or any agency thereof, or
# Battelle Memorial Institute. The views and opinions of authors expressed
# herein do not necessarily state or reflect those of the
# United States Government or any agency thereof.
#
# PACIFIC NORTHWEST NATIONAL LABORATORY operated by
# BATTELLE for the UNITED STATES DEPARTMENT OF ENERGY
# under Contract DE-AC05-76RL01830
# }}}

from collections import namedtuple
import datetime
import logging
import os
import six
import time
from shutil import copyfile
from socket import gethostname, getfqdn
import subprocess

from cryptography import x509
from cryptography.hazmat.backends import default_backend
from cryptography.hazmat.primitives import hashes
from cryptography.hazmat.primitives import serialization
from cryptography.hazmat.primitives.asymmetric import rsa
from cryptography.x509.general_name import DNSName
from cryptography.x509.name import RelativeDistinguishedName
from cryptography.x509.oid import NameOID, ExtendedKeyUsageOID

from volttron.platform import jsonapi
from volttron.platform import get_home
from volttron.platform.agent.utils import (get_platform_instance_name,
                                           get_fq_identity,
                                           execute_command)

_log = logging.getLogger(__name__)

KEY_SIZE = 1024
ENC_STANDARD = 65537
SHA_HASH = 'sha256'
# # days before the certificate will timeout.
DEFAULT_DAYS = 365 * 10
# 10 years
DEFAULT_TIMOUT = 60 * 60 * 24 * 360 * 10

PROMPT_PASSPHRASE = False


class CertError(Exception):
    pass


class Subject(namedtuple("SubjectObj",
                         ('country', 'state', 'location',
                          'organization', 'organization_unit', 'common_name'))):
    @staticmethod
    def create_from_x509_subject(subject):
        mapping = {
            'common_name': subject.get_attributes_for_oid(
                NameOID.COMMON_NAME)[0].value,
            'country': subject.get_attributes_for_oid(
                NameOID.COUNTRY_NAME)[0].value,
            'state': subject.get_attributes_for_oid(
                NameOID.STATE_OR_PROVINCE_NAME)[0].value,
            'location': subject.get_attributes_for_oid(
                NameOID.LOCALITY_NAME)[0].value,
            'organization': subject.get_attributes_for_oid(
                NameOID.ORGANIZATION_NAME)[0].value,
            'organization_unit': subject.get_attributes_for_oid(
                NameOID.ORGANIZATIONAL_UNIT_NAME)[0].value
        }
        return Subject(**mapping)


def _create_subject(**kwargs):
    """
    Create a subject to be used to create a certificate
    :param kwargs: dictionary object containing various details about who we
     are. For a self-signed certificate the subject and issuer are always the
     same.
     Possible arguments:
        C  - Country
        ST - State
        L  - Location
        O  - Organization
        OU - Organizational Unit
        CN - Common Name
    :return: Subject
    :rtype: :class:`x509.Name`
    """

    nameoid_map = {'C': NameOID.COUNTRY_NAME,
                   'ST': NameOID.STATE_OR_PROVINCE_NAME,
                   'L': NameOID.LOCALITY_NAME,
                   'O': NameOID.ORGANIZATION_NAME,
                   'OU': NameOID.ORGANIZATIONAL_UNIT_NAME,
                   'CN': NameOID.COMMON_NAME}
    attributes = []
    for key in ('C', 'ST', 'L', 'O', 'OU', 'CN'):
        if key in kwargs:
            attributes.append(x509.NameAttribute(nameoid_map[key],
                                                 kwargs[key]))

    subject = x509.Name(attributes)
    return subject


def _create_fingerprint(public_key):
    pub_bytes = public_key.public_bytes(
        serialization.Encoding.PEM,
        serialization.PublicFormat.SubjectPublicKeyInfo)
    h = hashes.Hash(hashes.SHA256(), default_backend())
    h.update(pub_bytes)
    return h.finalize()


def _mk_cacert(valid_days=DEFAULT_DAYS, **kwargs):
    key = rsa.generate_private_key(
        public_exponent=65537,
        key_size=2048,
        backend=default_backend()
    )

    issuer = subject = _create_subject(**kwargs)
    cert_builder = x509.CertificateBuilder().subject_name(
        subject
    ).issuer_name(
        issuer
    ).public_key(
        key.public_key()
    ).not_valid_before(
        datetime.datetime.utcnow()
    ).not_valid_after(
        # Our certificate will be valid for 365 days
        datetime.datetime.utcnow() + datetime.timedelta(days=valid_days)
    ).add_extension(
        # set CA to true
        x509.BasicConstraints(ca=True, path_length=1),
        critical=True
    ).serial_number(int(time.time())).add_extension(
        x509.SubjectKeyIdentifier(
            _create_fingerprint(key.public_key())),
        critical=False
    )
    cert_builder = cert_builder.add_extension(
        x509.KeyUsage(digital_signature=False, key_encipherment=False,
                      content_commitment=False,
                      data_encipherment=False, key_agreement=False,
                      key_cert_sign=True,
                      crl_sign=True,
                      encipher_only=False, decipher_only=False
                      ),
        critical=True)
    # NOTE: M2Crypto code sets SubjectKeyIdentifier extension on
    # with cert.fingerprint() as the value. However can't do the exact same
    # thing in cryptography package as cert object is created only after I
    # call cert_builder.sign but SubjectKeyIdentifier,cert.fingerprint() can
    # be set only to certbuilder. Based on
    # https://security.stackexchange.com/questions/27797/what-damage-could-be-done-if-a-malicious-certificate-had-an-identical-subject-k
    # SubjectKeyIndentifier doesn't seem to be used in cert validation but
    # only in path generation. Though there are other documentation which
    # says it could cause problem in certificate chains. Based on reading docs
    # on the net (https://www.ietf.org/rfc/rfc3280.txt) I have created hash
    # based on public key and used that as SKI.

    cert = cert_builder.sign(
        key, hashes.SHA256(), default_backend())

    print("Created CA cert")
    return cert, key


def _load_cert(cert_loc):
    with open(cert_loc, 'rb') as cert_file:
        content = cert_file.read()
        cert = x509.load_pem_x509_certificate(content, default_backend())
    return cert


def get_passphrase(verify=True, prompt1='Enter passphrase:',
                   prompt2='Verify passphrase:'):
    """
    Prompt passphrase from user and return it
    :param verify: If user should be prompt twice for verification
    :param prompt1: Prompt to be used for initial input
    :param prompt2: Prompt to used for verification
    :return: The passphrase entered by user
    :type verify: bool
    :type prompt1: str
    :type prompt2: str
    """
    from getpass import getpass
    while 1:
        try:
            p1 = getpass(prompt1)
            if verify:
                p2 = getpass(prompt2)
                if p1 == p2:
                    break
            else:
                break
        except KeyboardInterrupt:
            return None
    return p1


def _load_key(key_file_path):
    passphrase = None
    name = os.path.basename(key_file_path)
    if PROMPT_PASSPHRASE:
        passphrase = get_passphrase(
            prompt1="Enter passphrase for " + name,
            prompt2="Verify passphrase for " + name
        )

    with open(key_file_path, 'rb') as f:
        key = default_backend().load_pem_private_key(
            f.read(),
            passphrase)
        return key


def _get_cert_attribute_value(cert, attribute):
    try:
        return cert.subject.get_attributes_for_oid(attribute)[0].value
    except Exception as e:
        raise ValueError("Error getting value of {} :{}".format(attribute, e))


class Certs(object):
    """A wrapper class around certificate creation, retrieval and verification.

    """

    def remote_cert_bundle_file(self):
        return os.path.join(self.remote_cert_dir, 'requests_ca_bundle')

    def cert_file(self, name, remote=False):
        """
        Returns path to the certificate with passed name. .crt extension is
        added to the passed name be
        :param name: Name of the certificate file
        :param remote: Toggle between local and remote cert connections.
        :return: Full path the <name>.crt file
        :rtype: str
        """
        """"""
        if remote:
            return self.remote_certs_file(name)
        else:
            return '/'.join((self.cert_dir, name + '.crt'))

    def private_key_file(self, name):
        """
        return path to the private key of the passed name. Name passed should
        not contain any file extension as .pem is prefixed
        :param name: name of the key file
        :return: Full path the <name>.pem file
        :rtype: str
        """
        return '/'.join((self.private_dir, name + '.pem'))

    def ca_db_file(self, name):
        """
        return path to the ca db file of the passed name. Name passed should
        not contain any file extension
        :param name: name of the  file
        :return: Full path the <name>_cadb.json file
        :rtype: str
        """
        return '/'.join((self.ca_db_dir, name + '-cadb.json'))

    def ca_serial_file(self, name):
        """
        return the file in which ca stores the next serial number to use
        :param name: name of the ca
        :return: Full path the <name>-serial file
        :rtype: str
        """
        return '/'.join((self.ca_db_dir, name + '-serial'))

    def csr_pending_file(self, name, target=None):
        if target:
            return '/'.join((self.csr_pending_dir, target + "-" + name + ".csr"))

        return '/'.join((self.csr_pending_dir, name + ".csr"))

    def remote_certs_file(self, name):
        return '/'.join((self.remote_cert_dir, name + '.crt'))

    def __init__(self, certificate_dir=None):
        """Creates a Certs instance"""

        self.default_certs_dir = os.path.join(get_home(), 'certificates')
        self.root_ca_name = get_platform_instance_name() + '-root-ca'
        self.trusted_ca_name = get_platform_instance_name() + '-trusted-cas'
        self.default_root_ca_cn = '{} {}'.format(gethostname(),
                                                 self.root_ca_name)

        if not certificate_dir:
            certificate_dir = self.default_certs_dir
            # If user provided explicit directory then it should exist
            if not os.path.exists(certificate_dir):
                if certificate_dir != self.default_certs_dir:
                    raise ValueError('Invalid cert_dir {}'.format(self.cert_dir))

        self.cert_dir = os.path.join(os.path.expanduser(certificate_dir),
                                     'certs')
        self.private_dir = os.path.join(os.path.expanduser(certificate_dir),
                                        'private')
        self.ca_db_dir = os.path.join(os.path.expanduser(certificate_dir),
                                      'ca_db')
        self.csr_pending_dir = os.path.join(os.path.expanduser(certificate_dir),
                                            'pending_csr')
        self.remote_cert_dir = os.path.join(os.path.expanduser(certificate_dir),
                                            'remote_certs')
        self.certs_pending_dir = os.path.join(os.path.expanduser(certificate_dir),
                                              'pending_certs')
        self.rejected_dir = os.path.join(os.path.expanduser(certificate_dir),
                                         'rejected')

        required_paths = (self.cert_dir, self.private_dir, self.ca_db_dir,
                          self.csr_pending_dir, self.remote_cert_dir, self.certs_pending_dir)

        try:
            dir_created = False
            for p in required_paths:
                if not os.path.exists(p):
                    # explicitly provide rx to others since agent users should
                    # have read access to these dirs
                    os.makedirs(p)
                    os.chmod(p, 0o755)
                    dir_created = True
                else:
                    # if one exists all of them should exist. break
                    break
            if dir_created:
                os.chmod(os.path.expanduser(certificate_dir), 0o755)
        except Exception:
            raise RuntimeError("No permission to create certificates directory")

    def export_pkcs12(self, name, outfile):
        cert_file = self.cert_file(name)
        key_file = self.private_key_file(name)

        cmd = ["openssl", "pkcs12", "-export",
               "-out", outfile,
               "-in", cert_file, "-inkey", key_file]

        subprocess.check_call(cmd)

    def ca_cert(self, public_bytes: bool = False):
        """
        Get the X509 CA certificate.
        :return: the CA certificate of current volttron instance
        """
        if not self.ca_exists():
            raise CertError("ca certificate doesn't exist")

        return self.cert(self.root_ca_name, public_bytes=public_bytes)

    def cert(self, name, remote=False, public_bytes: bool = False):
        """
        Get the X509 certificate based upon the name
        :param public_bytes:
        :param name: name of the certificate to be loaded
        :param remote: determines correct path to search for the cert.
        :return: The certificate object by the given name
        :rtype: :class: `x509._Certificate` or `byte PEM encoding`
        """

        if remote:
            cert_file = self.remote_certs_file(name)
        else:
            cert_file = self.cert_file(name)

        if not os.path.exists(cert_file):
            raise CertError("invalid certificate path {}".format(
                cert_file))
        cert = _load_cert(cert_file)
        if public_bytes:
            return cert.public_bytes(serialization.Encoding.PEM)

        return _load_cert(cert_file)

    def get_all_cert_subjects(self):
        subjects = []
        for fname in os.listdir(self.cert_dir):
            cert = _load_cert(self.cert_file(fname[:-4]))
            subjects.append(Subject.create_from_x509_subject(cert.subject))
        return subjects

    def get_pk_bytes(self, name):
        """
        Serialize a private key in a traditional openssl manner to be able to
        use it with JWT and other technologies.

        Traditional openssl format begins as follows

        b'-----BEGIN RSA PRIVATE KEY-----'

        :param name: full instance and identity of the key
        :return: serialized private key
        """
        pk = _load_key(self.private_key_file(name))
        return pk.private_bytes(
            encoding=serialization.Encoding.PEM,
            format=serialization.PrivateFormat.TraditionalOpenSSL,
            encryption_algorithm=serialization.NoEncryption())

    def get_cert_public_key(self, name, remote=False):
        """
        Retrieves a publickey from the passed named certificate.

        Traditional openssl format begins as follows

        b'-----BEGIN PUBLIC KEY-----'

        :param name: full instance and identity of the key
        :param remote:
        :return: serialized public key
        """
        cert = self.cert(name, remote)
        return cert.public_key().public_bytes(
            encoding=serialization.Encoding.PEM,
            format=serialization.PublicFormat.SubjectPublicKeyInfo)

    def append_external_certificate(self, certificate_str):
        return False

    def get_pending_csr_requests(self):
        pending_csr = []
        for c in os.listdir(self.csr_pending_dir):
            if c.endswith('.json'):
                if os.stat(os.path.join(self.csr_pending_dir, c)).st_size != 0:
                    with open(os.path.join(self.csr_pending_dir, c)) as fp:
                        pending_csr.append(jsonapi.loads(fp.read()))

        return pending_csr

    def get_pending_certs(self):
        return []

    def get_rejected_certs(self):
        return []

    def load_csr(self, data):
        """
        Loads a PEM X.509 CSR.
        """
        return x509.load_pem_x509_csr(data, default_backend())

    def get_csr_common_name(self, data):
        csr = self.load_csr(data)
        return csr.subject.get_attributes_for_oid(NameOID.COMMON_NAME)[0].value

    def save_pending_csr_request(self, ip_addr, common_name, csr):
        meta = dict(remote_ip_address=ip_addr, identity=common_name,
                    csr=csr.decode("utf-8"), status="PENDING")
        metafile = os.path.join(self.csr_pending_dir, common_name+".json")
        csrfile = os.path.join(self.csr_pending_dir, common_name + ".csr")
        if os.path.exists(metafile):
            _log.debug("csr file already exists, not saving")
        else:
            with open(metafile, 'w') as fp:
                fp.write(jsonapi.dumps(meta))
            with open(csrfile, "wb") as fw:
                fw.write(csr)
        return csrfile

    def create_csr(self, fully_qualified_identity, remote_instance_name):
        """
        Create a csr with name as the common name.

        The key that is used to sign the csr is <instance_name>.name.

        :param fully_qualified_identity:
        :param target_volttron:
        :return:
        """
        assert fully_qualified_identity
        remote_rmq_user = "{}.{}".format(remote_instance_name, fully_qualified_identity)
        xname = x509.Name([
            x509.NameAttribute(NameOID.COMMON_NAME,  six.u(remote_rmq_user)),
        ])
        key = _load_key(self.private_key_file(fully_qualified_identity))
        csr = x509.CertificateSigningRequestBuilder().subject_name(
            xname).sign(key, hashes.SHA256(), default_backend())
        # with open(self.csr_create_file(name, target_volttron), "wb") as fw:
        #     fw.write(csr.public_bytes(serialization.Encoding.PEM))
        return csr.public_bytes(serialization.Encoding.PEM)

    def get_csr_status(self, common_name):
        metafile = os.path.join(self.csr_pending_dir, common_name + ".json")
        if not os.path.isfile(metafile):
            return "UNKNOWN"

        meta = jsonapi.loads(open(metafile, 'rb').read())
        return meta.get("status")

    def get_cert_from_csr(self, common_name):
        status = self.get_csr_status(common_name)
        if status == 'APPROVED':
            return self.cert(common_name, True).public_bytes(encoding=serialization.Encoding.PEM)

    def approve_csr(self, common_name):
        metafile = os.path.join(self.csr_pending_dir, common_name + ".json")
        csrfile = os.path.join(self.csr_pending_dir, common_name + ".csr")
        if not os.path.isfile(metafile):
            raise ValueError("Unknown csr for common_name {}".format(common_name))
        if not os.path.isfile(csrfile):
            raise ValueError("Bad state unknown CSR for common_name {}".format(common_name))

        cert = self.sign_csr(csrfile)
        self.save_remote_cert(common_name, cert)
        meta = jsonapi.loads(open(metafile, 'r').read())
        meta['status'] = 'APPROVED'
        with open(metafile, 'w') as fp:
            fp.write(jsonapi.dumps(meta))
        return cert

    def delete_csr(self, common_name):
        metafile = os.path.join(self.csr_pending_dir, common_name + ".json")
        csrfile = os.path.join(self.csr_pending_dir, common_name + ".csr")

        self.delete_remote_cert(common_name)
        if os.path.exists(metafile):
            os.remove(metafile)
        if os.path.exists(csrfile):
            os.remove(csrfile)

    def deny_csr(self, common_name):
        metafile = os.path.join(self.csr_pending_dir, common_name + ".json")
        csrfile = os.path.join(self.csr_pending_dir, common_name + ".csr")

        if not os.path.isfile(metafile):
            raise ValueError("Unknown csr for common_name {}".format(common_name))
        if not os.path.isfile(csrfile):
            raise ValueError("Bad state unknown CSR for common_name {}".format(common_name))

        self.delete_remote_cert(common_name)
        meta = jsonapi.loads(open(metafile, 'r').read())
        meta['status'] = 'DENIED'

        with open(metafile, 'w') as fp:
            fp.write(jsonapi.dumps(meta))

    def sign_csr(self, csr_file):
        with open(csr_file, 'rb') as f:
            csr = x509.load_pem_x509_csr(data=f.read(), backend=default_backend())

        subject_common_name = csr.subject.get_attributes_for_oid(NameOID.COMMON_NAME)[0].value
<<<<<<< HEAD

        if self.cert_exists(subject_common_name):
            crt = self.cert(subject_common_name)
            return crt.public_bytes(encoding=serialization.Encoding.PEM)

        crt = x509.CertificateBuilder().subject_name(
            csr.subject
        ).issuer_name(
            ca_crt.subject
        ).public_key(
            csr.public_key()
        ).serial_number(
            int(time.time())  # pylint: disable=no-member
        ).not_valid_before(
            datetime.datetime.utcnow()
        ).not_valid_after(
            datetime.datetime.utcnow() + datetime.timedelta(days=365 * 10)
        ).add_extension(
            extension=x509.KeyUsage(
                digital_signature=True, key_encipherment=True, content_commitment=True,
                data_encipherment=False, key_agreement=False, encipher_only=False, decipher_only=False,
                key_cert_sign=False, crl_sign=False
            ),
            critical=True
        ).add_extension(
            extension=x509.BasicConstraints(ca=False, path_length=None),
            critical=True
        ).add_extension(
            x509.AuthorityKeyIdentifier.from_issuer_subject_key_identifier(
                ca_crt.extensions.get_extension_for_class(
                    x509.SubjectKeyIdentifier)),
            critical=False
        ).sign(
            private_key=ca_pkey,
            algorithm=hashes.SHA256(),
            backend=default_backend()
        )

        new_cert_file = self.cert_file(
            csr.subject.get_attributes_for_oid(NameOID.COMMON_NAME)[0].value)
        with open(new_cert_file, 'wb') as f:
            f.write(crt.public_bytes(encoding=serialization.Encoding.PEM))
        return crt.public_bytes(encoding=serialization.Encoding.PEM)
=======
        cert, _ = self.create_signed_cert_files(name=subject_common_name, overwrite=False, csr=csr)
        return cert.public_bytes(encoding=serialization.Encoding.PEM)
>>>>>>> fd148417

    def cert_exists(self, cert_name, remote=False):
        """
        Verifies that the cert exists by filename.
        :param cert_name: name of the cert to look up
        :return: True if cert exists, False otherwise
        """
        if remote:
            return os.path.exists(self.remote_certs_file(cert_name))
        else:
            return os.path.exists(self.cert_file(cert_name))

    def ca_exists(self):
        """
        Returns true if the ca cert has been created already
        :return: True if CA cert exists, False otherwise
        """
        return os.path.exists(self.cert_file(self.root_ca_name))

    def get_cert_subject(self, name):
        """
        Retrieves the subject details of a certificate
        :param name: name of the certificate
        :return: dictionary object with the format
        {
            'country':value,
            'state': value,
            'location': value,
            'organization': value,
            'organization-unit': value,
            'common-name':value
        }
        """

        subject = self.cert(name).subject
        return {
            'common-name': subject.get_attributes_for_oid(
                NameOID.COMMON_NAME)[0].value,
            'country': subject.get_attributes_for_oid(
                NameOID.COUNTRY_NAME)[0].value,
            'state':subject.get_attributes_for_oid(
                NameOID.STATE_OR_PROVINCE_NAME)[0].value,
            'location': subject.get_attributes_for_oid(
                NameOID.LOCALITY_NAME)[0].value,
            'organization': subject.get_attributes_for_oid(
                NameOID.ORGANIZATION_NAME)[0].value,
            'organization-unit': subject.get_attributes_for_oid(
                NameOID.ORGANIZATIONAL_UNIT_NAME)[0].value
        }

    @staticmethod
    def get_admin_cert_names(instance_name):
        """
        Returns the name of the instance ca certificate(root ca), instance
        server certificate and instance client (admin user) certificate
        :param instance_name: name of the volttron instance
        :return: names of volttron instance certs
        """
        return instance_name + '-root-ca', instance_name + "-server", \
            instance_name + "-admin"

    @staticmethod
    def validate_key_pair(public_key_file, private_key_file):
        """
        Given a public private key pair, validate the pair.
        :param public_key_file: path to public certificate file
        :param private_key_file: path to private key file
        :return True if the pair is valid, False otherwise
        """
        try:
            cmd = ['openssl', 'x509', '-noout', '-modulus', '-in',
                   os.path.expanduser(os.path.expandvars(public_key_file))]
            mod_pub = execute_command(cmd,
                                      err_prefix="Error getting modulus of "
                                                 "public key")
            cmd = ['openssl', 'rsa', '-noout', '-modulus', '-in',
                   os.path.expanduser(os.path.expandvars(private_key_file))]
            mod_key = execute_command(cmd,
                                      err_prefix="Error getting modulus of "
                                                 "private key")
        except RuntimeError as e:
            return False

        return mod_pub == mod_key

    def save_agent_remote_info(self, directory, local_keyname, remote_cert_name, remote_cert, remote_ca_name,
                               remote_ca_cert):
        """
        Save the remote info file, remote certificates and remote ca to the proper place
        in the remote_certificate directory.

        :param local_keyname: identity of the local agent connected to the local messagebux
        :param remote_cert_name: identity of the dynamic agent connected to the remote message bus
        :param remote_cert: certificate returned from the remote instance
        :param remote_ca_name: name of the remote ca
        :param remote_ca_cert: certificate of the remote ca certificate
        """
        try:
            self.save_remote_cert(remote_cert_name, remote_cert, directory)
            self.save_remote_cert(remote_ca_name, remote_ca_cert, directory)
            self.create_requests_ca_bundle(directory)

            metadata = dict(remote_ca_name=remote_ca_name,
                            local_keyname=local_keyname)
            metafile = os.path.join(directory, remote_cert_name + ".json")

            with open(metafile, 'w') as fp:
                fp.write(jsonapi.dumps(metadata))
        except Exception as e:
            _log.error(f"Error saving agent remote cert info. Exception:{e}")
            raise e

    def create_requests_ca_bundle(self, agent_remote_cert_dir):
        # if this is called by agent there will be an agent specific
        # remote cert dir in secure mode
        bundle_file = os.path.join(agent_remote_cert_dir, "requests_ca_bundle")

        with open(bundle_file, 'wb') as fp:
            # First include this platforms ca
            fp.write(self.ca_cert(public_bytes=True))
            for f in os.listdir(agent_remote_cert_dir):
                # based upon the call to the save_agent_remote_info from
                # subsystem.auth file there will be a _ca added to the
                # instance name on the other side of the connection so we can
                # safely look for that string and bundle together.
                if not f.endswith("_ca.crt"):
                    continue
                filepath = os.path.join(agent_remote_cert_dir, f)

                with open(filepath, 'rb') as fr:
                    fp.write(fr.read())
        os.chmod(bundle_file, 0o664)
        _log.debug(f"Updated request ca bundle {bundle_file}")

    def delete_remote_cert(self, name):
        cert_file = self.remote_certs_file(name)
        if os.path.exists(cert_file):
            os.remove(cert_file)

    def save_remote_cert(self, name, cert_string, remote_cert_dir=None):
        if remote_cert_dir:
            # agent has its own remote cert dir in secure mode
            cert_file = os.path.join(remote_cert_dir, name + ".crt")
        else:
            # default platform remote cert dir
            cert_file = self.remote_certs_file(name)
        try:
            with open(cert_file, 'wb') as fp:
                fp.write(cert_string)
        except Exception as e:
            raise RuntimeError("Error saving remote cert {}. "
                               "Exception: {}".format(cert_file, e))

    def save_cert(self, file_path):
        cert_file = self.cert_file(os.path.splitext(os.path.basename(
            file_path))[0])
        directory = os.path.dirname(cert_file)
        if not os.path.exists(directory):
            # make certs directory accessible to all.
            os.makedirs(directory, mode=0o755)
        if file_path != cert_file:
            copyfile(file_path, cert_file)

    def save_key(self, file_path):
        key_file = self.private_key_file(os.path.splitext(os.path.basename(
            file_path))[0])
        directory = os.path.dirname(key_file)
        if not os.path.exists(directory):
            # make directory accessible to all.
            os.makedirs(directory, mode=0o755)
        if file_path != key_file:
            copyfile(file_path, key_file)
            # but restrict file access. even to group. umask won't change
            # group permissions
            os.chmod(key_file, 0o600)

    def create_signed_cert_files(self, name, cert_type='client', ca_name=None,
                                 overwrite=True, valid_days=DEFAULT_DAYS, csr=None,
                                 **kwargs):
        """
        Create a new certificate and sign it with the volttron instance's
        CA certificate. Save the created certificate and the private key of
        the certificate with the given name
        :param valid_days: number of days for which cert should be valid
        :param ca_name: name of the ca to sign this cert
        :param cert_type: client or server
        :param overwrite: boolean to denote if existing cert should be
         overwritten
        :param name: name used to save the newly created certificate and
         private key. Files are saved as <name>.crt and <name>.pem
        :param csr: Certificate Signing Request(CSR) based on which cert should be created.
         In this case no new private key is generated. CSR's public bytes and subject are used in building the
         certificate
        :param kwargs: dictionary object containing various details about who we
         are.
         Possible arguments:
             C  - Country
             ST - State
             L  - Location
             O  - Organization
             OU - Organizational Unit
             CN - Common Name
        :return: True if certificate creation was successful
        """
        if csr:
            remote = True
        else:
            remote = False

        if not overwrite and self.cert_exists(name, remote=remote):
            if remote:
                return _load_cert(self.cert_file(name, remote)), None
            else:
                return _load_cert(self.cert_file(name)), self.private_key_file(name)

        if not ca_name:
            ca_name = self.root_ca_name

        cert, key, serial = _create_signed_certificate(ca_cert=self.cert(ca_name),
                                                       ca_key=_load_key(self.private_key_file(ca_name)),
                                                       name=name, valid_days=valid_days, type=cert_type,
                                                       csr=csr, **kwargs)
        if csr:
            self._save_cert(name, cert, key, remote=remote)
        else:
            self._save_cert(name, cert, key)
        self.update_ca_db(cert, ca_name, serial)
        return cert, key

    def _save_cert(self, name, cert, pk, remote=False):
        """
        Save the given certificate and private key using name.crt and
        name.pem respectively.
        :param name: File name to be used to save
        :param cert: :class: `x509._Certificate` object
        :param pk:  :class: `
        :return:
        """
        with open(self.cert_file(name, remote=remote), "wb") as f:
            f.write(cert.public_bytes(serialization.Encoding.PEM))
        os.chmod(self.cert_file(name), 0o644)

        if pk:
            encryption = serialization.NoEncryption()
            if PROMPT_PASSPHRASE:
                encryption = serialization.BestAvailableEncryption(
                    get_passphrase(prompt1='Enter passphrase for private '
                                           'key ' +
                                           name + ":")
                )

            # Write our key to disk for safe keeping
            key_file = self.private_key_file(name)
            with open(key_file, "wb") as f:
                f.write(pk.private_bytes(
                    encoding=serialization.Encoding.PEM,
                    format=serialization.PrivateFormat.TraditionalOpenSSL,
                    encryption_algorithm=encryption
                ))
            os.chmod(key_file, 0o600)

    def update_ca_db(self, cert, ca_name, serial):
        """
        Update the CA db with details of the file that the ca signed.
        :param cert: cert that was signed by ca_name
        :param ca_name: name of the ca that signed the cert
        """
        db_file = self.ca_db_file(ca_name)
        ca_db = {}
        dn = "C={}/ST={}/L={}/O={}/OU={}/CN={}".format(
            _get_cert_attribute_value(cert, NameOID.COUNTRY_NAME),
            _get_cert_attribute_value(cert, NameOID.STATE_OR_PROVINCE_NAME),
            _get_cert_attribute_value(cert, NameOID.LOCALITY_NAME),
            _get_cert_attribute_value(cert, NameOID.ORGANIZATION_NAME),
            _get_cert_attribute_value(cert, NameOID.ORGANIZATIONAL_UNIT_NAME),
            _get_cert_attribute_value(cert, NameOID.COMMON_NAME))
        if os.path.exists(db_file):
            with open(db_file, "r") as f:
                ca_db = jsonapi.load(f)
        entries = ca_db.get(dn, {})
        entries['status'] = "valid"
        entries['expiry'] = cert.not_valid_after.strftime("%Y-%m-%d "
                                                          "%H:%M:%S.%f%z")
        entries['serial_number'] = cert.serial_number
        ca_db[dn] = entries
        with open(db_file, 'w+') as outfile:
            jsonapi.dump(ca_db, outfile, indent=4)

        with open(self.ca_serial_file(ca_name), "w+") as f:
            f.write(str(serial+1))  # next available serial is current + 1

    def verify_cert(self, cert_name):
        """
        Verify a the given cert is signed by the root ca.
        :param cert_name: The name of the certificate to be verified against
        the CA
        :return:
        """
        cacert = self.ca_cert()
        cert = self.cert(cert_name)
        return cert.verify(cacert.get_pubkey())

    def create_root_ca(self, overwrite=True, valid_days=DEFAULT_DAYS, **kwargs):
        """
        Create a CA certificate with the given args and save it with the given
        name
        :param overwrite: boolan to indicate if we should overwrite
         any existing CA
        :param valid_days: Number of days for which the certificate should be
         valid. Defaults to 365 days
        :param kwargs: Details about the certificate.
         Possible arguments:
            C  - Country
            ST - State
            L  - Location
            O  - Organization
            OU - Organizational Unit
            CN - Common Name
        :return:
        """
        if not overwrite:
            if self.ca_exists():
                return

        if 'CN' not in kwargs.keys() or kwargs['CN'] is None:
            kwargs['CN'] = self.default_root_ca_cn

        cert, pk = _mk_cacert(valid_days=valid_days, **kwargs)

        self._save_cert(self.root_ca_name, cert, pk)
        return cert, pk


def _create_private_key():
    return rsa.generate_private_key(
        public_exponent=65537,
        key_size=2048,
        backend=default_backend()
    )


def _create_signed_certificate(ca_cert, ca_key, name, valid_days=DEFAULT_DAYS, type='client', csr=None, **kwargs):
    """
    Creates signed cert of type provided and signs it with ca_key provided. To create subject for the new certificate
    common name is set new value, rest of the attributes are copied from subject of provided ca certificate
    :param ca_cert:
    :param ca_key:
    :param name:
    :param valid_days:
    :param type:
    :param kwargs:
    :return:
    """
    issuer = ca_cert.subject
    # cryptography 2.7
    # ski = x509.SubjectKeyIdentifier.from_public_key(ca_cert.public_key())
    # crptography 2.2.2
    ski = ca_cert.extensions.get_extension_for_class(
        x509.SubjectKeyIdentifier)
    fqdn = kwargs.pop('fqdn', None)

    if csr:
        key = None
        public_key = csr.public_key()
    else:
        key = _create_private_key()
        public_key = key.public_key()

    if csr:
        subject = csr.subject
    elif kwargs:
        subject = _create_subject(**kwargs)
    else:
        temp_list = ca_cert.subject.rdns
        new_attrs = []
        for i in temp_list:
            if i.get_attributes_for_oid(NameOID.COMMON_NAME):
                if type == 'server':
                    # TODO: Also add SubjectAltName
                    if fqdn:
                        hostname = fqdn
                    else:
                        hostname = getfqdn()
                        fqdn = hostname
                    new_attrs.append(RelativeDistinguishedName(
                        [x509.NameAttribute(
                            NameOID.COMMON_NAME,
                            hostname)]))
                else:
                    new_attrs.append(RelativeDistinguishedName(
                        [x509.NameAttribute(NameOID.COMMON_NAME,
                                            name)]))
            else:
                new_attrs.append(i)
        subject = x509.Name(new_attrs)

    cert_builder = x509.CertificateBuilder().subject_name(
        subject
    ).issuer_name(
        issuer
    ).public_key(
        public_key
    ).not_valid_before(
        datetime.datetime.utcnow()
    ).not_valid_after(
        # Our certificate will be valid for 3650 days
        datetime.datetime.utcnow() + datetime.timedelta(days=valid_days)
    ).add_extension(
        x509.AuthorityKeyIdentifier.from_issuer_subject_key_identifier(ski),
        critical=False
    )
    if type == 'CA':
        # create a intermediate CA
        cert_builder = cert_builder.add_extension(
            x509.BasicConstraints(ca=True, path_length=0),
            critical=True
        ).add_extension(
            x509.SubjectKeyIdentifier(
                _create_fingerprint(public_key)),
            critical=False
        )
        # cryptography 2.7
        # .add_extension(
        #     x509.SubjectKeyIdentifier.from_public_key(key.public_key()),
        #     critical=False
        # )
    else:
        # if type is server or client.
        cert_builder = cert_builder.add_extension(
            x509.KeyUsage(digital_signature=True, key_encipherment=True,
                          content_commitment=False,
                          data_encipherment=False, key_agreement=False,
                          key_cert_sign=False,
                          crl_sign=False,
                          encipher_only=False, decipher_only=False
                          ),
            critical=True)

    if type == 'server':
        # if server cert specify that the certificate can be used as an SSL
        # server certificate
        cert_builder = cert_builder.add_extension(
            x509.ExtendedKeyUsage((ExtendedKeyUsageOID.SERVER_AUTH,)),
            critical=False
        )
        cert_builder = cert_builder.add_extension(
            x509.SubjectAlternativeName((DNSName(fqdn),)),
            critical=True
        )
    elif type == 'client':
        # specify that the certificate can be used as an SSL
        # client certificate to enable TLS Web Client Authentication
        cert_builder = cert_builder.add_extension(
            x509.ExtendedKeyUsage((ExtendedKeyUsageOID.CLIENT_AUTH,)),
            critical=False
        )

    # Serial must be positive integer so we are going to
    # use an increasing milliseconds serial number
    # A CA should generate unique serial numbers for each certificate it
    # generated. (signing authority + serial number) together is expected to
    #  be unique across all certificates.
    serial = int(time.time() * 10e3)
    cert_builder = cert_builder.serial_number(serial)

    # 1. version is hardcoded to 2 in Cert builder object. same as what is
    # set by old certs.py

    # 2. No way to set comment. Using M2Crypto it was set using
    # cert.add_ext(X509.new_extension('nsComment', 'SSL sever'))

    # ca_key = _load_key(self.private_key_file(ca_name))
    cert = cert_builder.sign(ca_key, hashes.SHA256(), default_backend())
    return cert, key, serial


class CertWrapper(object):
    """
    This class is a wrapper around the building of certificates.
    """
    @staticmethod
    def make_self_signed_ca(ca_name, **kwargs):
        """
        Creates a self signed certificate.

        :param ca_name:
        :param kwargs:
        :return:
        """
        kwargs['CN'] = ca_name
        return _mk_cacert(**kwargs)

    @staticmethod
    def make_signed_cert(ca_cert, ca_key, common_name, **kwargs):
        kwargs['CN'] = common_name
        cert, key, serial = _create_signed_certificate(ca_cert, ca_key, common_name, **kwargs)
        return cert, key

    @staticmethod
    def load_key(keyfile):
        return _load_key(keyfile)

    @staticmethod
    def load_cert(certfile):
        return _load_cert(certfile)

    @staticmethod
    def get_private_key(keyfile):
        pk = CertWrapper.load_key(keyfile)
        privatekey = pk.private_bytes(
            encoding=serialization.Encoding.PEM,
            format=serialization.PrivateFormat.TraditionalOpenSSL,
            encryption_algorithm=serialization.NoEncryption())
        return privatekey

    @staticmethod
    def get_cert_public_key(certfile):
        cert = CertWrapper.load_cert(certfile)
        pubkey = cert.public_key().public_bytes(
            encoding=serialization.Encoding.PEM,
            format=serialization.PublicFormat.SubjectPublicKeyInfo)

        return pubkey<|MERGE_RESOLUTION|>--- conflicted
+++ resolved
@@ -578,54 +578,8 @@
             csr = x509.load_pem_x509_csr(data=f.read(), backend=default_backend())
 
         subject_common_name = csr.subject.get_attributes_for_oid(NameOID.COMMON_NAME)[0].value
-<<<<<<< HEAD
-
-        if self.cert_exists(subject_common_name):
-            crt = self.cert(subject_common_name)
-            return crt.public_bytes(encoding=serialization.Encoding.PEM)
-
-        crt = x509.CertificateBuilder().subject_name(
-            csr.subject
-        ).issuer_name(
-            ca_crt.subject
-        ).public_key(
-            csr.public_key()
-        ).serial_number(
-            int(time.time())  # pylint: disable=no-member
-        ).not_valid_before(
-            datetime.datetime.utcnow()
-        ).not_valid_after(
-            datetime.datetime.utcnow() + datetime.timedelta(days=365 * 10)
-        ).add_extension(
-            extension=x509.KeyUsage(
-                digital_signature=True, key_encipherment=True, content_commitment=True,
-                data_encipherment=False, key_agreement=False, encipher_only=False, decipher_only=False,
-                key_cert_sign=False, crl_sign=False
-            ),
-            critical=True
-        ).add_extension(
-            extension=x509.BasicConstraints(ca=False, path_length=None),
-            critical=True
-        ).add_extension(
-            x509.AuthorityKeyIdentifier.from_issuer_subject_key_identifier(
-                ca_crt.extensions.get_extension_for_class(
-                    x509.SubjectKeyIdentifier)),
-            critical=False
-        ).sign(
-            private_key=ca_pkey,
-            algorithm=hashes.SHA256(),
-            backend=default_backend()
-        )
-
-        new_cert_file = self.cert_file(
-            csr.subject.get_attributes_for_oid(NameOID.COMMON_NAME)[0].value)
-        with open(new_cert_file, 'wb') as f:
-            f.write(crt.public_bytes(encoding=serialization.Encoding.PEM))
-        return crt.public_bytes(encoding=serialization.Encoding.PEM)
-=======
         cert, _ = self.create_signed_cert_files(name=subject_common_name, overwrite=False, csr=csr)
         return cert.public_bytes(encoding=serialization.Encoding.PEM)
->>>>>>> fd148417
 
     def cert_exists(self, cert_name, remote=False):
         """
