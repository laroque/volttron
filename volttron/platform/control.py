--- conflicted
+++ resolved
@@ -615,8 +615,6 @@
                   callback=restore_agents_data)
 
 
-<<<<<<< HEAD
-=======
 def install_agent(opts, publickey=None, secretkey=None, callback=None):
     aip = opts.aip
     filename = opts.wheel
@@ -696,7 +694,6 @@
         callback(agent_uuid)
 
 
->>>>>>> a9477096
 def tag_agent(opts):
     agents = filter_agent(_list_agents(opts.aip), opts.agent, opts)
     if len(agents) != 1:
