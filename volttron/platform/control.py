# -*- coding: utf-8 -*- {{{
# vim: set fenc=utf-8 ft=python sw=4 ts=4 sts=4 et:
#
# Copyright 2019, Battelle Memorial Institute.
#
# Licensed under the Apache License, Version 2.0 (the "License");
# you may not use this file except in compliance with the License.
# You may obtain a copy of the License at
#
# http://www.apache.org/licenses/LICENSE-2.0
#
# Unless required by applicable law or agreed to in writing, software
# distributed under the License is distributed on an "AS IS" BASIS,
# WITHOUT WARRANTIES OR CONDITIONS OF ANY KIND, either express or implied.
# See the License for the specific language governing permissions and
# limitations under the License.
#
# This material was prepared as an account of work sponsored by an agency of
# the United States Government. Neither the United States Government nor the
# United States Department of Energy, nor Battelle, nor any of their
# employees, nor any jurisdiction or organization that has cooperated in the
# development of these materials, makes any warranty, express or
# implied, or assumes any legal liability or responsibility for the accuracy,
# completeness, or usefulness or any information, apparatus, product,
# software, or process disclosed, or represents that its use would not infringe
# privately owned rights. Reference herein to any specific commercial product,
# process, or service by trade name, trademark, manufacturer, or otherwise
# does not necessarily constitute or imply its endorsement, recommendation, or
# favoring by the United States Government or any agency thereof, or
# Battelle Memorial Institute. The views and opinions of authors expressed
# herein do not necessarily state or reflect those of the
# United States Government or any agency thereof.
#
# PACIFIC NORTHWEST NATIONAL LABORATORY operated by
# BATTELLE for the UNITED STATES DEPARTMENT OF ENERGY
# under Contract DE-AC05-76RL01830
# }}}

import argparse
import collections
import hashlib
import logging
import logging.handlers
import logging.config
import os
import re
import shutil
import subprocess
import sys
import tarfile
import tempfile
import traceback
import uuid
from datetime import timedelta

import gevent
import gevent.event
# noinspection PyUnresolvedReferences
import grequests
import requests
from requests.exceptions import ConnectionError

from volttron.platform import aip as aipmod
from volttron.platform import config
from volttron.platform import get_home, get_address
from volttron.platform import jsonapi
from volttron.platform.agent import utils
from volttron.platform.deployment.install_agents import install_agent, add_install_agent_parser

try:
    from volttron.platform.deployment.deploy import add_deployment_subparser, do_deployment_command
    HAS_ANSIBLE = True
except ImportError:
    HAS_ANSIBLE = False

from volttron.platform.agent.known_identities import CONTROL_CONNECTION, \
    CONFIGURATION_STORE
from volttron.platform.auth import AuthEntry, AuthFile, AuthException
from volttron.platform.certs import Certs
from volttron.platform.jsonrpc import RemoteError
from volttron.platform.keystore import KeyStore, KnownHostsStore
from volttron.platform.messaging.health import Status, STATUS_BAD
from volttron.platform.scheduling import periodic
from volttron.platform.vip.agent import Agent as BaseAgent, Core, RPC
from volttron.platform.vip.agent.errors import VIPError
from volttron.platform.vip.agent.subsystems.query import Query
from volttron.utils.rmq_config_params import RMQConfig
from volttron.utils.rmq_mgmt import RabbitMQMgmt
from volttron.utils.rmq_setup import check_rabbit_status
from volttron.platform.agent.utils import is_secure_mode, wait_for_volttron_shutdown

try:
    import volttron.restricted
except ImportError:
    HAVE_RESTRICTED = False
else:
    from volttron.restricted import cgroups

    HAVE_RESTRICTED = True

_stdout = sys.stdout
_stderr = sys.stderr

_log = logging.getLogger(os.path.basename(sys.argv[0])
                         if __name__ == '__main__' else __name__)

message_bus = utils.get_messagebus()
rmq_mgmt = None

CHUNK_SIZE = 4096


class ControlService(BaseAgent):
    def __init__(self, aip, agent_monitor_frequency, *args, **kwargs):

        tracker = kwargs.pop('tracker', None)
        kwargs["enable_store"] = False
        super(ControlService, self).__init__(*args, **kwargs)
        self._aip = aip
        self._tracker = tracker
        self.crashed_agents = {}
        self.agent_monitor_frequency = int(agent_monitor_frequency)

        if self.core.publickey is None or self.core.secretkey is None:
            self.core.publickey, self.core.secretkey, _ = self.core._get_keys_from_addr()
        if self.core.publickey is None or self.core.secretkey is None:
            self.core.publickey, self.core.secretkey = self.core._get_keys_from_keystore()

    @Core.receiver('onsetup')
    def _setup(self, sender, **kwargs):
        if not self._tracker:
            return
        self.vip.rpc.export(lambda: self._tracker.enabled, 'stats.enabled')
        self.vip.rpc.export(self._tracker.enable, 'stats.enable')
        self.vip.rpc.export(self._tracker.disable, 'stats.disable')
        self.vip.rpc.export(lambda: self._tracker.stats, 'stats.get')

    @Core.receiver('onstart')
    def onstart(self, sender, **kwargs):
        _log.debug(" agent monitor frequency is... {}".format(
            self.agent_monitor_frequency))
        self.core.schedule(periodic(self.agent_monitor_frequency),
                           self._monitor_agents)

    def _monitor_agents(self):
        """
        Periodically look for agents that crashed and schedule a restart
        attempt. Attempts at most 5 times with increasing interval
        between attempts. Sends alert if attempts fail.
        """
        # Get status for agents that have been started at least once.
        stats = self._aip.status_agents()
        for (uid, name, (pid, stat)) in stats:
            if stat:
                # stat=0 means stopped and stat=None means running
                # will always have pid(current/crashed/stopped)
                attempt = self.crashed_agents.get(uid, -1) + 1
                if attempt < 5:
                    self.crashed_agents[uid] = attempt
                    next_restart = utils.get_aware_utc_now() + timedelta(
                        minutes=attempt*5)
                    _log.debug("{} stopped unexpectedly. Will attempt to "
                               "restart at {}".format(name, next_restart))
                    self.core.schedule(next_restart,
                                       self._restart_agent,
                                       uid, name)
                else:
                    self.send_alert(uid, name)
                    self.crashed_agents.pop(uid)

    def _restart_agent(self, agent_id, agent_name):
        """
        Checks if a given agent has crashed. If so attempts to restart it.
        If successful removes the agent id from list of crashed agents
        :param agent_id:
        :param agent_name:
        :return:
        """
        (id, stat) = self._aip.agent_status(agent_id)
        if stat:
            # if there is still some error status... attempt restart
            # call self.stop to inform router but call aip start to get
            # status back
            self.stop_agent(agent_id)
            (id,stat) = self._aip.start_agent(agent_id)
            if stat is None:
                # start successful
                self.crashed_agents.pop(agent_id)
                _log.info("Successfully restarted agent {}".format(agent_name))
            else:
                _log.info("Restart of {} failed".format(agent_name))

    def send_alert(self, agent_id, agent_name):
        """Send an alert for the group, summarizing missing topics.

        """
        alert_key = "Agent {}({}) stopped unexpectedly".format(agent_name,
                                                               agent_id)
        context = "Agent {}({}) stopped unexpectedly. Attempts to " \
                    "restart failed".format(agent_name, agent_id)
        status = Status.build(STATUS_BAD, context=context)
        self.vip.health.send_alert(alert_key, status)

    @RPC.export
    def peerlist(self):
        # We want to keep the same interface so we convert the byte array to
        # string array when returning.
        peer_list = self.vip.peerlist().get(timeout=5)
        return peer_list

    @RPC.export
    def serverkey(self):
        q = Query(self.core)
        pk = q.query('serverkey').get(timeout=1)
        del q
        return pk

    @RPC.export
    def clear_status(self, clear_all=False):
        self._aip.clear_status(clear_all)

    @RPC.export
    def agent_status(self, uuid):
        if not isinstance(uuid, str):
            identity = bytes(self.vip.rpc.context.vip_message.peer).decode("utf-8")
            raise TypeError("expected a string for 'uuid';"
                            "got {!r} from identity: {}".format(
                type(uuid).__name__, identity))
        return self._aip.agent_status(uuid)

    @RPC.export
    def agent_name(self, uuid):
        if not isinstance(uuid, str):
            identity = bytes(self.vip.rpc.context.vip_message.peer).decode("utf-8")
            raise TypeError("expected a string for 'uuid';"
                            "got {!r} from identity: {}".format(
                type(uuid).__name__, identity))
        return self._aip.agent_name(uuid)

    @RPC.export
    def agent_version(self, uuid):
        if not isinstance(uuid, str):
            identity = bytes(self.vip.rpc.context.vip_message.peer).decode("utf-8")
            raise TypeError("expected a string for 'uuid';"
                            "got {!r} from identity: {}".format(
                type(uuid).__name__, identity))
        return self._aip.agent_version(uuid)

    @RPC.export
    def agent_versions(self):
        return self._aip.agent_versions()

    @RPC.export
    def status_agents(self, get_agent_user=False):
        return self._aip.status_agents(get_agent_user)

    @RPC.export
    def start_agent(self, uuid):
        if not isinstance(uuid, str):
            identity = bytes(self.vip.rpc.context.vip_message.peer).decode("utf-8")
            raise TypeError("expected a string for 'uuid';"
                            "got {!r} from identity: {}".format(
                type(uuid).__name__, identity))
        self._aip.start_agent(uuid)

    @RPC.export
    def stop_agent(self, uuid):
        if not isinstance(uuid, str):
            identity = bytes(self.vip.rpc.context.vip_message.peer).decode("utf-8")
            raise TypeError("expected a string for 'uuid';"
                            "got {!r} from identity: {}".format(
                type(uuid).__name__, identity))

        identity = self.agent_vip_identity(uuid)
        self._aip.stop_agent(uuid)
        # Send message to router that agent is shutting down
        frames = [identity]

        # Was self.core.socket.send_vip(b'', b'agentstop', frames, copy=False)
        self.core.connection.send_vip('', 'agentstop', args=frames, copy=False)

    @RPC.export
    def restart_agent(self, uuid):
        self.stop_agent(uuid)
        self.start_agent(uuid)

    @RPC.export
    def shutdown(self):
        self._aip.shutdown()

    @RPC.export
    def stop_platform(self):
        # XXX: Restrict call as it kills the process
        self.core.connection.send_vip('', 'quit')

    @RPC.export
    def list_agents(self):
        tag = self._aip.agent_tag
        priority = self._aip.agent_priority
        return [{'name': name, 'uuid': uuid,
                 'tag': tag(uuid), 'priority': priority(uuid),
                 'identity': self.agent_vip_identity(uuid)}
                for uuid, name in self._aip.list_agents().items()]

    @RPC.export
    def tag_agent(self, uuid, tag):
        if not isinstance(uuid, str):
            identity = bytes(self.vip.rpc.context.vip_message.peer).decode("utf-8")
            raise TypeError("expected a string for 'uuid';"
                            "got {!r} from identity: {}".format(
                type(uuid).__name__, identity))
        if not isinstance(tag, (type(None), str)):
            identity = bytes(self.vip.rpc.context.vip_message.peer).decode("utf-8")
            raise TypeError("expected a string for 'tag';"
                            "got {!r} from identity: {}".format(
                type(uuid).__name__, identity))
        return self._aip.tag_agent(uuid, tag)

    @RPC.export
    def remove_agent(self, uuid, remove_auth=True):
        if not isinstance(uuid, str):
            identity = bytes(self.vip.rpc.context.vip_message.peer).decode("utf-8")
            raise TypeError("expected a string for 'uuid';"
                            "got {!r} from identity: {}".format(
                type(uuid).__name__, identity))

        identity = self.agent_vip_identity(uuid)
        # Because we are using send_vip we should pass frames that have bytes rather than
        # strings.
        frames = [identity]

        # Send message to router that agent is shutting down
        self.core.connection.send_vip('', 'agentstop', args=frames)
        self._aip.remove_agent(uuid, remove_auth=remove_auth)

    @RPC.export
    def prioritize_agent(self, uuid, priority='50'):
        if not isinstance(uuid, str):
            identity = bytes(self.vip.rpc.context.vip_message.peer).decode("utf-8")
            raise TypeError("expected a string for 'uuid';"
                            "got {!r} from identity: {}".format(
                type(uuid).__name__, identity))
        if not isinstance(priority, (type(None), str)):
            identity = bytes(self.vip.rpc.context.vip_message.peer).decode("utf-8")
            raise TypeError("expected a string or null for 'priority';"
                            "got {!r} from identity: {}".format(
                type(uuid).__name__, identity))
        self._aip.prioritize_agent(uuid, priority)

    @RPC.export
    def agent_vip_identity(self, uuid):
        """ Lookup the agent's vip identity based upon it's uuid.

        @param uuid:
        @return:
        """
        if not isinstance(uuid, str):
            identity = bytes(self.vip.rpc.context.vip_message.peer).decode("utf-8")
            raise TypeError("expected a string for 'uuid';"
                            "got {!r} from identity: {}".format(type(uuid).__name__, identity))
        return self._aip.agent_identity(uuid)

    @RPC.export
    def get_all_agent_publickeys(self):
        """
        RPC method to retrieve the public keys of all of the agents installed
        on the VOLTTRON instance.

        This method does not differentiate between running and not running
        agents.

        .. note::

            This method will only retrieve a publickey for an installed agents.
            It is recommended that dynamic agents use the context of the
            containing agent's publickey for connections to external instances.

        :return: mapping of identity to agent publickey
        :rtype: dict
        """
        id_map = self._aip.get_agent_identity_to_uuid_mapping()
        retmap = {}
        for id, uuid in id_map.items():
            retmap[id] = self._aip.get_agent_keystore(uuid).public
        return retmap

    @RPC.export
    def install_agent_local(self, filename, vip_identity=None, publickey=None,
                            secretkey=None):
        return self._aip.install_agent(filename, vip_identity=vip_identity,
                                       publickey=publickey,
                                       secretkey=secretkey)

    @RPC.export
    def install_agent(self, filename, channel_name, vip_identity=None,
                      publickey=None, secretkey=None):
        """
        Installs an agent on the instance instance.

        The installation of an agent through this method involves sending
        the binary data of the agent file through a channel.  The following
        example is the protocol for sending the agent across the wire:

        Example Protocol:

        .. code-block:: python

            # client creates channel to this agent (control)
            channel = agent.vip.channel('control', 'channel_name')

            # Begin sending data
            sha512 = hashlib.sha512()
            while True:
                request, file_offset, chunk_size = channel.recv_multipart()

                # Control has all of the file. Send hash for for it to verify.
                if request == b'checksum':
                    channel.send(hash)
                assert request == b'fetch'

                # send a chunk of the file
                file_offset = int(file_offset)
                chunk_size = int(chunk_size)
                file.seek(file_offset)
                data = file.read(chunk_size)
                sha512.update(data)
                channel.send(data)

            agent_uuid = agent_uuid.get(timeout=10)
            # close and delete the channel
            channel.close(linger=0)
            del channel

        :param:string:filename:
            The name of the agent packaged file that is being written.
        :param:string:channel_name:
            The name of the channel that the agent file will be sent on.
        :param:string:publickey:
            Encoded public key the installed agent will use
        :param:string:secretkey:
            Encoded secret key the installed agent will use
        """

        peer = bytes(self.vip.rpc.context.vip_message.peer).decode("utf-8")
        channel = self.vip.channel(peer, channel_name)

        try:
            tmpdir = tempfile.mkdtemp()
            path = os.path.join(tmpdir, os.path.basename(filename))
            store = open(path, 'wb')
            file_offset = 0
            sha512 = hashlib.sha512()

            try:
                while True:
                    # request a chunk of the file
                    channel.send_multipart([
                        'fetch',
                        bytes(file_offset),
                        bytes(CHUNK_SIZE)
                    ])

                    # get the requested data
                    with gevent.Timeout(30):
                        data = channel.recv()
                    sha512.update(data)
                    store.write(data)
                    size = len(data)
                    file_offset += size

                    # let volttron-ctl know that we have everything
                    if size < CHUNK_SIZE:
                        channel.send_multipart(['checksum', '', ''])
                        with gevent.Timeout(30):
                            checksum = channel.recv()
                        assert checksum == sha512.digest()
                        break

            except AssertionError:
                _log.warning("Checksum mismatch on received file")
                raise
            except gevent.Timeout:
                _log.warning("Gevent timeout trying to receive data")
                raise
            finally:
                store.close()
                _log.debug('Closing channel on server')
                channel.close(linger=0)
                del channel

            agent_uuid = self._aip.install_agent(path,
                                                 vip_identity=vip_identity,
                                                 publickey=publickey,
                                                 secretkey=secretkey)
            return agent_uuid
        finally:
            shutil.rmtree(tmpdir, ignore_errors=True)


def log_to_file(file, level=logging.WARNING,
                handler_class=logging.StreamHandler):
    '''Direct log output to a file (or something like one).'''
    handler = handler_class(file)
    handler.setLevel(level)
    handler.setFormatter(utils.AgentFormatter(
        '%(asctime)s %(composite_name)s %(levelname)s: %(message)s'))
    root = logging.getLogger()
    root.setLevel(level)
    root.addHandler(handler)


Agent = collections.namedtuple('Agent', 'name tag uuid vip_identity agent_user')


def _list_agents(aip):
    return [Agent(name, aip.agent_tag(uuid), uuid, aip.agent_identity(uuid), '')
            for uuid, name in aip.list_agents().items()]


def escape(pattern):
    strings = re.split(r'([*?])', pattern)
    if len(strings) == 1:
        return re.escape(pattern), False
    return ''.join('.*' if s == '*' else '.' if s == '?' else
    s if s in [r'\?', r'\*'] else re.escape(s)
                   for s in strings), True


def filter_agents(agents, patterns, opts):
    by_name, by_tag, by_uuid = opts.by_name, opts.by_tag, opts.by_uuid
    for pattern in patterns:
        regex, _ = escape(pattern)
        result = set()
        if not (by_uuid or by_name or by_tag):
            reobj = re.compile(regex)
            matches = [agent for agent in agents if reobj.match(agent.uuid)]
            if len(matches) == 1:
                result.update(matches)
        else:
            reobj = re.compile(regex + '$')
            if by_uuid:
                result.update(
                    agent for agent in agents if reobj.match(agent.uuid))
            if by_name:
                result.update(
                    agent for agent in agents if reobj.match(agent.name))
            if by_tag:
                result.update(
                    agent for agent in agents if reobj.match(agent.tag or ''))
        yield pattern, result


def filter_agent(agents, pattern, opts):
    return next(filter_agents(agents, [pattern], opts))[1]


def backup_agent_data(output_filename, source_dir):
    with tarfile.open(output_filename, "w:gz") as tar:
        tar.add(source_dir, arcname=os.path.sep)  # os.path.basename(source_dir))


def restore_agent_data_from_tgz(source_file, output_dir):
    # Open tarfile
    with tarfile.open(source_file, mode="r:gz") as tar:
        tar.extractall(output_dir)


def find_agent_data_dir(opts, agent_uuid):
    agent_data_dir = None
    for x in os.listdir(opts.aip.agent_dir(agent_uuid)):
        if x.endswith("agent-data"):
            agent_data_dir = os.path.join(opts.aip.agent_dir(agent_uuid), x)
            break
    return agent_data_dir


def upgrade_agent(opts):
    publickey = None
    secretkey = None

    identity = opts.vip_identity
    if not identity:
        raise ValueError("Missing required VIP IDENTITY option")

    identity_to_uuid = opts.aip.get_agent_identity_to_uuid_mapping()
    agent_uuid = identity_to_uuid.get(identity, None)
    backup_agent_file = "/tmp/{}.tar.gz".format(agent_uuid)
    if agent_uuid:
        agent_data_dir = find_agent_data_dir(opts, agent_uuid)

        if agent_data_dir:
            backup_agent_data(backup_agent_file, agent_data_dir)

        keystore = opts.aip.get_agent_keystore(agent_uuid)
        publickey = keystore.public
        secretkey = keystore.secret
        _stdout.write('Removing previous version of agent "{}"\n'
                      .format(identity))
        opts.connection.call('remove_agent', agent_uuid, remove_auth=False)
    else:
        _stdout.write(('Could not find agent with VIP IDENTITY "{}". '
                       'Installing as new agent\n').format(identity))

    if secretkey is None or publickey is None:
        publickey = None
        secretkey = None

    def restore_agents_data(agent_uuid):
        # if we are  upgrading transfer the old data on.
        if os.path.exists(backup_agent_file):
            new_agent_data_dir = find_agent_data_dir(opts, agent_uuid)
            restore_agent_data_from_tgz(backup_agent_file, new_agent_data_dir)
            os.remove(backup_agent_file)

    install_agent(opts, publickey=publickey, secretkey=secretkey,
                  callback=restore_agents_data)


def install_agent(opts, publickey=None, secretkey=None, callback=None):
    aip = opts.aip
    filename = opts.wheel
    tag = opts.tag
    vip_identity = opts.vip_identity
    if opts.vip_address.startswith('ipc://'):
        _log.info("Installing wheel locally without channel subsystem")
        filename = config.expandall(filename)
        agent_uuid = opts.connection.call('install_agent_local',
                                          filename,
                                          vip_identity=vip_identity,
                                          publickey=publickey,
                                          secretkey=secretkey)

        if tag:
            opts.connection.call('tag_agent', agent_uuid, tag)

    else:
        try:
            _log.debug('Creating channel for sending the agent.')
            channel_name = str(uuid.uuid4())
            channel = opts.connection.server.vip.channel('control',
                                                         channel_name)
            _log.debug('calling control install agent.')
            agent_uuid = opts.connection.call_no_get('install_agent',
                                                     filename,
                                                     channel_name,
                                                     vip_identity=vip_identity,
                                                     publickey=publickey,
                                                     secretkey=secretkey)

            _log.debug('Sending wheel to control')
            sha512 = hashlib.sha512()
            with open(filename, 'rb') as wheel_file_data:
                while True:
                    # get a request
                    with gevent.Timeout(60):
                        request, file_offset, chunk_size = channel.recv_multipart()
                    if request == 'checksum':
                        channel.send(sha512.digest())
                        break

                    assert request == 'fetch'

                    # send a chunk of the file
                    file_offset = int(file_offset)
                    chunk_size = int(chunk_size)
                    wheel_file_data.seek(file_offset)
                    data = wheel_file_data.read(chunk_size)
                    sha512.update(data)
                    channel.send(data)

            agent_uuid = agent_uuid.get(timeout=10)

        except Exception as exc:
            if opts.debug:
                traceback.print_exc()
            _stderr.write(
                '{}: error: {}: {}\n'.format(opts.command, exc, filename))
            return 10
        else:
            if tag:
                opts.connection.call('tag_agent',
                                     agent_uuid,
                                     tag)
        finally:
            _log.debug('closing channel')
            channel.close(linger=0)
            del channel

    name = opts.connection.call('agent_name', agent_uuid)
    _stdout.write('Installed {} as {} {}\n'.format(filename, agent_uuid, name))

    # Need to use a callback here rather than a return value.  I am not 100%
    # sure why this is the reason for allowing our tests to pass.
    if callback:
        callback(agent_uuid)


def tag_agent(opts):
    agents = filter_agent(_list_agents(opts.aip), opts.agent, opts)
    if len(agents) != 1:
        if agents:
            msg = 'multiple agents selected'
        else:
            msg = 'agent not found'
        _stderr.write(
            '{}: error: {}: {}\n'.format(opts.command, msg, opts.agent))
        return 10
    agent, = agents
    if opts.tag:
        _stdout.write('Tagging {} {}\n'.format(agent.uuid, agent.name))
        opts.aip.tag_agent(agent.uuid, opts.tag)
    elif opts.remove:
        if agent.tag is not None:
            _stdout.write(
                'Removing tag for {} {}\n'.format(agent.uuid, agent.name))
            opts.aip.tag_agent(agent.uuid, None)
    else:
        if agent.tag is not None:
            _stdout.writelines([agent.tag, '\n'])


def remove_agent(opts, remove_auth=True):
    agents = _list_agents(opts.aip)
    for pattern, match in filter_agents(agents, opts.pattern, opts):
        if not match:
            _stderr.write(
                '{}: error: agent not found: {}\n'.format(opts.command,
                                                          pattern))
        elif len(match) > 1 and not opts.force:
            _stderr.write(
                '{}: error: pattern returned multiple agents: {}\n'.format(
                    opts.command, pattern))
            _stderr.write(
                'Use -f or --force to force removal of multiple agents.\n')
            return 10
        for agent in match:
            _stdout.write('Removing {} {}\n'.format(agent.uuid, agent.name))
            opts.connection.call('remove_agent', agent.uuid,
                                 remove_auth=remove_auth)


def _calc_min_uuid_length(agents):
    n = 0
    for agent1 in agents:
        for agent2 in agents:
            if agent1 is agent2:
                continue
            common_len = len(os.path.commonprefix([agent1.uuid, agent2.uuid]))
            if common_len > n:
                n = common_len
    return n + 1


def list_agents(opts):
    def get_priority(agent):
        return opts.aip.agent_priority(agent.uuid) or ''

    _show_filtered_agents(opts, 'PRI', get_priority)


def list_peers(opts):
    conn = opts.connection
    peers = sorted(conn.call('peerlist'))
    for peer in peers:
        sys.stdout.write("{}\n".format(peer))


def status_agents(opts):
    agents = {agent.uuid: agent for agent in _list_agents(opts.aip)}
    status = {}
    for details in opts.connection.call('status_agents', get_agent_user=True):
        if is_secure_mode():
            (uuid, name, agent_user, stat) = details
        else:
            (uuid, name, stat) = details
            agent_user = ''
        try:
            agent = agents[uuid]
            agents[uuid] = agent._replace(agent_user=agent_user)
        except KeyError:
            agents[uuid] = agent = Agent(name, None, uuid, vip_identity=None, agent_user=agent_user)
        status[uuid] = stat
    agents = list(agents.values())

    def get_status(agent):
        try:
            pid, stat = status[agent.uuid]
        except KeyError:
            pid = stat = None

        if stat is not None:
            return str(stat)
        if pid:
            return 'running [{}]'.format(pid)
        return ''

    def get_health(agent):
        try:
            # TODO Modify this later so that we aren't calling peerlist before we call the status of the agent.
            if agent.vip_identity in opts.connection.server.vip.peerlist().get(timeout=4):
                return opts.connection.server.vip.rpc.call(agent.vip_identity,
                                                           'health.get_status_json').get(timeout=4)['status']
            else:
                return ''
        except (VIPError, gevent.Timeout):
            return ''

    _show_filtered_agents_status(opts, get_status, get_health, agents)


def agent_health(opts):
    agents = {agent.uuid: agent for agent in _list_agents(opts.aip)}.values()
    agents = get_filtered_agents(opts, agents)
    if not agents:
        _stderr.write('No installed Agents found\n')
        return
    agent = agents.pop()
    try:
        _stderr.write(jsonapi.dumps(
            opts.connection.server.vip.rpc.call(agent.vip_identity, 'health.get_status_json').get(timeout=4),
            indent=4) + '\n'
                      )
    except VIPError:
        print("Agent {} is not running on the Volttron platform.".format(agent.uuid))


def clear_status(opts):
    opts.connection.call('clear_status', opts.clear_all)


def enable_agent(opts):
    agents = _list_agents(opts.aip)
    for pattern, match in filter_agents(agents, opts.pattern, opts):
        if not match:
            _stderr.write(
                '{}: error: agent not found: {}\n'.format(opts.command,
                                                          pattern))
        for agent in match:
            _stdout.write('Enabling {} {} with priority {}\n'.format(
                agent.uuid, agent.name, opts.priority))
            opts.aip.prioritize_agent(agent.uuid, opts.priority)


def disable_agent(opts):
    agents = _list_agents(opts.aip)
    for pattern, match in filter_agents(agents, opts.pattern, opts):
        if not match:
            _stderr.write(
                '{}: error: agent not found: {}\n'.format(opts.command,
                                                          pattern))
        for agent in match:
            priority = opts.aip.agent_priority(agent.uuid)
            if priority is not None:
                _stdout.write(
                    'Disabling {} {}\n'.format(agent.uuid, agent.name))
                opts.aip.prioritize_agent(agent.uuid, None)


def start_agent(opts):
    call = opts.connection.call
    agents = _list_agents(opts.aip)
    for pattern, match in filter_agents(agents, opts.pattern, opts):
        if not match:
            _stderr.write(
                '{}: error: agent not found: {}\n'.format(opts.command,
                                                          pattern))
        for agent in match:
            pid, status = call('agent_status', agent.uuid)
            if pid is None or status is not None:
                _stdout.write(
                    'Starting {} {}\n'.format(agent.uuid, agent.name))
                call('start_agent', agent.uuid)


def stop_agent(opts):
    call = opts.connection.call
    agents = _list_agents(opts.aip)
    for pattern, match in filter_agents(agents, opts.pattern, opts):
        if not match:
            _stderr.write(
                '{}: error: agent not found: {}\n'.format(opts.command,
                                                          pattern))
        for agent in match:
            pid, status = call('agent_status', agent.uuid)
            if pid and status is None:
                _stdout.write(
                    'Stopping {} {}\n'.format(agent.uuid, agent.name))
                call('stop_agent', agent.uuid)


def restart_agent(opts):
    stop_agent(opts)
    start_agent(opts)


def run_agent(opts):
    call = opts.connection.call
    for directory in opts.directory:
        call('run_agent', directory)


def shutdown_agents(opts):
    if 'rmq' == utils.get_messagebus():
        if not check_rabbit_status():
            rmq_cfg = RMQConfig()
            wait_period = rmq_cfg.reconnect_delay() if rmq_cfg.reconnect_delay() < 60 else 60
            _stderr.write(
                'RabbitMQ server is not running.\n'
                'Waiting for {} seconds for possible reconnection and to perform normal shutdown\n'.format(wait_period))
            gevent.sleep(wait_period)
            if not check_rabbit_status():
                _stderr.write(
                    'RabbitMQ server is still not running.\nShutting down the platform forcefully\n')
                opts.aip.brute_force_platform_shutdown()
                return
    opts.connection.call('shutdown')
    _log.debug("Calling stop_platform")
    if opts.platform:
        opts.connection.notify('stop_platform')
        wait_for_volttron_shutdown(get_home(), 60)


def create_cgroups(opts):
    try:
        cgroups.setup(user=opts.user, group=opts.group)
    except ValueError as exc:
        _stderr.write('{}: error: {}\n'.format(opts.command, exc))
        return os.EX_NOUSER


def _send_agent(connection, peer, path):
    wheel = open(path, 'rb')
    channel = connection.vip.channel(peer)

    def send():
        try:
            # Wait for peer to open compliment channel
            channel.recv()
            while True:
                data = wheel.read(8192)
                channel.send(data)
                if not data:
                    break
            # Wait for peer to signal all data received
            channel.recv()
        finally:
            wheel.close()
            channel.close(linger=0)

    result = connection.vip.rpc.call(
        peer, 'install_agent', os.path.basename(path), channel.name)
    task = gevent.spawn(send)
    result.rawlink(lambda glt: task.kill(block=False))
    return result


def send_agent(opts):
    connection = opts.connection
    for wheel in opts.wheel:
        uuid = _send_agent(connection.server, connection.peer, wheel).get()
        connection.call('start_agent', uuid)
        _stdout.write('Agent {} started as {}\n'.format(wheel, uuid))


def gen_keypair(opts):
    keypair = KeyStore.generate_keypair_dict()
    _stdout.write('{}\n'.format(jsonapi.dumps(keypair, indent=2)))


def add_server_key(opts):
    store = KnownHostsStore()
    store.add(opts.host, opts.serverkey)
    _stdout.write('server key written to {}\n'.format(store.filename))


def list_known_hosts(opts):
    store = KnownHostsStore()
    entries = store.load()
    if entries:
        _print_two_columns(entries, 'HOST', 'CURVE KEY')
    else:
        _stdout.write('No entries in {}\n'.format(store.filename))


def remove_known_host(opts):
    store = KnownHostsStore()
    store.remove(opts.host)
    _stdout.write('host "{}" removed from {}\n'.format(opts.host,
                                                       store.filename))


def do_stats(opts):
    call = opts.connection.call
    if opts.op == 'status':
        _stdout.write(
            '%sabled\n' % ('en' if call('stats.enabled') else 'dis'))
    elif opts.op in ['dump', 'pprint']:
        stats = call('stats.get')
        if opts.op == 'pprint':
            import pprint
            pprint.pprint(stats, _stdout)
        else:
            _stdout.writelines([str(stats), '\n'])
    else:
        call('stats.' + opts.op)
        _stdout.write(
            '%sabled\n' % ('en' if call('stats.enabled') else 'dis'))


def show_serverkey(opts):
    """
    write serverkey to standard out.

    return 0 if success, 1 if false
    """
    q = Query(opts.connection.server.core)
    pk = q.query('serverkey').get(timeout=2)
    del q
    if pk is not None:
        _stdout.write('%s\n' % pk)
        return 0

    return 1


def _get_auth_file(volttron_home):
    path = os.path.join(volttron_home, 'auth.json')
    return AuthFile(path)


def _print_two_columns(dict_, key_name, value_name):
    padding = 2
    key_lengths = [len(key) for key in dict_] + [len(key_name)]
    max_key_len = max(key_lengths) + padding
    _stdout.write('{}{}{}\n'.format(key_name,
                                    ' ' * (max_key_len - len(key_name)), value_name))
    _stdout.write('{}{}{}\n'.format('-' * len(key_name),
                                    ' ' * (max_key_len - len(key_name)),
                                    '-' * len(value_name)))
    for key in sorted(dict_):
        value = dict_[key]
        if isinstance(value, list):
            value = sorted(value)
        _stdout.write('{}{}{}\n'.format(key,
                                        ' ' * (max_key_len - len(key)), value))


def list_auth(opts, indices=None):
    auth_file = _get_auth_file(opts.volttron_home)
    entries = auth_file.read_allow_entries()
    print_out = []
    if entries:
        for index, entry in enumerate(entries):
            if indices is None or index in indices:
                _stdout.write('\nINDEX: {}\n'.format(index))
                _stdout.write(
                    '{}\n'.format(jsonapi.dumps(vars(entry), indent=2)))
    else:
        _stdout.write('No entries in {}\n'.format(auth_file.auth_file))


def _ask_for_auth_fields(domain=None, address=None, user_id=None,
                         capabilities=None, roles=None, groups=None,
                         mechanism='CURVE', credentials=None, comments=None,
                         enabled=True, **kwargs):
    class Asker(object):
        def __init__(self):
            self._fields = collections.OrderedDict()

        def add(self, name, default=None, note=None, callback=lambda x: x,
                validate=lambda x, y: (True, '')):
            self._fields[name] = {'note': note, 'default': default,
                                  'callback': callback, 'validate': validate}

        def ask(self):
            for name in self._fields:
                note = self._fields[name]['note']
                default = self._fields[name]['default']
                callback = self._fields[name]['callback']
                validate = self._fields[name]['validate']
                if isinstance(default, list):
                    default_str = '{}'.format(','.join(default))
                elif default is None:
                    default_str = ''
                else:
                    default_str = default
                note = '({}) '.format(note) if note else ''
                question = '{} {}[{}]: '.format(name, note, default_str)
                valid = False
                while not valid:
                    response = input(question).strip()
                    if response == '':
                        response = default
                    if response == 'clear':
                        if _ask_yes_no('Do you want to clear this field?'):
                            response = None
                    valid, msg = validate(response, self._fields)
                    if not valid:
                        _stderr.write('{}\n'.format(msg))

                self._fields[name]['response'] = callback(response)
            return {k: self._fields[k]['response'] for k in self._fields}

    def to_true_or_false(response):
        if isinstance(response, str):
            return {'true': True, 'false': False}[response.lower()]
        return response

    def is_true_or_false(x, fields):
        if x is not None:
            if isinstance(x, bool) or x.lower() in ['true', 'false']:
                return True, None
        return False, 'Please enter True or False'

    def valid_creds(creds, fields):
        try:
            mechanism = fields['mechanism']['response']
            AuthEntry.valid_credentials(creds, mechanism=mechanism)
        except AuthException as e:
            return False, str(e)
        return True, None

    def valid_mech(mech, fields):
        try:
            AuthEntry.valid_mechanism(mech)
        except AuthException as e:
            return False, str(e)
        return True, None

    asker = Asker()
    asker.add('domain', domain)
    asker.add('address', address)
    asker.add('user_id', user_id)
    asker.add('capabilities', capabilities,
              'delimit multiple entries with comma', _parse_capabilities)
    asker.add('roles', roles, 'delimit multiple entries with comma',
              _comma_split)
    asker.add('groups', groups, 'delimit multiple entries with comma',
              _comma_split)
    asker.add('mechanism', mechanism, validate=valid_mech)
    asker.add('credentials', credentials, validate=valid_creds)
    asker.add('comments', comments)
    asker.add('enabled', enabled, callback=to_true_or_false,
              validate=is_true_or_false)

    return asker.ask()


def _comma_split(line):
    if not isinstance(line, str):
        return line
    line = line.strip()
    if not line:
        return []
    return [word.strip() for word in line.split(',')]


def _parse_capabilities(line):
    if not isinstance(line, str):
        return line
    line = line.strip()
    try:
       result = jsonapi.loads(line.replace("'", "\""))
    except Exception as e:
        result = _comma_split(line)
    return result


def add_auth(opts):
    """Add authorization entry.

    If all options are None, then use interactive 'wizard.'
    """
    fields = {
        "domain": opts.domain,
        "address": opts.address,
        "mechanism": opts.mechanism,
        "credentials": opts.credentials,
        "user_id": opts.user_id,
        "groups": _comma_split(opts.groups),
        "roles": _comma_split(opts.roles),
        "capabilities": _parse_capabilities(opts.capabilities),
        "comments": opts.comments,
    }

    if any(fields.values()):
        # Remove unspecified options so the default parameters are used
        fields = {k: v for k, v in fields.items() if v}
        fields['enabled'] = not opts.disabled
        entry = AuthEntry(**fields)
    else:
        # No options were specified, use interactive wizard
        responses = _ask_for_auth_fields()
        entry = AuthEntry(**responses)

    if opts.add_known_host:
        if entry.address is None:
            raise ValueError('host (--address) is required when '
                             '--add-known-host is specified')
        if entry.credentials is None:
            raise ValueError('serverkey (--credentials) is required when '
                             '--add-known-host is specified')
        opts.host = entry.address
        opts.serverkey = entry.credentials
        add_server_key(opts)

    auth_file = _get_auth_file(opts.volttron_home)
    try:
        auth_file.add(entry, overwrite=False)
        _stdout.write('added entry {}\n'.format(entry))
    except AuthException as err:
        _stderr.write('ERROR: %s\n' % str(err))


def _ask_yes_no(question, default='yes'):
    yes = set(['yes', 'ye', 'y'])
    no = set(['no', 'n'])
    y = 'y'
    n = 'n'
    if default in yes:
        y = 'Y'
    elif default in no:
        n = 'N'
    else:
        raise ValueError("invalid default answer: '%s'" % default)
    while True:
        choice = input('{} [{}/{}] '.format(question, y, n)).lower()
        if choice == '':
            choice = default
        if choice in yes:
            return True
        if choice in no:
            return False
        _stderr.write("Please respond with 'yes' or 'no'\n")


def remove_auth(opts):
    auth_file = _get_auth_file(opts.volttron_home)
    entry_count = len(auth_file.read_allow_entries())

    for i in opts.indices:
        if i < 0 or i >= entry_count:
            _stderr.write('ERROR: invalid index {}\n'.format(i))
            return

    _stdout.write('This action will delete the following:\n')
    list_auth(opts, opts.indices)
    if not _ask_yes_no('Do you wish to delete?'):
        return
    try:
        auth_file.remove_by_indices(opts.indices)
        if len(opts.indices) > 1:
            msg = 'removed entries at indices {}'.format(opts.indices)
        else:
            msg = msg = 'removed entry at index {}'.format(opts.indices)
        _stdout.write(msg + '\n')
    except AuthException as err:
        _stderr.write('ERROR: %s\n' % str(err))


def update_auth(opts):
    auth_file = _get_auth_file(opts.volttron_home)
    entries = auth_file.read_allow_entries()
    try:
        if opts.index < 0:
            raise IndexError
        entry = entries[opts.index]
        _stdout.write('(For any field type "clear" to clear the value.)\n')
        response = _ask_for_auth_fields(**entry.__dict__)
        updated_entry = AuthEntry(**response)
        auth_file.update_by_index(updated_entry, opts.index)
        _stdout.write('updated entry at index {}\n'.format(opts.index))
    except IndexError:
        _stderr.write('ERROR: invalid index %s\n' % opts.index)
    except AuthException as err:
        _stderr.write('ERROR: %s\n' % str(err))


def add_role(opts):
    auth_file = _get_auth_file(opts.volttron_home)
    roles = auth_file.read()[2]
    if opts.role in roles:
        _stderr.write('role "{}" already exists\n'.format(opts.role))
        return
    roles[opts.role] = list(set(opts.capabilities))
    auth_file.set_roles(roles)
    _stdout.write('added role "{}"\n'.format(opts.role))


def list_roles(opts):
    auth_file = _get_auth_file(opts.volttron_home)
    roles = auth_file.read()[2]
    _print_two_columns(roles, 'ROLE', 'CAPABILITIES')


def update_role(opts):
    auth_file = _get_auth_file(opts.volttron_home)
    roles = auth_file.read()[2]
    if opts.role not in roles:
        _stderr.write('role "{}" does not exist\n'.format(opts.role))
        return
    caps = roles[opts.role]
    if opts.remove:
        roles[opts.role] = list(set(caps) - set(opts.capabilities))
    else:
        roles[opts.role] = list(set(caps) | set(opts.capabilities))
    auth_file.set_roles(roles)
    _stdout.write('updated role "{}"\n'.format(opts.role))


def remove_role(opts):
    auth_file = _get_auth_file(opts.volttron_home)
    roles = auth_file.read()[2]
    if opts.role not in roles:
        _stderr.write('role "{}" does not exist\n'.format(opts.role))
        return
    del roles[opts.role]
    auth_file.set_roles(roles)
    _stdout.write('removed role "{}"\n'.format(opts.role))


def add_group(opts):
    auth_file = _get_auth_file(opts.volttron_home)
    groups = auth_file.read()[1]
    if opts.group in groups:
        _stderr.write('group "{}" already exists\n'.format(opts.group))
        return
    groups[opts.group] = list(set(opts.roles))
    auth_file.set_groups(groups)
    _stdout.write('added group "{}"\n'.format(opts.group))


def list_groups(opts):
    auth_file = _get_auth_file(opts.volttron_home)
    groups = auth_file.read()[1]
    _print_two_columns(groups, 'GROUPS', 'ROLES')


def update_group(opts):
    auth_file = _get_auth_file(opts.volttron_home)
    groups = auth_file.read()[1]
    if opts.group not in groups:
        _stderr.write('group "{}" does not exist\n'.format(opts.group))
        return
    roles = groups[opts.group]
    if opts.remove:
        groups[opts.group] = list(set(roles) - set(opts.roles))
    else:
        groups[opts.group] = list(set(roles) | set(opts.roles))
    auth_file.set_groups(groups)
    _stdout.write('updated group "{}"\n'.format(opts.group))


def remove_group(opts):
    auth_file = _get_auth_file(opts.volttron_home)
    groups = auth_file.read()[1]
    if opts.group not in groups:
        _stderr.write('group "{}" does not exist\n'.format(opts.group))
        return
    del groups[opts.group]
    auth_file.set_groups(groups)
    _stdout.write('removed group "{}"\n'.format(opts.group))


def get_filtered_agents(opts, agents=None):
    if opts.pattern:
        filtered = set()
        for pattern, match in filter_agents(agents, opts.pattern, opts):
            if not match:
                _stderr.write(
                    '{}: error: agent not found: {}\n'.format(opts.command,
                                                              pattern))
            filtered |= match
        agents = list(filtered)
    return agents


def _show_filtered_agents(opts, field_name, field_callback, agents=None):
    """Provides generic way to filter and display agent information.
    The agents will be filtered by the provided opts.pattern and the
    following fields will be displayed:
      * UUID (or part of the UUID)
      * agent name
      * VIP identiy
      * tag
      * field_name
    @param:Namespace:opts:
        Options from argparse
    @param:string:field_name:
        Name of field to display about agents
    @param:function:field_callback:
        Function that takes an Agent as an argument and returns data
        to display
    @param:list:agents:
        List of agents to filter and display
    """
    if not agents:
        agents = _list_agents(opts.aip)

    agents = get_filtered_agents(opts, agents)

    if not agents:
        _stderr.write('No installed Agents found\n')
        return
    agents = sorted(agents, key=lambda x: x.name)
    if not opts.min_uuid_len:
        n = 36
    else:
        n = max(_calc_min_uuid_length(agents), opts.min_uuid_len)
    name_width = max(5, max(len(agent.name) for agent in agents))
    tag_width = max(3, max(len(agent.tag or '') for agent in agents))
    identity_width = max(3, max(len(agent.vip_identity or '') for agent in agents))
    fmt = '{} {:{}} {:{}} {:{}} {:>6}\n'

    if not opts.json:
        _stderr.write(
            fmt.format(' ' * n, 'AGENT', name_width, 'IDENTITY', identity_width,
                       'TAG', tag_width, field_name))
        for agent in agents:
            _stdout.write(fmt.format(agent.uuid[:n], agent.name, name_width,
                                     agent.vip_identity, identity_width,
                                     agent.tag or '', tag_width,
                                     field_callback(agent)))
    else:
        json_obj = {}

        for agent in agents:
            json_obj[agent.vip_identity] = dict(
                agent_uuid=agent.uuid,
                name=agent.name,
                identity=agent.vip_identity,
                agent_tag=agent.tag or ''
            )
            json_obj[agent.agent.vip_identity][field_name] = field_callback(agent)
        _stdout.write(f"{jsonapi.dumps(json_obj, indent=2)}\n")


def _show_filtered_agents_status(opts, status_callback, health_callback, agents=None):
    """Provides generic way to filter and display agent information.

    The agents will be filtered by the provided opts.pattern and the
    following fields will be displayed:
      * UUID (or part of the UUID)
      * agent name
      * VIP identiy
      * tag
      * field_name

    @param:Namespace:opts:
        Options from argparse
    @param:string:field_name:
        Name of field to display about agents
    @param:function:field_callback:
        Function that takes an Agent as an argument and returns data
        to display
    @param:list:agents:
        List of agents to filter and display
    """
    if not agents:
        agents = _list_agents(opts.aip)

    agents = get_filtered_agents(opts, agents)

    if not agents:
        _stderr.write('No installed Agents found\n')
        return

    agents = sorted(agents, key=lambda x: x.name)
    if not opts.min_uuid_len:
        n = 36
    else:
        n = max(_calc_min_uuid_length(agents), opts.min_uuid_len)
    name_width = max(5, max(len(agent.name) for agent in agents))
    tag_width = max(3, max(len(agent.tag or '') for agent in agents))
    identity_width = max(3, max(len(agent.vip_identity or '') for agent in agents))
<<<<<<< HEAD
    fmt = '{} {:{}} {:{}} {:{}} {:>6} {:>15}\n'
    # only need head when not json output
    if not opts.json:
=======
    if is_secure_mode():
        user_width = max(3, max(len(agent.agent_user or '') for agent in agents))
        fmt = '{} {:{}} {:{}} {:{}} {:{}} {:>6} {:>15}\n'
        _stderr.write(
            fmt.format(' ' * n, 'AGENT', name_width, 'IDENTITY', identity_width,
                       'TAG', tag_width, 'AGENT_USER', user_width, 'STATUS', 'HEALTH'))
        fmt = '{} {:{}} {:{}} {:{}} {:{}} {:<15} {:<}\n'
        for agent in agents:
            status_str = status_callback(agent)
            _stdout.write(fmt.format(agent.uuid[:n], agent.name, name_width,
                                     agent.vip_identity, identity_width,
                                     agent.tag or '', tag_width,
                                     agent.agent_user if status_str.startswith("running") else "", user_width,
                                     status_str, health_callback(agent)))
    else:
        fmt = '{} {:{}} {:{}} {:{}} {:>6} {:>15}\n'
>>>>>>> 16b384fd
        _stderr.write(
            fmt.format(' ' * n, 'AGENT', name_width, 'IDENTITY', identity_width,
                       'TAG', tag_width, 'STATUS', 'HEALTH'))
        fmt = '{} {:{}} {:{}} {:{}} {:<15} {:<}\n'
        for agent in agents:
            _stdout.write(fmt.format(agent.uuid[:n], agent.name, name_width,
                                     agent.vip_identity, identity_width,
                                     agent.tag or '', tag_width,
                                     status_callback(agent), health_callback(agent)))
<<<<<<< HEAD
    else:
        json_obj = {}

        for agent in agents:
            json_obj[agent.vip_identity] = dict(
                agent_uuid=agent.uuid,
                name=agent.name,
                identity=agent.vip_identity,
                agent_tag=agent.tag or '',
                status=status_callback(agent),
                health=health_callback(agent)
            )
        _stdout.write(f"{jsonapi.dumps(json_obj, indent=2)}\n")
=======
>>>>>>> 16b384fd


def get_agent_publickey(opts):
    def get_key(agent):
        return opts.aip.get_agent_keystore(agent.uuid).public

    _show_filtered_agents(opts, 'PUBLICKEY', get_key)


# XXX: reimplement over VIP
# def send_agent(opts):
#    _log.debug("send_agent: "+ str(opts))
#    ssh_dir = os.path.join(opts.volttron_home, 'ssh')
#    _log.debug('ssh_dir: ' + ssh_dir)
#    try:
#        host_key, client = comms.client(ssh_dir, opts.host, opts.port)
#    except (OSError, IOError, PasswordRequiredException, SSHException) as exc:
#        if opts.debug:
#            traceback.print_exc()
#        _stderr.write('{}: error: {}\n'.format(opts.command, exc))
#        if isinstance(exc, OSError):
#            return os.EX_OSERR
#        if isinstance(exc, IOError):
#            return os.EX_IOERR
#        return os.EX_SOFTWARE
#    if host_key is None:
#        _stderr.write('warning: no public key found for remote host\n')
#    with client:
#        for wheel in opts.wheel:
#            with open(wheel) as file:
#                client.send_and_start_agent(file)

def add_config_to_store(opts):
    opts.connection.peer = CONFIGURATION_STORE
    call = opts.connection.call

    file_contents = opts.infile.read()

    call("manage_store", opts.identity, opts.name, file_contents, config_type=opts.config_type)


def delete_config_from_store(opts):
    opts.connection.peer = CONFIGURATION_STORE
    call = opts.connection.call
    if opts.delete_store:
        call("manage_delete_store", opts.identity)
        return

    if opts.name is None:
        _stderr.write('ERROR: must specify a configuration when not deleting entire store\n')
        return

    call("manage_delete_config", opts.identity, opts.name)


def list_store(opts):
    opts.connection.peer = CONFIGURATION_STORE
    call = opts.connection.call
    results = []
    if opts.identity is None:
        results = call("manage_list_stores")
    else:
        results = call("manage_list_configs", opts.identity)

    for item in results:
        _stdout.write(item + "\n")


def get_config(opts):
    opts.connection.peer = CONFIGURATION_STORE
    call = opts.connection.call
    results = call("manage_get", opts.identity, opts.name, raw=opts.raw)

    if opts.raw:
        _stdout.write(results)
    else:
        if isinstance(results, str):
            _stdout.write(results)
        else:
            _stdout.write(jsonapi.dumps(results, indent=2))
            _stdout.write("\n")


def edit_config(opts):
    opts.connection.peer = CONFIGURATION_STORE
    call = opts.connection.call

    if opts.new_config:
        config_type = opts.config_type
        raw_data = ''
    else:
        try:
            results = call("manage_get_metadata", opts.identity, opts.name)
            config_type = results["type"]
            raw_data = results["data"]
        except RemoteError as e:
            if "No configuration file" not in e.message:
                raise
            config_type = opts.config_type
            raw_data = ''

    # Write raw data to temp file
    # This will not work on Windows, FYI
    with tempfile.NamedTemporaryFile(suffix=".txt", mode="r+") as f:
        f.write(raw_data)
        f.flush()

        success = True
        try:
            # do not use utils.execute_command as we don't want set stdout to
            #  subprocess.PIPE
            subprocess.check_call([opts.editor, f.name])
        except subprocess.CalledProcessError as e:
            _stderr.write("Editor returned with code {}. Changes not committed.\n".format(e.returncode))
            success = False

        if not success:
            return

        f.seek(0)
        new_raw_data = f.read()

        if new_raw_data == raw_data:
            _stderr.write("No changes detected.\n")
            return

        call("manage_store", opts.identity, opts.name, new_raw_data, config_type=config_type)


class ControlConnection(object):
    def __init__(self, address, peer='control'):
        self.address = address
        self.peer = peer
        message_bus = utils.get_messagebus()
        self._server = BaseAgent(address=self.address,
                                 enable_store=False,
                                 identity=CONTROL_CONNECTION,
                                 message_bus=message_bus,
                                 enable_channel=True)
        self._greenlet = None

    @property
    def server(self):
        if self._greenlet is None:
            event = gevent.event.Event()
            self._greenlet = gevent.spawn(self._server.core.run, event)
            event.wait()
        return self._server

    def call(self, method, *args, **kwargs):
        return self.server.vip.rpc.call(
            self.peer, method, *args, **kwargs).get()

    def call_no_get(self, method, *args, **kwargs):
        return self.server.vip.rpc.call(
            self.peer, method, *args, **kwargs)

    def notify(self, method, *args, **kwargs):
        return self.server.vip.rpc.notify(
            self.peer, method, *args, **kwargs)

    def kill(self, *args, **kwargs):
        if self._greenlet is not None:
            self._greenlet.kill(*args, **kwargs)


def priority(value):
    n = int(value)
    if not 0 <= n < 100:
        raise ValueError('invalid priority (0 <= n < 100): {}'.format(n))
    return '{:02}'.format(n)


def get_keys(opts):
    '''Gets keys from keystore and known-hosts store'''
    hosts = KnownHostsStore()
    serverkey = hosts.serverkey(opts.vip_address)
    key_store = KeyStore()
    publickey = key_store.public
    secretkey = key_store.secret
    return {'publickey': publickey, 'secretkey': secretkey,
            'serverkey': serverkey}


# RabbitMQ management methods
def add_vhost(opts):
    try:
        rmq_mgmt.create_vhost(opts.vhost)
    except requests.exceptions.HTTPError as e:
        _stdout.write("Error adding a Virtual Host: {} \n".format(opts.vhost))
    except ConnectionError as e:
        _stdout.write("Error making request to RabbitMQ Management interface.\n"
                      "Check Connection Parameters: {} \n".format(e))


def add_user(opts):
    rmq_mgmt.create_user(opts.user, opts.pwd)
    permissions = dict(configure="", read="", write="")
    read = _ask_yes_no("Do you want to set READ permission ")
    write = _ask_yes_no("Do you want to set WRITE permission ")
    configure = _ask_yes_no("Do you want to set CONFIGURE permission ")

    if read:
        permissions['read'] = ".*"
    if write:
        permissions['write'] = ".*"
    if configure:
        permissions['configure'] = ".*"
    try:
        rmq_mgmt.set_user_permissions(permissions, opts.user)
    except requests.exceptions.HTTPError as e:
        _stdout.write("Error Setting User permissions : {} \n".format(opts.user))
    except ConnectionError as e:
        _stdout.write("Error making request to RabbitMQ Management interface.\n"
                      "Check Connection Parameters: {} \n".format(e))


def add_exchange(opts):
    if opts.type not in ['topic', 'fanout', 'direct']:
        print("Unknown exchange type. Valid exchange types are topic or fanout or direct")
        return
    durable = _ask_yes_no("Do you want exchange to be durable ")
    auto_delete = _ask_yes_no("Do you want exchange to be auto deleted ")
    alternate = _ask_yes_no("Do you want alternate exchange ")

    properties = dict(durable=durable, type=opts.type, auto_delete=auto_delete)
    try:
        if alternate:
            alternate_exch = opts.name + 'alternate'
            properties['alternate-exchange'] = alternate_exch
            # create alternate exchange
            new_props = dict(durable=durable, type='fanout', auto_delete=auto_delete)
            rmq_mgmt.create_exchange(alternate_exch, new_props)
        rmq_mgmt.create_exchange(opts.name, properties)
    except requests.exceptions.HTTPError as e:
        _stdout.write("Error Adding Exchange : {} \n".format(opts.name))
    except ConnectionError as e:
        _stdout.write("Error making request to RabbitMQ Management interface.\n"
                      "Check Connection Parameters: {} \n".format(e))


def add_queue(opts):
    durable = _ask_yes_no("Do you want queue to be durable ")
    auto_delete = _ask_yes_no("Do you want queue to be auto deleted ")

    properties = dict(durable=durable, auto_delete=auto_delete)
    try:
        rmq_mgmt.create_queue(opts.name, properties)
    except requests.exceptions.HTTPError as e:
        _stdout.write("Error Adding Queue : {} \n".format(opts.name))
    except ConnectionError as e:
        _stdout.write("Error making request to RabbitMQ Management interface.\n"
                      "Check Connection Parameters: {} \n".format(e))


def list_vhosts(opts):
    try:
        vhosts = rmq_mgmt.get_virtualhosts()
        for item in vhosts:
            _stdout.write(item + "\n")
    except requests.exceptions.HTTPError as e:
        _stdout.write("No Virtual Hosts Found: {} \n")
    except ConnectionError as e:
        _stdout.write("Error making request to RabbitMQ Management interface.\n"
                      "Check Connection Parameters: {} \n".format(e))


def list_users(opts):
    try:
        users = rmq_mgmt.get_users()
        for item in users:
            _stdout.write(item + "\n")
    except requests.exceptions.HTTPError as e:
        _stdout.write("No Users Found: {} \n")
    except ConnectionError as e:
        _stdout.write("Error making request to RabbitMQ Management interface.\n"
                      "Check Connection Parameters: {} \n".format(e))


def list_user_properties(opts):
    try:
        props = rmq_mgmt.get_user_props(opts.user)
        for key, value in props.items():
            _stdout.write("{0}: {1} \n".format(key, value))
    except requests.exceptions.HTTPError as e:
        _stdout.write("No User Found: {} \n".format(opts.user))
    except ConnectionError as e:
        _stdout.write("Error making request to RabbitMQ Management interface.\n"
                      "Check Connection Parameters: {} \n".format(e))


def list_exchanges(opts):
    try:
        exchanges = rmq_mgmt.get_exchanges()
        for exch in exchanges:
            _stdout.write(exch + "\n")
    except requests.exceptions.HTTPError as e:
        _stdout.write("No exchanges found \n")
    except ConnectionError as e:
        _stdout.write("Error making request to RabbitMQ Management interface.\n"
                      "Check Connection Parameters: {} \n".format(e))


def list_exchanges_with_properties(opts):
    exchanges = None
    try:
        exchanges = rmq_mgmt.get_exchanges_with_props()
    except requests.exceptions.HTTPError as e:
        _stdout.write("No exchanges found \n")
        return
    except ConnectionError as e:
        _stdout.write("Error making request to RabbitMQ Management interface.\n"
                      "Check Connection Parameters: {} \n".format(e))
        return
    try:
        name_width = max(8, max(len(e['name']) for e in exchanges))
        dur_width = len('DURABLE')
        auto_width = len('AUTO-DELETE')
        type_width = max(6, max(len(e['type']) for e in exchanges))
        # args_width = max(6, max(len(e['type']) for e in exchanges))
        fmt = '{:{}} {:{}} {:{}} {:{}}\n'
        _stderr.write(
            fmt.format('EXCHANGE', name_width, 'TYPE', type_width, 'DURABLE', dur_width,
                       'AUTO-DELETE', auto_width))
        for exch in exchanges:
            _stdout.write(fmt.format(exch['name'], name_width,
                                     exch['type'], type_width,
                                     str(exch['durable']), dur_width,
                                     str(exch['auto_delete']), auto_width))
            # exch['messages'], args_width))
    except (AttributeError, KeyError) as ex:
        _stdout.write("Error in getting queue properties")


def list_queues(opts):
    queues = None
    try:
        queues = rmq_mgmt.get_queues()
    except requests.exceptions.HTTPError as e:
        _stdout.write("No queues found \n")
        return
    except ConnectionError as e:
        _stdout.write("Error making request to RabbitMQ Management interface.\n"
                      "Check Connection Parameters: {} \n".format(e))
        return
    if queues:
        for q in queues:
            _stdout.write(q + "\n")


def list_queues_with_properties(opts):
    queues = None
    try:
        queues = rmq_mgmt.get_queues_with_props()
    except requests.exceptions.HTTPError as e:
        _stdout.write("No queues found \n")
        return
    except ConnectionError as e:
        _stdout.write("Error making request to RabbitMQ Management interface.\n"
                      "Check Connection Parameters: {} \n".format(e))
        return
    try:
        name_width = max(5, max(len(q['name']) for q in queues))
        dur_width = len('DURABLE')
        excl_width = len('EXCLUSIVE')
        auto_width = len('auto-delete')
        state_width = len('running')
        unack_width = len('MESSAGES')
        fmt = '{:{}} {:{}} {:{}} {:{}} {:{}} {:{}}\n'
        _stderr.write(
            fmt.format('QUEUE', name_width, 'STATE', state_width, 'DURABLE', dur_width,
                       'EXCLUSIVE', excl_width, 'AUTO-DELETE', auto_width,
                       'MESSAGES', unack_width))
        for q in queues:
            _stdout.write(fmt.format(q['name'], name_width,
                                     str(q['state']), state_width,
                                     str(q['durable']), dur_width,
                                     str(q['exclusive']), excl_width,
                                     str(q['auto_delete']), auto_width,
                                     q['messages'], unack_width))
    except (AttributeError, KeyError) as ex:
        _stdout.write("Error in getting queue properties")


def list_connections(opts):
    try:
        conn = rmq_mgmt.get_connection()
    except requests.exceptions.HTTPError as e:
        _stdout.write("No connections found \n")
        return
    except ConnectionError as e:
        _stdout.write("Error making request to RabbitMQ Management interface.\n"
                      "Check Connection Parameters: {} \n".format(e))
        return


def list_fed_parameters(opts):
    parameters = None
    try:
        parameters = rmq_mgmt.get_parameter('federation-upstream')
    except requests.exceptions.HTTPError as e:
        _stdout.write("No Federation Parameters Found \n")
        return
    except ConnectionError as e:
        _stdout.write("Error making request to RabbitMQ Management interface.\n"
                      "Check Connection Parameters: {} \n".format(e))
        return
    try:
        if parameters:
            name_width = max(5, max(len(p['name']) for p in parameters))
            uri_width = max(3, max(len(p['value']['uri']) for p in parameters))
            fmt = '{:{}} {:{}}\n'
            _stderr.write(
                fmt.format('NAME', name_width, 'URI', uri_width))
            for param in parameters:
                _stdout.write(fmt.format(param['name'], name_width,
                                         param['value']['uri'], uri_width))
    except (AttributeError, KeyError) as ex:
        _stdout.write("Error in federation parameters")


def list_shovel_parameters(opts):
    parameters = None
    try:
        parameters = rmq_mgmt.get_parameter('shovel')
    except requests.exceptions.HTTPError as e:
        _stdout.write("No Shovel Parameters Found \n")
        return
    except ConnectionError as e:
        _stdout.write("Error making request to RabbitMQ Management interface.\n"
                      "Check Connection Parameters: {} \n".format(e))
        return
    try:
        if parameters:
            name_width = max(5, max(len(p['name']) for p in parameters))
            src_uri_width = max(len('SOURCE ADDRESS'),
                                max(len(p['value']['src-uri']) for p in parameters))
            dest_uri_width = max(len('DESTINATION ADDRESS'),
                                 max(len(p['value']['dest-uri']) for p in parameters))
            binding_key = max(len('BINDING KEY'),
                              max(len(p['value']['src-exchange-key']) for p in parameters))
            fmt = '{:{}}  {:{}}  {:{}}  {:{}}\n'
            _stderr.write(
                fmt.format('NAME', name_width,
                           'SOURCE ADDRESS', src_uri_width,
                           'DESTINATION ADDRESS', dest_uri_width,
                           'BINDING KEY', binding_key))
            for param in parameters:
                _stdout.write(fmt.format(param['name'], name_width,
                                         param['value']['src-uri'], src_uri_width,
                                         param['value']['dest-uri'], dest_uri_width,
                                         param['value']['src-exchange-key'], binding_key))
    except (AttributeError, KeyError) as ex:
        _stdout.write("Error in getting shovel parameters")


def list_bindings(opts):
    bindings = None
    try:
        bindings = rmq_mgmt.get_bindings(opts.exchange)
    except requests.exceptions.HTTPError as e:
        _stdout.write("No Bindings Found \n")
        return
    except ConnectionError as e:
        _stdout.write("Error making request to RabbitMQ Management interface.\n"
                      "Check Connection Parameters: {} \n".format(e))
        return

    try:
        if bindings:
            src_width = max(5, max(len(b['source']) for b in bindings))
            exch_width = len('EXCHANGE')
            dest_width = max(len('QUEUE'), max(len(b['destination']) for b in bindings))
            bindkey = len('BINDING KEY')
            rkey = max(10, max(len(b['routing_key']) for b in bindings))
            fmt = '{:{}}  {:{}}  {:{}}\n'
            _stderr.write(
                fmt.format('EXCHANGE', exch_width, 'QUEUE', dest_width, 'BINDING KEY', bindkey))
            for b in bindings:
                _stdout.write(fmt.format(b['source'], src_width,
                                         b['destination'], dest_width,
                                         b['routing_key'], rkey))
    except (AttributeError, KeyError) as ex:
        _stdout.write("Error in getting bindings")


def list_policies(opts):
    policies = None
    try:
        policies = rmq_mgmt.get_policies()
    except requests.exceptions.HTTPError as e:
        _stdout.write("No Policies Found \n")
        return
    except ConnectionError as e:
        _stdout.write("Error making request to RabbitMQ Management interface.\n"
                      "Check Connection Parameters: {} \n".format(e))
        return
    try:
        if policies:
            name_width = max(5, max(len(p['name']) for p in policies))
            apply_width = max(8, max(len(p['apply-to']) for p in policies))
            fmt = '{:{}} {:{}}\n'
            _stderr.write(
                fmt.format('NAME', name_width, 'APPLY-TO', apply_width))
            for policy in policies:
                _stdout.write(fmt.format(policy['name'], name_width,
                                         policy['apply-to'], apply_width))
    except (AttributeError, KeyError) as ex:
        _stdout.write("Error in getting policies")


def remove_vhosts(opts):
    try:
        for vhost in opts.vhost:
            rmq_mgmt.delete_vhost(vhost)
    except requests.exceptions.HTTPError as e:
        _stdout.write("No Vhost Found {} \n".format(opts.vhost))
    except ConnectionError as e:
        _stdout.write("Error making request to RabbitMQ Management interface.\n"
                      "Check Connection Parameters: {} \n".format(e))


def remove_users(opts):
    try:
        for user in opts.user:
            rmq_mgmt.delete_user(user)
    except requests.exceptions.HTTPError as e:
        _stdout.write("No User Found {} \n".format(opts.user))
    except ConnectionError as e:
        _stdout.write("Error making request to RabbitMQ Management interface.\n"
                      "Check Connection Parameters: {} \n".format(e))


def remove_exchanges(opts):
    try:
        for e in opts.exchanges:
            rmq_mgmt.delete_exchange(e)
    except requests.exceptions.HTTPError as e:
        _stdout.write("No Exchange Found {} \n".format(opts.exchanges))
    except ConnectionError as e:
        _stdout.write("Error making request to RabbitMQ Management interface.\n"
                      "Check Connection Parameters: {} \n".format(e))


def remove_queues(opts):
    try:
        for q in opts.queues:
            rmq_mgmt.delete_queue(q)
    except requests.exceptions.HTTPError as e:
        _stdout.write("No Queues Found {} \n".format(opts.queues))
    except ConnectionError as e:
        _stdout.write("Error making request to RabbitMQ Management interface.\n"
                      "Check Connection Parameters: {} \n".format(e))


def remove_fed_parameters(opts):
    try:
        for param in opts.parameters:
            rmq_mgmt.delete_multiplatform_parameter('federation-upstream', param)
    except requests.exceptions.HTTPError as e:
        _stdout.write("No Federation Parameters Found {} \n".format(opts.parameters))
    except ConnectionError as e:
        _stdout.write("Error making request to RabbitMQ Management interface.\n"
                      "Check Connection Parameters: {} \n".format(e))


def remove_shovel_parameters(opts):
    try:
        for param in opts.parameters:
            rmq_mgmt.delete_multiplatform_parameter('shovel', param)
    except requests.exceptions.HTTPError as e:
        _stdout.write("No Shovel Parameters Found {} \n".format(opts.parameters))
    except ConnectionError as e:
        _stdout.write("Error making request to RabbitMQ Management interface.\n"
                      "Check Connection Parameters: {} \n".format(e))


def remove_policies(opts):
    try:
        for policy in opts.policies:
            rmq_mgmt.delete_policy(policy)
    except requests.exceptions.HTTPError as e:
        _stdout.write("No Policies Found {} \n".format(opts.policies))
    except ConnectionError as e:
        _stdout.write("Error making request to RabbitMQ Management interface.\n"
                      "Check Connection Parameters: {} \n".format(e))


def create_ssl_keypair(opts):
    fq_identity = utils.get_fq_identity(opts.identity)
    certs = Certs()
    certs.create_signed_cert_files(fq_identity)


def export_pkcs12_from_identity(opts):

    fq_identity = utils.get_fq_identity(opts.identity)

    certs = Certs()
    certs.export_pkcs12(fq_identity, opts.outfile)


def main(argv=sys.argv):
    # Refuse to run as root
    if not getattr(os, 'getuid', lambda: -1)():
        sys.stderr.write('%s: error: refusing to run as root to prevent '
                         'potential damage.\n' % os.path.basename(argv[0]))
        sys.exit(77)

    volttron_home = get_home()

    os.environ['VOLTTRON_HOME'] = volttron_home

    global_args = config.ArgumentParser(description='global options',
                                        add_help=False)
    global_args.add_argument('-c', '--config', metavar='FILE',
                             action='parse_config', ignore_unknown=True,
                             sections=[None, 'global', 'volttron-ctl'],
                             help='read configuration from FILE')
    global_args.add_argument('--debug', action='store_true',
                             help='show tracebacks for errors rather than a brief message')
    global_args.add_argument('-t', '--timeout', type=float, metavar='SECS',
                             help='timeout in seconds for remote calls (default: %(default)g)')
    global_args.add_argument('--msgdebug',
                             help='route all messages to an agent while debugging')
    global_args.add_argument(
        '--vip-address', metavar='ZMQADDR',
        help='ZeroMQ URL to bind for VIP connections')

    global_args.set_defaults(
        vip_address=get_address(),
        timeout=60,
    )

    filterable = config.ArgumentParser(add_help=False)
    filterable.add_argument('--name', dest='by_name', action='store_true',
                            help='filter/search by agent name')
    filterable.add_argument('--tag', dest='by_tag', action='store_true',
                            help='filter/search by tag name')
    filterable.add_argument('--uuid', dest='by_uuid', action='store_true',
                            help='filter/search by UUID (default)')
    filterable.set_defaults(by_name=False, by_tag=False, by_uuid=False)

    parser = config.ArgumentParser(
        prog=os.path.basename(argv[0]), add_help=False,
        description='Manage and control VOLTTRON agents.',
        usage='%(prog)s command [OPTIONS] ...',
        argument_default=argparse.SUPPRESS,
        parents=[global_args]
    )
    parser.add_argument('-l', '--log', metavar='FILE', default=None,
                        help='send log output to FILE instead of stderr')
    parser.add_argument('-L', '--log-config', metavar='FILE',
                        help='read logging configuration from FILE')
    parser.add_argument('-q', '--quiet', action='add_const', const=10,
                        dest='verboseness',
                        help='decrease logger verboseness; may be used multiple times')
    parser.add_argument('-v', '--verbose', action='add_const', const=-10,
                        dest='verboseness',
                        help='increase logger verboseness; may be used multiple times')
    parser.add_argument('--verboseness', type=int, metavar='LEVEL',
                        default=logging.WARNING,
                        help='set logger verboseness')
    parser.add_argument(
        '--show-config', action='store_true',
        help=argparse.SUPPRESS)
    parser.add_argument("--json", action="store_true", default=False,
                        help="Format output to json.")

    parser.add_help_argument()
    parser.set_defaults(
        log_config=None,
        volttron_home=volttron_home,
    )

    top_level_subparsers = parser.add_subparsers(title='commands', metavar='',
                                                 dest='command')

    def add_parser(*args, **kwargs) -> argparse.ArgumentParser:
        parents = kwargs.get('parents', [])
        parents.append(global_args)
        kwargs['parents'] = parents
        subparser = kwargs.pop("subparser", top_level_subparsers)
        return subparser.add_parser(*args, **kwargs)

    # Moved install parser from this file into its own file
    add_install_agent_parser(add_parser, has_restricted=HAVE_RESTRICTED)

    tag = add_parser('tag', parents=[filterable],
                     help='set, show, or remove agent tag')
    tag.add_argument('agent', help='UUID or name of agent')
    group = tag.add_mutually_exclusive_group()
    group.add_argument('tag', nargs='?', const=None, help='tag to give agent')
    group.add_argument('-r', '--remove', action='store_true',
                       help='remove tag')
    tag.set_defaults(func=tag_agent, tag=None, remove=False)

    remove = add_parser('remove', parents=[filterable],
                        help='remove agent')
    remove.add_argument('pattern', nargs='+', help='UUID or name of agent')
    remove.add_argument('-f', '--force', action='store_true',
                        help='force removal of multiple agents')
    remove.set_defaults(func=remove_agent, force=False)

    peers = add_parser('peerlist', help='list the peers connected to the platform')
    peers.set_defaults(func=list_peers)

    list_ = add_parser('list', parents=[filterable],
                       help='list installed agent')
    list_.add_argument('pattern', nargs='*',
                       help='UUID or name of agent')
    list_.add_argument('-n', dest='min_uuid_len', type=int, metavar='N',
                       help='show at least N characters of UUID (0 to show all)')
    list_.set_defaults(func=list_agents, min_uuid_len=1)

    status = add_parser('status', parents=[filterable],
                        help='show status of agents')
    status.add_argument('pattern', nargs='*',
                        help='UUID or name of agent')
    status.add_argument('-n', dest='min_uuid_len', type=int, metavar='N',
                        help='show at least N characters of UUID (0 to show all)')
    status.set_defaults(func=status_agents, min_uuid_len=1)

    health = add_parser('health', parents=[filterable],
                        help='show agent health as JSON')
    health.add_argument('pattern', nargs=1, help='UUID or name of agent')
    health.set_defaults(func=agent_health, min_uuid_len=1)

    clear = add_parser('clear', help='clear status of defunct agents')
    clear.add_argument('-a', '--all', dest='clear_all', action='store_true',
                       help='clear the status of all agents')
    clear.set_defaults(func=clear_status, clear_all=False)

    enable = add_parser('enable', parents=[filterable],
                        help='enable agent to start automatically')
    enable.add_argument('pattern', nargs='+', help='UUID or name of agent')
    enable.add_argument('-p', '--priority', type=priority,
                        help='2-digit priority from 00 to 99')
    enable.set_defaults(func=enable_agent, priority='50')

    disable = add_parser('disable', parents=[filterable],
                         help='prevent agent from start automatically')
    disable.add_argument('pattern', nargs='+', help='UUID or name of agent')
    disable.set_defaults(func=disable_agent)

    start = add_parser('start', parents=[filterable],
                       help='start installed agent')
    start.add_argument('pattern', nargs='+', help='UUID or name of agent')
    if HAVE_RESTRICTED:
        start.add_argument('--verify', action='store_true',
                           dest='verify_agents',
                           help='verify agent integrity during start')
        start.add_argument('--no-verify', action='store_false',
                           dest='verify_agents',
                           help=argparse.SUPPRESS)
    start.set_defaults(func=start_agent)

    stop = add_parser('stop', parents=[filterable],
                      help='stop agent')
    stop.add_argument('pattern', nargs='+', help='UUID or name of agent')
    stop.set_defaults(func=stop_agent)

    restart = add_parser('restart', parents=[filterable],
                         help='restart agent')
    restart.add_argument('pattern', nargs='+', help='UUID or name of agent')
    restart.set_defaults(func=restart_agent)

    run = add_parser('run',
                     help='start any agent by path')
    run.add_argument('directory', nargs='+', help='path to agent directory')
    if HAVE_RESTRICTED:
        run.add_argument('--verify', action='store_true',
                         dest='verify_agents',
                         help='verify agent integrity during run')
        run.add_argument('--no-verify', action='store_false',
                         dest='verify_agents',
                         help=argparse.SUPPRESS)
    run.set_defaults(func=run_agent)

    upgrade = add_parser('upgrade', help='upgrade agent from wheel',
                         epilog='Optionally you may specify the --tag argument to tag the '
                                'agent during upgrade without requiring a separate call to '
                                'the tag command. ')
    upgrade.add_argument('vip_identity', metavar='vip-identity',
                         help='VIP IDENTITY of agent to upgrade')
    upgrade.add_argument('install_path', metavar='install-path',
                         help='path to new agent wheel')
    upgrade.add_argument('--tag', help='tag for the upgraded agent')
    if HAVE_RESTRICTED:
        upgrade.add_argument('--verify', action='store_true',
                             dest='verify_agents',
                             help='verify agent integrity during upgrade')
        upgrade.add_argument('--no-verify', action='store_false',
                             dest='verify_agents',
                             help=argparse.SUPPRESS)
    upgrade.set_defaults(func=upgrade_agent, verify_agents=True)

    # ====================================================
    # Add remote deployment parser to the main parser here.
    # ====================================================
    if HAS_ANSIBLE:
        # The function add's the "deploy" commands to the parser using the add_parser function.
        add_deployment_subparser(add_parser)

    # ====================================================
    # certs commands
    # ====================================================
    cert_cmds = add_parser("certs",
                           help="manage certificate creation")

    certs_subparsers = cert_cmds.add_subparsers(title='subcommands', metavar='', dest='store_commands')

    create_ssl_keypair_cmd = add_parser("create-ssl-keypair", subparser=certs_subparsers,
                                        help="create a ssl keypair.")

    create_ssl_keypair_cmd.add_argument("identity",
                                        help="Create a private key and cert for the given identity signed by "
                                             "the root ca of this platform.")
    create_ssl_keypair_cmd.set_defaults(func=create_ssl_keypair)

    export_pkcs12 = add_parser("export-pkcs12", subparser=certs_subparsers,
                               help="create a PKCS12 encoded file containing private and public key from an agent. "
                                    "this function is useful to create a java key store using a p12 file.")
    export_pkcs12.add_argument("identity", help="identity of the agent to export")
    export_pkcs12.add_argument("outfile", help="file to write the PKCS12 file to")
    export_pkcs12.set_defaults(func=export_pkcs12_from_identity)

    # ====================================================
    # auth commands
    # ====================================================
    auth_cmds = add_parser("auth",
                           help="manage authorization entries and encryption keys")

    auth_subparsers = auth_cmds.add_subparsers(title='subcommands',
                                               metavar='', dest='store_commands')

    auth_add = add_parser('add',
                          help='add new authentication record',
                          subparser=auth_subparsers)
    auth_add.add_argument('--domain', default=None)
    auth_add.add_argument('--address', default=None)
    auth_add.add_argument('--mechanism', default=None)
    auth_add.add_argument('--credentials', default=None)
    auth_add.add_argument('--user_id', default=None)
    auth_add.add_argument('--groups', default=None,
                          help='delimit multiple entries with comma')
    auth_add.add_argument('--roles', default=None,
                          help='delimit multiple entries with comma')
    auth_add.add_argument('--capabilities', default=None,
                          help='delimit multiple entries with comma')
    auth_add.add_argument('--comments', default=None)
    auth_add.add_argument('--disabled', action='store_true')
    auth_add.add_argument('--add-known-host', action='store_true',
                          help='adds entry in known host')
    auth_add.set_defaults(func=add_auth)

    auth_add_group = add_parser('add-group',
                                subparser=auth_subparsers,
                                help='associate a group name with a set of roles')
    auth_add_group.add_argument('group', metavar='GROUP', help='name of group')
    auth_add_group.add_argument('roles', metavar='ROLE',
                                nargs='*', help='roles to associate with the group')
    auth_add_group.set_defaults(func=add_group)

    auth_add_known_host = add_parser('add-known-host',
                                     subparser=auth_subparsers,
                                     help='add server public key to known-hosts file')
    auth_add_known_host.add_argument('--host', required=True,
                                     help='hostname or IP address with optional port')
    auth_add_known_host.add_argument('--serverkey', required=True)
    auth_add_known_host.set_defaults(func=add_server_key)

    auth_add_role = add_parser('add-role',
                               subparser=auth_subparsers,
                               help='associate a role name with a set of capabilities')
    auth_add_role.add_argument('role', metavar='ROLE', help='name of role')
    auth_add_role.add_argument('capabilities', metavar='CAPABILITY',
                               nargs='*', help='capabilities to associate with the role')
    auth_add_role.set_defaults(func=add_role)

    auth_keypair = add_parser('keypair', subparser=auth_subparsers,
                              help='generate CurveMQ keys for encrypting VIP connections')
    auth_keypair.set_defaults(func=gen_keypair)

    auth_list = add_parser('list', help='list authentication records',
                           subparser=auth_subparsers)
    auth_list.set_defaults(func=list_auth)

    auth_list_groups = add_parser('list-groups',
                                  subparser=auth_subparsers,
                                  help='show list of group names and their sets of roles')
    auth_list_groups.set_defaults(func=list_groups)

    auth_list_known_host = add_parser('list-known-hosts',
                                      subparser=auth_subparsers,
                                      help='list entries from known-hosts file')
    auth_list_known_host.set_defaults(func=list_known_hosts)

    auth_list_roles = add_parser('list-roles',
                                 subparser=auth_subparsers,
                                 help='show list of role names and their sets of capabilities')
    auth_list_roles.set_defaults(func=list_roles)

    auth_publickey = add_parser('publickey', parents=[filterable],
                                subparser=auth_subparsers, help='show public key for each agent')
    auth_publickey.add_argument('pattern', nargs='*',
                                help='UUID or name of agent')
    auth_publickey.add_argument('-n', dest='min_uuid_len', type=int, metavar='N',
                                help='show at least N characters of UUID (0 to show all)')
    auth_publickey.set_defaults(func=get_agent_publickey, min_uuid_len=1)

    auth_remove = add_parser('remove', subparser=auth_subparsers,
                             help='removes one or more authentication records by indices')
    auth_remove.add_argument('indices', nargs='+', type=int,
                             help='index or indices of record(s) to remove')
    auth_remove.set_defaults(func=remove_auth)

    auth_remove_group = add_parser('remove-group',
                                   subparser=auth_subparsers,
                                   help='disassociate a group name from a set of roles')
    auth_remove_group.add_argument('group', help='name of group')
    auth_remove_group.set_defaults(func=remove_group)

    auth_remove_known_host = add_parser('remove-known-host',
                                        subparser=auth_subparsers,
                                        help='remove entry from known-hosts file')
    auth_remove_known_host.add_argument('host', metavar='HOST',
                                        help='hostname or IP address with optional port')
    auth_remove_known_host.set_defaults(func=remove_known_host)

    auth_remove_role = add_parser('remove-role',
                                  subparser=auth_subparsers,
                                  help='disassociate a role name from a set of capabilities')
    auth_remove_role.add_argument('role', help='name of role')
    auth_remove_role.set_defaults(func=remove_role)

    auth_serverkey = add_parser('serverkey', subparser=auth_subparsers,
                                help="show the serverkey for the instance")
    auth_serverkey.set_defaults(func=show_serverkey)

    auth_update = add_parser('update', subparser=auth_subparsers,
                             help='updates one authentication record by index')
    auth_update.add_argument('index', type=int,
                             help='index of record to update')
    auth_update.set_defaults(func=update_auth)

    auth_update_group = add_parser('update-group',
                                   subparser=auth_subparsers,
                                   help='update group to include (or remove) given roles')
    auth_update_group.add_argument('group', metavar='GROUP', help='name of group')
    auth_update_group.add_argument('roles', nargs='*',
                                   metavar='ROLE',
                                   help='roles to append to (or remove from) the group')
    auth_update_group.add_argument('--remove', action='store_true',
                                   help='remove (rather than append) given roles')
    auth_update_group.set_defaults(func=update_group)

    auth_update_role = add_parser('update-role',
                                  subparser=auth_subparsers,
                                  help='update role to include (or remove) given capabilities')
    auth_update_role.add_argument('role', metavar='ROLE', help='name of role')
    auth_update_role.add_argument('capabilities', nargs='*',
                                  metavar='CAPABILITY',
                                  help='capabilities to append to (or remove from) the role')
    auth_update_role.add_argument('--remove', action='store_true',
                                  help='remove (rather than append) given capabilities')
    auth_update_role.set_defaults(func=update_role)

    # ====================================================
    # config commands
    # ====================================================
    config_store = add_parser("config",
                              help="manage the platform configuration store")

    config_store_subparsers = config_store.add_subparsers(title='subcommands', metavar='',
                                                          dest='store_commands')

    config_store_store = add_parser("store",
                                    help="store a configuration",
                                    subparser=config_store_subparsers)

    config_store_store.add_argument('identity',
                                    help='VIP IDENTITY of the store')
    config_store_store.add_argument('name',
                                    help='name used to reference the configuration by in the store')
    config_store_store.add_argument('infile', nargs='?', type=argparse.FileType('r'), default=sys.stdin,
                                    help='file containing the contents of the configuration')
    config_store_store.add_argument('--raw', const="raw", dest="config_type", action="store_const",
                                    help='interpret the input file as raw data')
    config_store_store.add_argument('--json', const="json", dest="config_type", action="store_const",
                                    help='interpret the input file as json')
    config_store_store.add_argument('--csv', const="csv", dest="config_type", action="store_const",
                                    help='interpret the input file as csv')

    config_store_store.set_defaults(func=add_config_to_store,
                                    config_type="json")

    config_store_edit = add_parser("edit",
                                   help="edit a configuration. (nano by default, respects EDITOR env variable)",
                                   subparser=config_store_subparsers)

    config_store_edit.add_argument('identity',
                                   help='VIP IDENTITY of the store')
    config_store_edit.add_argument('name',
                                   help='name used to reference the configuration by in the store')
    config_store_edit.add_argument('--editor', dest="editor",
                                   help='Set the editor to use to change the file. Defaults to nano if EDITOR is not set',
                                   default=os.getenv("EDITOR", "nano"))
    config_store_edit.add_argument('--raw', const="raw", dest="config_type", action="store_const",
                                   help='Interpret the configuration as raw data. If the file already exists this is ignored.')
    config_store_edit.add_argument('--json', const="json", dest="config_type", action="store_const",
                                   help='Interpret the configuration as json. If the file already exists this is ignored.')
    config_store_edit.add_argument('--csv', const="csv", dest="config_type", action="store_const",
                                   help='Interpret the configuration as csv. If the file already exists this is ignored.')
    config_store_edit.add_argument('--new', dest="new_config", action="store_true",
                                   help='Ignore any existing configuration and creates new empty file.'
                                        ' Configuration is not written if left empty. Type defaults to JSON.')

    config_store_edit.set_defaults(func=edit_config,
                                   config_type="json")

    config_store_delete = add_parser("delete",
                                     help="delete a configuration",
                                     subparser=config_store_subparsers)
    config_store_delete.add_argument('identity',
                                     help='VIP IDENTITY of the store')
    config_store_delete.add_argument('name', nargs='?',
                                     help='name used to reference the configuration by in the store')
    config_store_delete.add_argument('--all', dest="delete_store", action="store_true",
                                     help='delete all configurations in the store')

    config_store_delete.set_defaults(func=delete_config_from_store)

    config_store_list = add_parser("list",
                                   help="list stores or configurations in a store",
                                   subparser=config_store_subparsers)

    config_store_list.add_argument('identity', nargs='?',
                                   help='VIP IDENTITY of the store to list')

    config_store_list.set_defaults(func=list_store)

    config_store_get = add_parser("get",
                                  help="get the contents of a configuration",
                                  subparser=config_store_subparsers)

    config_store_get.add_argument('identity',
                                  help='VIP IDENTITY of the store')
    config_store_get.add_argument('name',
                                  help='name used to reference the configuration by in the store')
    config_store_get.add_argument('--raw', action="store_true",
                                  help='get the configuration as raw data')
    config_store_get.set_defaults(func=get_config)

    shutdown = add_parser('shutdown',
                          help='stop all agents')
    shutdown.add_argument('--platform', action='store_true',
                          help='also stop the platform process')
    shutdown.set_defaults(func=shutdown_agents, platform=False)

    send = add_parser('send',
                      help='send agent and start on a remote platform')
    send.add_argument('wheel', nargs='+', help='agent package to send')
    send.set_defaults(func=send_agent)

    stats = add_parser('stats',
                       help='manage router message statistics tracking')
    op = stats.add_argument(
        'op', choices=['status', 'enable', 'disable', 'dump', 'pprint'],
        nargs='?')
    stats.set_defaults(func=do_stats, op='status')

    # ==============================================================================
    global message_bus, rmq_mgmt

    if message_bus == 'rmq':
        rmq_mgmt = RabbitMQMgmt()
        # ====================================================
        # rabbitmq commands
        # ====================================================
        rabbitmq_cmds = add_parser("rabbitmq", help="manage rabbitmq")
        rabbitmq_subparsers = rabbitmq_cmds.add_subparsers(title='subcommands',
                                                           metavar='',
                                                           dest='store_commands')
        rabbitmq_add_vhost = add_parser('add-vhost', help='add a new virtual host',
                                        subparser=rabbitmq_subparsers)
        rabbitmq_add_vhost.add_argument('vhost', help='Virtual host')
        rabbitmq_add_vhost.set_defaults(func=add_vhost)

        rabbitmq_add_user = add_parser('add-user',
                                       help='Add a new user. User will have admin privileges i.e,'
                                            'configure, read and write',
                                       subparser=rabbitmq_subparsers)
        rabbitmq_add_user.add_argument('user', help='user id')
        rabbitmq_add_user.add_argument('pwd', help='password')
        rabbitmq_add_user.set_defaults(func=add_user)

        rabbitmq_add_exchange = add_parser('add-exchange',
                                           help='add a new exchange',
                                           subparser=rabbitmq_subparsers)
        rabbitmq_add_exchange.add_argument('name', help='Name of the exchange')
        rabbitmq_add_exchange.add_argument('type', help='Type of the exchange - fanout/direct/topic')
        rabbitmq_add_exchange.set_defaults(func=add_exchange)

        rabbitmq_add_queue = add_parser('add-queue',
                                        help='add a new queue',
                                        subparser=rabbitmq_subparsers)
        rabbitmq_add_queue.add_argument('name', help='Name of the queue')
        rabbitmq_add_queue.set_defaults(func=add_queue)
        # =======================================================================
        # List commands
        rabbitmq_list_vhosts = add_parser('list-vhosts', help='List virtual hosts',
                                          subparser=rabbitmq_subparsers)
        rabbitmq_list_vhosts.set_defaults(func=list_vhosts)

        rabbitmq_list_users = add_parser('list-users', help='List users',
                                         subparser=rabbitmq_subparsers)
        rabbitmq_list_users.set_defaults(func=list_users)

        rabbitmq_list_user_properties = add_parser('list-user-properties', help='List users',
                                                   subparser=rabbitmq_subparsers)
        rabbitmq_list_user_properties.add_argument('user', help='RabbitMQ user id')
        rabbitmq_list_user_properties.set_defaults(func=list_user_properties)

        rabbitmq_list_exchanges = add_parser('list-exchanges', help='List exhanges',
                                             subparser=rabbitmq_subparsers)
        rabbitmq_list_exchanges.set_defaults(func=list_exchanges)

        rabbitmq_list_exchanges_props = add_parser('list-exchange-properties', help='list exchanges with properties',
                                                   subparser=rabbitmq_subparsers)
        rabbitmq_list_exchanges_props.set_defaults(func=list_exchanges_with_properties)

        rabbitmq_list_queues = add_parser('list-queues', help='list all queues',
                                          subparser=rabbitmq_subparsers)
        rabbitmq_list_queues.set_defaults(func=list_queues)
        rabbitmq_list_queues_props = add_parser('list-queue-properties', help='list queues with properties',
                                                subparser=rabbitmq_subparsers)
        rabbitmq_list_queues_props.set_defaults(func=list_queues_with_properties)

        rabbitmq_list_bindings = add_parser('list-bindings', help='list all bindings with exchange',
                                            subparser=rabbitmq_subparsers)
        rabbitmq_list_bindings.add_argument('exchange', help='Source exchange')
        rabbitmq_list_bindings.set_defaults(func=list_bindings)

        rabbitmq_list_fed_parameters = add_parser('list-federation-parameters', help='list all federation parameters',
                                                  subparser=rabbitmq_subparsers)
        rabbitmq_list_fed_parameters.set_defaults(func=list_fed_parameters)

        rabbitmq_list_shovel_parameters = add_parser('list-shovel-parameters', help='list all shovel parameters',
                                                     subparser=rabbitmq_subparsers)
        rabbitmq_list_shovel_parameters.set_defaults(func=list_shovel_parameters)

        rabbitmq_list_policies = add_parser('list-policies', help='list all policies',
                                            subparser=rabbitmq_subparsers)
        rabbitmq_list_policies.set_defaults(func=list_policies)
        # ==========================================================================================
        # Remove commands
        rabbitmq_remove_vhosts = add_parser('remove-vhosts', help='Remove virtual host/s',
                                            subparser=rabbitmq_subparsers)
        rabbitmq_remove_vhosts.add_argument('vhost', nargs='+', help='Virtual host')
        rabbitmq_remove_vhosts.set_defaults(func=remove_vhosts)

        rabbitmq_remove_users = add_parser('remove-users', help='Remove virtual user/s',
                                           subparser=rabbitmq_subparsers)
        rabbitmq_remove_users.add_argument('user', nargs='+', help='Virtual host')
        rabbitmq_remove_users.set_defaults(func=remove_users)

        rabbitmq_remove_exchanges = add_parser('remove-exchanges', help='Remove exchange/s',
                                               subparser=rabbitmq_subparsers)
        rabbitmq_remove_exchanges.add_argument('exchanges', nargs='+', help='Remove exchanges/s')
        rabbitmq_remove_exchanges.set_defaults(func=remove_exchanges)

        rabbitmq_remove_queues = add_parser('remove-queues', help='Remove queue/s',
                                            subparser=rabbitmq_subparsers)
        rabbitmq_remove_queues.add_argument('queues', nargs='+', help='Queue')
        rabbitmq_remove_queues.set_defaults(func=remove_queues)

        rabbitmq_remove_fed_parameters = add_parser('remove-federation-parameters',
                                                    help='Remove federation parameter',
                                                    subparser=rabbitmq_subparsers)
        rabbitmq_remove_fed_parameters.add_argument('parameters', nargs='+', help='parameter name/s')
        rabbitmq_remove_fed_parameters.set_defaults(func=remove_fed_parameters)

        rabbitmq_remove_shovel_parameters = add_parser('remove-shovel-parameters',
                                                       help='Remove shovel parameter',
                                                       subparser=rabbitmq_subparsers)
        rabbitmq_remove_shovel_parameters.add_argument('parameters', nargs='+', help='parameter name/s')
        rabbitmq_remove_shovel_parameters.set_defaults(func=remove_shovel_parameters)

        rabbitmq_remove_policies = add_parser('remove-policies', help='Remove policy',
                                              subparser=rabbitmq_subparsers)
        rabbitmq_remove_policies.add_argument('policies', nargs='+', help='policy name/s')
        rabbitmq_remove_policies.set_defaults(func=remove_policies)
    # ===============================================================================================
    if HAVE_RESTRICTED:
        cgroup = add_parser('create-cgroups',
                            help='setup VOLTTRON control group for restricted execution')
        cgroup.add_argument('-u', '--user', metavar='USER',
                            help='owning user name or ID')
        cgroup.add_argument('-g', '--group', metavar='GROUP',
                            help='owning group name or ID')
        cgroup.set_defaults(func=create_cgroups, user=None, group=None)

    # Parse and expand options
    args = argv[1:]

    opts = parser.parse_args(args)

    if opts.command == 'deploy':
        do_deployment_command(opts)
        sys.exit(0)

    # TODO: for auth some of the commands will work when volttron is down and
    # some will error (example vctl auth serverkey). Do check inside auth
    # function
    # Below vctl commands can work even when volttron is not up. For others
    # volttron need to be up.
    if len(args) > 0:
        if args[0] not in ('list', 'tag', 'auth', 'rabbitmq', 'certs'):
            # check pid file
            if not utils.is_volttron_running(volttron_home):
                _stderr.write("VOLTTRON is not running. This command "
                              "requires VOLTTRON platform to be running\n")
                return 10

    conf = os.path.join(volttron_home, 'config')
    if os.path.exists(conf) and 'SKIP_VOLTTRON_CONFIG' not in os.environ:
        args = ['--config', conf] + args


    if opts.log:
        opts.log = config.expandall(opts.log)
    if opts.log_config:
        opts.log_config = config.expandall(opts.log_config)
    opts.vip_address = config.expandall(opts.vip_address)
    if getattr(opts, 'show_config', False):
        for name, value in sorted(vars(opts).items()):
            print(name, repr(value))
        return

    # Configure logging
    level = max(1, opts.verboseness)
    if opts.log is None:
        log_to_file(sys.stderr, level)
    elif opts.log == '-':
        log_to_file(sys.stdout, level)
    elif opts.log:
        log_to_file(
            opts.log, level,
            handler_class=logging.handlers.WatchedFileHandler)
    else:
        log_to_file(None, 100, handler_class=lambda x: logging.NullHandler())
    if opts.log_config:
        logging.config.fileConfig(opts.log_config)

    opts.aip = aipmod.AIPplatform(opts)
    opts.aip.setup()
    opts.connection = ControlConnection(opts.vip_address)

    try:
        with gevent.Timeout(opts.timeout):
            return opts.func(opts)
    except gevent.Timeout:
        _stderr.write('{}: operation timed out\n'.format(opts.command))
        return 75
    except RemoteError as exc:
        print_tb = exc.print_tb
        error = exc.message
    except AttributeError as exc:
        _stderr.write("Invalid command: '{}' or command requires additional arguments\n".format(opts.command))
        parser.print_help()
        return 1

    if opts.debug:
        print_tb()
    _stderr.write('{}: error: {}\n'.format(opts.command, error))
    return 20


def _main():
    try:
        sys.exit(main())
    except KeyboardInterrupt:
        sys.exit(1)


if __name__ == '__main__':
    _main()<|MERGE_RESOLUTION|>--- conflicted
+++ resolved
@@ -1473,11 +1473,6 @@
     name_width = max(5, max(len(agent.name) for agent in agents))
     tag_width = max(3, max(len(agent.tag or '') for agent in agents))
     identity_width = max(3, max(len(agent.vip_identity or '') for agent in agents))
-<<<<<<< HEAD
-    fmt = '{} {:{}} {:{}} {:{}} {:>6} {:>15}\n'
-    # only need head when not json output
-    if not opts.json:
-=======
     if is_secure_mode():
         user_width = max(3, max(len(agent.agent_user or '') for agent in agents))
         fmt = '{} {:{}} {:{}} {:{}} {:{}} {:>6} {:>15}\n'
@@ -1494,7 +1489,6 @@
                                      status_str, health_callback(agent)))
     else:
         fmt = '{} {:{}} {:{}} {:{}} {:>6} {:>15}\n'
->>>>>>> 16b384fd
         _stderr.write(
             fmt.format(' ' * n, 'AGENT', name_width, 'IDENTITY', identity_width,
                        'TAG', tag_width, 'STATUS', 'HEALTH'))
@@ -1504,22 +1498,6 @@
                                      agent.vip_identity, identity_width,
                                      agent.tag or '', tag_width,
                                      status_callback(agent), health_callback(agent)))
-<<<<<<< HEAD
-    else:
-        json_obj = {}
-
-        for agent in agents:
-            json_obj[agent.vip_identity] = dict(
-                agent_uuid=agent.uuid,
-                name=agent.name,
-                identity=agent.vip_identity,
-                agent_tag=agent.tag or '',
-                status=status_callback(agent),
-                health=health_callback(agent)
-            )
-        _stdout.write(f"{jsonapi.dumps(json_obj, indent=2)}\n")
-=======
->>>>>>> 16b384fd
 
 
 def get_agent_publickey(opts):
