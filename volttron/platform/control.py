# -*- coding: utf-8 -*- {{{
# vim: set fenc=utf-8 ft=python sw=4 ts=4 sts=4 et:

# Copyright (c) 2015, Battelle Memorial Institute
# All rights reserved.
#
# Redistribution and use in source and binary forms, with or without
# modification, are permitted provided that the following conditions
# are met:
#
# 1. Redistributions of source code must retain the above copyright
#    notice, this list of conditions and the following disclaimer.
# 2. Redistributions in binary form must reproduce the above copyright
#    notice, this list of conditions and the following disclaimer in
#    the documentation and/or other materials provided with the
#    distribution.
#
# THIS SOFTWARE IS PROVIDED BY THE COPYRIGHT HOLDERS AND CONTRIBUTORS
# "AS IS" AND ANY EXPRESS OR IMPLIED WARRANTIES, INCLUDING, BUT NOT
# LIMITED TO, THE IMPLIED WARRANTIES OF MERCHANTABILITY AND FITNESS FOR
# A PARTICULAR PURPOSE ARE DISCLAIMED. IN NO EVENT SHALL THE COPYRIGHT
# OWNER OR CONTRIBUTORS BE LIABLE FOR ANY DIRECT, INDIRECT, INCIDENTAL,
# SPECIAL, EXEMPLARY, OR CONSEQUENTIAL DAMAGES (INCLUDING, BUT NOT
# LIMITED TO, PROCUREMENT OF SUBSTITUTE GOODS OR SERVICES; LOSS OF USE,
# DATA, OR PROFITS; OR BUSINESS INTERRUPTION) HOWEVER CAUSED AND ON ANY
# THEORY OF LIABILITY, WHETHER IN CONTRACT, STRICT LIABILITY, OR TORT
# (INCLUDING NEGLIGENCE OR OTHERWISE) ARISING IN ANY WAY OUT OF THE USE
# OF THIS SOFTWARE, EVEN IF ADVISED OF THE POSSIBILITY OF SUCH DAMAGE.
#
# The views and conclusions contained in the software and documentation
# are those of the authors and should not be interpreted as representing
# official policies, either expressed or implied, of the FreeBSD
# Project.
#
# This material was prepared as an account of work sponsored by an
# agency of the United States Government.  Neither the United States
# Government nor the United States Department of Energy, nor Battelle,
# nor any of their employees, nor any jurisdiction or organization that
# has cooperated in the development of these materials, makes any
# warranty, express or implied, or assumes any legal liability or
# responsibility for the accuracy, completeness, or usefulness or any
# information, apparatus, product, software, or process disclosed, or
# represents that its use would not infringe privately owned rights.
#
# Reference herein to any specific commercial product, process, or
# service by trade name, trademark, manufacturer, or otherwise does not
# necessarily constitute or imply its endorsement, recommendation, or
# favoring by the United States Government or any agency thereof, or
# Battelle Memorial Institute. The views and opinions of authors
# expressed herein do not necessarily state or reflect those of the
# United States Government or any agency thereof.
#
# PACIFIC NORTHWEST NATIONAL LABORATORY
# operated by BATTELLE for the UNITED STATES DEPARTMENT OF ENERGY
# under Contract DE-AC05-76RL01830

#}}}

from __future__ import absolute_import, print_function

import argparse
import collections
import json
import logging
import logging.handlers
import os
import re
import shutil
import sys
import tempfile
import traceback

import gevent
import gevent.event

from .agent import utils
from .vip.agent import Agent as BaseAgent, Core, RPC
from . import aip as aipmod
from . import config
from .jsonrpc import RemoteError
<<<<<<< HEAD
from .auth import AuthEntry, AuthFile
=======
from .keystore import KeyStore, KnownHostsStore
>>>>>>> 99545c66

try:
    import volttron.restricted
except ImportError:
    HAVE_RESTRICTED = False
else:
    from volttron.restricted import cgroups
    HAVE_RESTRICTED = True

_stdout = sys.stdout
_stderr = sys.stderr

_log = logging.getLogger(os.path.basename(sys.argv[0])
                         if __name__ == '__main__' else __name__)


class ControlService(BaseAgent):
    def __init__(self, aip, *args, **kwargs):
        tracker = kwargs.pop('tracker', None)
        super(ControlService, self).__init__(*args, **kwargs)
        self._aip = aip
        self._tracker = tracker

    @Core.receiver('onsetup')
    def _setup(self, sender, **kwargs):
        if not self._tracker:
            return
        self.vip.rpc.export(lambda: self._tracker.enabled, 'stats.enabled')
        self.vip.rpc.export(self._tracker.enable, 'stats.enable')
        self.vip.rpc.export(self._tracker.disable, 'stats.disable')
        self.vip.rpc.export(lambda: self._tracker.stats, 'stats.get')

    @RPC.export
    def clear_status(self, clear_all=False):
        self._aip.clear_status(clear_all)

    @RPC.export
    def agent_status(self, uuid):
        if not isinstance(uuid, basestring):
            raise TypeError("expected a string for 'uuid'; got {!r}".format(
                type(uuid).__name__))
        return self._aip.agent_status(uuid)

    @RPC.export
    def status_agents(self):
        return self._aip.status_agents()

    @RPC.export
    def start_agent(self, uuid):
        if not isinstance(uuid, basestring):
            raise TypeError("expected a string for 'uuid'; got {!r}".format(
                type(uuid).__name__))
        self._aip.start_agent(uuid)

    @RPC.export
    def stop_agent(self, uuid):
        if not isinstance(uuid, basestring):
            raise TypeError("expected a string for 'uuid'; got {!r}".format(
                type(uuid).__name__))
        self._aip.stop_agent(uuid)

    @RPC.export
    def restart_agent(self, uuid):
        if not isinstance(uuid, basestring):
            raise TypeError("expected a string for 'uuid'; got {!r}".format(
                type(uuid).__name__))
        self._aip.restart_agent(uuid)

    @RPC.export
    def shutdown(self):
        self._aip.shutdown()

    @RPC.export
    def stop_platform(self):
        # XXX: Restrict call as it kills the process
        self.core.socket.send_vip(b'', b'quit')

    @RPC.export
    def list_agents(self):
        tag = self._aip.agent_tag
        priority = self._aip.agent_priority
        return [{'name': name, 'uuid': uuid,
                'tag': tag(uuid), 'priority': priority(uuid)}
                for uuid, name in self._aip.list_agents().iteritems()]

    @RPC.export
    def tag_agent(self, uuid, tag):
        if not isinstance(uuid, basestring):
            raise TypeError("expected a string for 'uuid'; got {!r}".format(
                type(uuid).__name__))
        if not isinstance(tag, (type(None), basestring)):
            raise TypeError("expected a string or null for 'tag'; "
                            'got {!r}'.format(type(tag).__name__))
        return self._aip.tag_agent(uuid, tag)

    @RPC.export
    def remove_agent(self, uuid):
        if not isinstance(uuid, basestring):
            raise TypeError("expected a string for 'uuid'; got {!r}".format(
                type(uuid).__name__))
        self._aip.remove_agent(uuid)

    @RPC.export
    def prioritize_agent(self, uuid, priority='50'):
        if not isinstance(uuid, basestring):
            raise TypeError("expected a string for 'uuid'; got {!r}".format(
                type(uuid).__name__))
        if not isinstance(priority, (type(None), basestring)):
            raise TypeError("expected a string or null for 'priority'; "
                            'got {!r}'.format(type(priority).__name__))
        self._aip.prioritize_agent(uuid, priority)

    @RPC.export
    def install_agent(self, filename, channel_name):
        peer = bytes(self.vip.rpc.context.vip_message.peer)
        channel = self.vip.channel(peer, channel_name)
        # Send synchronization message to inform peer of readiness
        channel.send('ready')
        tmpdir = tempfile.mkdtemp()
        try:
            path = os.path.join(tmpdir, os.path.basename(filename))
            store = open(path, 'wb')
            try:
                while True:
                    data = channel.recv()
                    if not data:
                        break
                    store.write(data)
                # Send done synchronization message
                channel.send('done')
            finally:
                store.close()
                channel.close(linger=0)
                del channel
            return self._aip.install_agent(path)
        finally:
            shutil.rmtree(tmpdir, ignore_errors=True)


def log_to_file(file, level=logging.WARNING,
                handler_class=logging.StreamHandler):
    '''Direct log output to a file (or something like one).'''
    handler = handler_class(file)
    handler.setLevel(level)
    handler.setFormatter(utils.AgentFormatter(
            '%(asctime)s %(composite_name)s %(levelname)s: %(message)s'))
    root = logging.getLogger()
    root.setLevel(level)
    root.addHandler(handler)

Agent = collections.namedtuple('Agent', 'name tag uuid')

def _list_agents(aip):
    return [Agent(name, aip.agent_tag(uuid), uuid)
            for uuid, name in aip.list_agents().iteritems()]

def escape(pattern):
    strings = re.split(r'([*?])', pattern)
    if len(strings) == 1:
        return re.escape(pattern), False
    return ''.join('.*' if s == '*' else '.' if s == '?' else
                   s if s in [r'\?', r'\*'] else re.escape(s)
                   for s in strings), True

def filter_agents(agents, patterns, opts):
    by_name, by_tag, by_uuid = opts.by_name, opts.by_tag, opts.by_uuid
    for pattern in patterns:
        regex, _ = escape(pattern)
        result = set()
        if not (by_uuid or by_name or by_tag):
            reobj = re.compile(regex)
            matches = [agent for agent in agents if reobj.match(agent.uuid)]
            if len(matches) == 1:
                result.update(matches)
        else:
            reobj = re.compile(regex + '$')
            if by_uuid:
                result.update(agent for agent in agents if reobj.match(agent.uuid))
            if by_name:
                result.update(agent for agent in agents if reobj.match(agent.name))
            if by_tag:
                result.update(agent for agent in agents if reobj.match(agent.tag or ''))
        yield pattern, result

def filter_agent(agents, pattern, opts):
    return next(filter_agents(agents, [pattern], opts))[1]

def install_agent(opts):
    aip = opts.aip
    for wheel in opts.wheel:
        try:
            tag, filename = wheel.split('=', 1)
        except ValueError:
            tag, filename = None, wheel
        try:
            uuid = aip.install_agent(filename)
            if tag:
                aip.tag_agent(uuid, tag)
        except Exception as exc:
            if opts.debug:
                traceback.print_exc()
            _stderr.write('{}: error: {}: {}\n'.format(opts.command, exc, filename))
            return 10
        name = aip.agent_name(uuid)
        _stdout.write('Installed {} as {} {}\n'.format(filename, uuid, name))

def tag_agent(opts):
    agents = filter_agent(_list_agents(opts.aip), opts.agent, opts)
    if len(agents) != 1:
        if agents:
            msg = 'multiple agents selected'
        else:
            msg = 'agent not found'
        _stderr.write('{}: error: {}: {}\n'.format(opts.command, msg, opts.agent))
        return 10
    agent, = agents
    if opts.tag:
        _stdout.write('Tagging {} {}\n'.format(agent.uuid, agent.name))
        opts.aip.tag_agent(agent.uuid, opts.tag)
    elif opts.remove:
        if agent.tag is not None:
            _stdout.write('Removing tag for {} {}\n'.format(agent.uuid, agent.name))
            opts.aip.tag_agent(agent.uuid, None)
    else:
        if agent.tag is not None:
            _stdout.writelines([agent.tag, '\n'])

def remove_agent(opts):
    agents = _list_agents(opts.aip)
    for pattern, match in filter_agents(agents, opts.pattern, opts):
        if not match:
            _stderr.write('{}: error: agent not found: {}\n'.format(opts.command, pattern))
        elif len(match) > 1 and not opts.force:
            _stderr.write('{}: error: pattern returned multiple agents: {}\n'.format(opts.command, pattern))
            _stderr.write('Use -f or --force to force removal of multiple agents.\n')
            return 10
        for agent in match:
            _stdout.write('Removing {} {}\n'.format(agent.uuid, agent.name))
            opts.aip.remove_agent(agent.uuid)

def _calc_min_uuid_length(agents):
    n = 0
    for agent1 in agents:
        for agent2 in agents:
            if agent1 is agent2:
                continue
            common_len = len(os.path.commonprefix([agent1.uuid, agent2.uuid]))
            if common_len > n:
                n = common_len
    return n + 1

def list_agents(opts):
    agents = _list_agents(opts.aip)
    if opts.pattern:
        filtered = set()
        for pattern, match in filter_agents(agents, opts.pattern, opts):
            if not match:
                _stderr.write('{}: error: agent not found: {}\n'.format(opts.command, pattern))
            filtered |= match
        agents = list(filtered)
    if not agents:
        return
    if not opts.min_uuid_len:
        n = None
    else:
        n = max(_calc_min_uuid_length(agents), opts.min_uuid_len)
    agents.sort()
    name_width = max(5, max(len(agent.name) for agent in agents))
    tag_width = max(3, max(len(agent.tag or '') for agent in agents))
    fmt = '{} {:{}} {:{}} {:>3}\n'
    _stderr.write(fmt.format(' '*n, 'AGENT', name_width, 'TAG', tag_width, 'PRI'))
    for agent in agents:
        priority = opts.aip.agent_priority(agent.uuid) or ''
        _stdout.write(fmt.format(agent.uuid[:n], agent.name, name_width,
                                 agent.tag or '', tag_width, priority))

def status_agents(opts):
    agents = {agent.uuid: agent for agent in _list_agents(opts.aip)}
    status = {}
    for uuid, name, stat in opts.connection.call('status_agents'):
        try:
            agent = agents[uuid]
        except KeyError:
            agents[uuid] = agent = Agent(name, None, uuid)
        status[uuid] = stat
    agents = agents.values()
    if opts.pattern:
        filtered = set()
        for pattern, match in filter_agents(agents, opts.pattern, opts):
            if not match:
                _stderr.write('{}: error: agent not found: {}\n'.format(opts.command, pattern))
            filtered |= match
        agents = list(filtered)
    if not agents:
        return
    agents.sort()
    if not opts.min_uuid_len:
        n = 36
    else:
        n = max(_calc_min_uuid_length(agents), opts.min_uuid_len)
    name_width = max(5, max(len(agent.name) for agent in agents))
    tag_width = max(3, max(len(agent.tag or '') for agent in agents))
    fmt = '{} {:{}} {:{}} {:>6}\n'
    _stderr.write(fmt.format(' '*n, 'AGENT', name_width, 'TAG', tag_width, 'STATUS'))
    for agent in agents:
        try:
            pid, stat = status[agent.uuid]
        except KeyError:
            pid = stat = None
        _stdout.write(fmt.format(agent.uuid[:n], agent.name, name_width,
            agent.tag or '', tag_width, ('running [{}]'.format(pid)
                 if stat is None else str(stat)) if pid else ''))

def clear_status(opts):
    opts.connection.call('clear_status', opts.clear_all)

def enable_agent(opts):
    agents = _list_agents(opts.aip)
    for pattern, match in filter_agents(agents, opts.pattern, opts):
        if not match:
            _stderr.write('{}: error: agent not found: {}\n'.format(opts.command, pattern))
        for agent in match:
            _stdout.write('Enabling {} {} with priority {}\n'.format(
                    agent.uuid, agent.name, opts.priority))
            opts.aip.prioritize_agent(agent.uuid, opts.priority)

def disable_agent(opts):
    agents = _list_agents(opts.aip)
    for pattern, match in filter_agents(agents, opts.pattern, opts):
        if not match:
            _stderr.write('{}: error: agent not found: {}\n'.format(opts.command, pattern))
        for agent in match:
            priority = opts.aip.agent_priority(agent.uuid)
            if priority is not None:
                _stdout.write('Disabling {} {}\n'.format(agent.uuid, agent.name))
                opts.aip.prioritize_agent(agent.uuid, None)

def start_agent(opts):
    call = opts.connection.call
    agents = _list_agents(opts.aip)
    for pattern, match in filter_agents(agents, opts.pattern, opts):
        if not match:
            _stderr.write('{}: error: agent not found: {}\n'.format(opts.command, pattern))
        for agent in match:
            pid, status = call('agent_status', agent.uuid)
            if pid is None or status is not None:
                _stdout.write('Starting {} {}\n'.format(agent.uuid, agent.name))
                call('start_agent', agent.uuid)

def stop_agent(opts):
    call = opts.connection.call
    agents = _list_agents(opts.aip)
    for pattern, match in filter_agents(agents, opts.pattern, opts):
        if not match:
            _stderr.write('{}: error: agent not found: {}\n'.format(opts.command, pattern))
        for agent in match:
            pid, status = call('agent_status', agent.uuid)
            if pid and status is None:
                _stdout.write('Stopping {} {}\n'.format(agent.uuid, agent.name))
                call('stop_agent', agent.uuid)

def restart_agent(opts):
    stop_agent(opts)
    start_agent(opts)

def run_agent(opts):
    call = opts.connection.call
    for directory in opts.directory:
        call('run_agent', directory)

def shutdown_agents(opts):
    opts.connection.call('shutdown')
    if opts.platform:
        opts.connection.notify('stop_platform')

def create_cgroups(opts):
    try:
        cgroups.setup(user=opts.user, group=opts.group)
    except ValueError as exc:
        _stderr.write('{}: error: {}\n'.format(opts.command, exc))
        return os.EX_NOUSER

def _send_agent(connection, peer, path):
    wheel = open(path, 'rb')
    channel = connection.vip.channel(peer)
    def send():
        try:
            # Wait for peer to open compliment channel
            channel.recv()
            while True:
                data = wheel.read(8192)
                channel.send(data)
                if not data:
                    break
            # Wait for peer to signal all data received
            channel.recv()
        finally:
            wheel.close()
            channel.close(linger=0)
    result = connection.vip.rpc.call(
        peer, 'install_agent', os.path.basename(path), channel.name)
    task = gevent.spawn(send)
    result.rawlink(lambda glt: task.kill(block=False))
    return result

def send_agent(opts):
    connection = opts.connection
    for wheel in opts.wheel:
        uuid = _send_agent(connection.server, connection.peer, wheel).get()
        connection.call('start_agent', uuid)
        _stdout.write('Agent {} started as {}\n'.format(wheel, uuid))

def gen_keypair(opts):
    keystore = KeyStore(opts.keystore_file)
    if os.path.isfile(opts.keystore_file):
        _stdout.write('{} already exists.\n'.format(opts.keystore_file))
        choice = raw_input('Overwrite (y/n)? ')
        if not choice or choice.lower()[0] != 'y':
            return
    keystore.generate()
    _stdout.write('public key: {}\n'.format(keystore.public()))
    _stdout.write('keys written to {}\n'.format(opts.keystore_file))

def add_server_key(opts):
    store = KnownHostsStore(opts.known_hosts_file)
    store.add(opts.host, opts.server_key)
    _stdout.write('server key written to {}\n'.format(opts.known_hosts_file))

def do_stats(opts):
    call = opts.connection.call
    if opts.op == 'status':
        _stdout.write('%sabled\n' % ('en' if call('stats.enabled') else 'dis'))
    elif opts.op in ['dump', 'pprint']:
        stats = call('stats.get')
        if opts.op == 'pprint':
            import pprint
            pprint.pprint(stats, _stdout)
        else:
            _stdout.writelines([str(stats), '\n'])
    else:
        call('stats.' + opts.op)
        _stdout.write('%sabled\n' % ('en' if call('stats.enabled') else 'dis'))

def _get_auth_file(volttron_home):
    path = os.path.join(volttron_home, 'auth.json')
    return AuthFile(path)

def list_auth(opts):
    auth_file = _get_auth_file(opts.volttron_home)
    entries = auth_file.read()
    print_out = []
    if entries:
        _stdout.write('INDEX\tENTRY\n')
        for index, entry in enumerate(entries):
            print_out.append('{}:\t{}\n'.format(index, json.dumps(vars(entry))))
        _stdout.write('\n'.join(print_out))
    else:
        _stdout.write('No entries in {}'.format(auth_file.auth_file))

def add_auth(opts):
    auth_file = _get_auth_file(opts.volttron_home)
    entry = AuthEntry(**vars(opts))
    success, msg = auth_file.add(entry)
    if success:
        _stdout.write('%s\n' % msg)
    else:
        _stderr.write('ERROR: %s\n' % msg)

def remove_auth(opts):
    auth_file = _get_auth_file(opts.volttron_home)
    success, msg = auth_file.remove_by_indices(opts.index)
    if success:
        _stdout.write('%s\n' % msg)
    else:
        _stderr.write('ERROR: %s\n' % msg)

# XXX: reimplement over VIP
#def send_agent(opts):
#    _log.debug("send_agent: "+ str(opts))
#    ssh_dir = os.path.join(opts.volttron_home, 'ssh')
#    _log.debug('ssh_dir: ' + ssh_dir)
#    try:
#        host_key, client = comms.client(ssh_dir, opts.host, opts.port)
#    except (OSError, IOError, PasswordRequiredException, SSHException) as exc:
#        if opts.debug:
#            traceback.print_exc()
#        _stderr.write('{}: error: {}\n'.format(opts.command, exc))
#        if isinstance(exc, OSError):
#            return os.EX_OSERR
#        if isinstance(exc, IOError):
#            return os.EX_IOERR
#        return os.EX_SOFTWARE
#    if host_key is None:
#        _stderr.write('warning: no public key found for remote host\n')
#    with client:
#        for wheel in opts.wheel:
#            with open(wheel) as file:
#                client.send_and_start_agent(file)


class Connection(object):
    def __init__(self, address, peer='control', publickey=None, secretkey=None,
            serverkey=None):
        self.address = address
        self.peer = peer
        self._server = BaseAgent(address=self.address, publickey=publickey,
                secretkey=secretkey, serverkey=serverkey)
        self._greenlet = None

    @property
    def server(self):
        if self._greenlet is None:
            event = gevent.event.Event()
            self._greenlet = gevent.spawn(self._server.core.run, event)
            event.wait()
        return self._server

    def call(self, method, *args, **kwargs):
        return self.server.vip.rpc.call(
            self.peer, method, *args, **kwargs).get()

    def notify(self, method, *args, **kwargs):
        return self.server.vip.rpc.notify(
            self.peer, method, *args, **kwargs)

    def kill(self, *args, **kwargs):
        if self._greenlet is not None:
            self._greenlet.kill(*args, **kwargs)


def priority(value):
    n = int(value)
    if not 0 <= n < 100:
        raise ValueError('invalid priority (0 <= n < 100): {}'.format(n))
    return '{:02}'.format(n)

def get_keys(opts):
    '''Gets keys from keystore and known-hosts store'''
    hosts = KnownHostsStore(opts.known_hosts_file)
    serverkey = hosts.serverkey(opts.vip_address)
    publickey = None
    secretkey = None
    if opts.keystore:
        key_store = KeyStore(opts.keystore_file)
        publickey = key_store.public()
        secretkey = key_store.secret()
    return {'publickey': publickey, 'secretkey': secretkey,
            'serverkey': serverkey}

def main(argv=sys.argv):
    # Refuse to run as root
    if not getattr(os, 'getuid', lambda: -1)():
        sys.stderr.write('%s: error: refusing to run as root to prevent '
                         'potential damage.\n' % os.path.basename(argv[0]))
        sys.exit(77)

    volttron_home = os.path.normpath(config.expandall(
            os.environ.get('VOLTTRON_HOME', '~/.volttron')))
    os.environ['VOLTTRON_HOME'] = volttron_home

    vip_path = '$VOLTTRON_HOME/run/vip.socket'
    if sys.platform.startswith('linux'):
        vip_path = '@' + vip_path

    global_args = config.ArgumentParser(description='global options', add_help=False)
    global_args.add_argument('-c', '--config', metavar='FILE',
        action='parse_config', ignore_unknown=True,
        sections=[None, 'global', 'volttron-ctl'],
        help='read configuration from FILE')
    global_args.add_argument('--debug', action='store_true',
        help='show tracbacks for errors rather than a brief message')
    global_args.add_argument('-t', '--timeout', type=float, metavar='SECS',
        help='timeout in seconds for remote calls (default: %(default)g)')
    global_args.add_argument(
        '--vip-address', metavar='ZMQADDR',
        help='ZeroMQ URL to bind for VIP connections')
    global_args.add_argument('-k', '--keystore', action='store_true',
        help='use public and secret keys from keystore')
    global_args.add_argument('--keystore-file', metavar='FILE',
        help='use keystore from FILE')
    global_args.add_argument('--known-hosts-file', metavar='FILE',
        help='get known-host server keys from FILE')
    global_args.set_defaults(
        vip_address='ipc://' + vip_path,
        timeout=30,
        keystore_file=os.path.join(volttron_home, 'keystore'),
        known_hosts_file=os.path.join(volttron_home, 'known_hosts')
    )

    filterable = config.ArgumentParser(add_help=False)
    filterable.add_argument('--name', dest='by_name', action='store_true',
        help='filter/search by agent name')
    filterable.add_argument('--tag', dest='by_tag', action='store_true',
        help='filter/search by tag name')
    filterable.add_argument('--uuid', dest='by_uuid', action='store_true',
        help='filter/search by UUID (default)')
    filterable.set_defaults(by_name=False, by_tag=False, by_uuid=False)

    parser = config.ArgumentParser(
        prog=os.path.basename(argv[0]), add_help=False,
        description='Manage and control VOLTTRON agents.',
        usage='%(prog)s command [OPTIONS] ...',
        argument_default=argparse.SUPPRESS,
        parents=[global_args]
    )
    parser.add_argument('-l', '--log', metavar='FILE', default=None,
        help='send log output to FILE instead of stderr')
    parser.add_argument('-L', '--log-config', metavar='FILE',
        help='read logging configuration from FILE')
    parser.add_argument('-q', '--quiet', action='add_const', const=10, dest='verboseness',
        help='decrease logger verboseness; may be used multiple times')
    parser.add_argument('-v', '--verbose', action='add_const', const=-10, dest='verboseness',
        help='increase logger verboseness; may be used multiple times')
    parser.add_argument('--verboseness', type=int, metavar='LEVEL',
        default=logging.WARNING,
        help='set logger verboseness')
    parser.add_argument(
        '--show-config', action='store_true',
        help=argparse.SUPPRESS)

    parser.add_help_argument()
    parser.set_defaults(
        log_config=None,
        volttron_home=volttron_home,
    )

    subparsers = parser.add_subparsers(title='commands', metavar='', dest='command')
    def add_parser(*args, **kwargs):
        parents = kwargs.get('parents', [])
        parents.append(global_args)
        kwargs['parents'] = parents
        return subparsers.add_parser(*args, **kwargs)

    install = add_parser('install', help='install agent from wheel',
        epilog='The wheel argument can take the form tag=wheelfile to tag the '
               'agent during install without requiring a separate call to '
               'the tag command.')
    install.add_argument('wheel', nargs='+', help='path to agent wheel')
    if HAVE_RESTRICTED:
        install.add_argument('--verify', action='store_true', dest='verify_agents',
            help='verify agent integrity during install')
        install.add_argument('--no-verify', action='store_false', dest='verify_agents',
            help=argparse.SUPPRESS)
    install.set_defaults(func=install_agent, verify_agents=True)

    tag = add_parser('tag', parents=[filterable],
        help='set, show, or remove agent tag')
    tag.add_argument('agent', help='UUID or name of agent')
    group = tag.add_mutually_exclusive_group()
    group.add_argument('tag', nargs='?', const=None, help='tag to give agent')
    group.add_argument('-r', '--remove', action='store_true', help='remove tag')
    tag.set_defaults(func=tag_agent, tag=None, remove=False)

    remove = add_parser('remove', parents=[filterable],
        help='remove agent')
    remove.add_argument('pattern', nargs='+', help='UUID or name of agent')
    remove.add_argument('-f', '--force', action='store_true',
        help='force removal of multiple agents')
    remove.set_defaults(func=remove_agent, force=False)

    list_ = add_parser('list', parents=[filterable],
        help='list installed agent')
    list_.add_argument('pattern', nargs='*',
        help='UUID or name of agent')
    list_.add_argument('-n', dest='min_uuid_len', type=int, metavar='N',
        help='show at least N characters of UUID (0 to show all)')
    list_.set_defaults(func=list_agents, min_uuid_len=1)

    status = add_parser('status', parents=[filterable],
        help='show status of agents')
    status.add_argument('pattern', nargs='*',
        help='UUID or name of agent')
    status.add_argument('-n', dest='min_uuid_len', type=int, metavar='N',
        help='show at least N characters of UUID (0 to show all)')
    status.set_defaults(func=status_agents, min_uuid_len=1)

    clear = add_parser('clear', help='clear status of defunct agents')
    clear.add_argument('-a', '--all', dest='clear_all', action='store_true',
        help='clear the status of all agents')
    clear.set_defaults(func=clear_status, clear_all=False)

    enable = add_parser('enable', parents=[filterable],
        help='enable agent to start automatically')
    enable.add_argument('pattern', nargs='+', help='UUID or name of agent')
    enable.add_argument('-p', '--priority', type=priority,
        help='2-digit priority from 00 to 99')
    enable.set_defaults(func=enable_agent, priority='50')

    disable = add_parser('disable', parents=[filterable],
        help='prevent agent from start automatically')
    disable.add_argument('pattern', nargs='+', help='UUID or name of agent')
    disable.set_defaults(func=disable_agent)

    start = add_parser('start', parents=[filterable],
        help='start installed agent')
    start.add_argument('pattern', nargs='+', help='UUID or name of agent')
    if HAVE_RESTRICTED:
        start.add_argument('--verify', action='store_true', dest='verify_agents',
            help='verify agent integrity during start')
        start.add_argument('--no-verify', action='store_false', dest='verify_agents',
            help=argparse.SUPPRESS)
    start.set_defaults(func=start_agent)

    stop = add_parser('stop', parents=[filterable],
        help='stop agent')
    stop.add_argument('pattern', nargs='+', help='UUID or name of agent')
    stop.set_defaults(func=stop_agent)

    restart = add_parser('restart', parents=[filterable], help='restart agent')
    restart.add_argument('pattern', nargs='+', help='UUID or name of agent')
    restart.set_defaults(func=restart_agent)

    run = add_parser('run',
        help='start any agent by path')
    run.add_argument('directory', nargs='+', help='path to agent directory')
    if HAVE_RESTRICTED:
        run.add_argument('--verify', action='store_true', dest='verify_agents',
            help='verify agent integrity during run')
        run.add_argument('--no-verify', action='store_false', dest='verify_agents',
            help=argparse.SUPPRESS)
    run.set_defaults(func=run_agent)

    shutdown = add_parser('shutdown',
        help='stop all agents')
    shutdown.add_argument('--platform', action='store_true',
        help='also stop the platform process')
    shutdown.set_defaults(func=shutdown_agents, platform=False)

    send = add_parser('send',
        help='send agent and start on a remote platform')
    send.add_argument('wheel', nargs='+', help='agent package to send')
    send.set_defaults(func=send_agent)

    keypair = add_parser('keypair',
        help='generate CurveMQ keys for encrypting VIP connections')
    keypair.set_defaults(func=gen_keypair)

    add_known_host = add_parser('add-known-host',
        help='add server public key to known-hosts file')
    add_known_host.add_argument('--host', required=True,
        help='hostname or IP address with optional port')
    add_known_host.add_argument('--server-key', required=True)
    add_known_host.set_defaults(func=add_server_key)

    stats = add_parser('stats',
        help='manage router message statistics tracking')
    op = stats.add_argument(
        'op', choices=['status', 'enable', 'disable', 'dump', 'pprint'], nargs='?')
    stats.set_defaults(func=do_stats, op='status')

    auth_list = add_parser('auth-list', help='list authentication records')
    auth_list.set_defaults(func=list_auth)

    auth_add = add_parser('auth-add', help='add new authentication record')
    auth_add.add_argument('--domain', type=str)
    auth_add.add_argument('--address', type=str)
    auth_add.add_argument('--user_id', type=str)
    auth_add.add_argument('--capabilities', nargs='+', type=str)
    auth_add.add_argument('--roles', nargs='+', type=str)
    auth_add.add_argument('--groups', nargs='+', type=str)
    auth_add_required = auth_add.add_argument_group('required named arguments')
    auth_add_required.add_argument('--credentials', type=str, required=True)
    auth_add.set_defaults(func=add_auth)

    auth_remove = add_parser('auth-remove',
        help='removes one or more authentication records by index')
    auth_remove.add_argument('index', nargs='+', type=int,
        help='index of record to remove')
    auth_remove.set_defaults(func=remove_auth)

    if HAVE_RESTRICTED:
        cgroup = add_parser('create-cgroups',
            help='setup VOLTTRON control group for restricted execution')
        cgroup.add_argument('-u', '--user', metavar='USER',
            help='owning user name or ID')
        cgroup.add_argument('-g', '--group', metavar='GROUP',
            help='owning group name or ID')
        cgroup.set_defaults(func=create_cgroups, user=None, group=None)

    # Parse and expand options
    args = argv[1:]
    conf = os.path.join(volttron_home, 'config')
    if os.path.exists(conf) and 'SKIP_VOLTTRON_CONFIG' not in os.environ:
        args = ['--config', conf] + args
    opts = parser.parse_args(args)

    if opts.log:
        opts.log = config.expandall(opts.log)
    if opts.log_config:
        opts.log_config = config.expandall(opts.log_config)
    opts.vip_address = config.expandall(opts.vip_address)
    if getattr(opts, 'show_config', False):
        for name, value in sorted(vars(opts).iteritems()):
            print(name, repr(value))
        return

    # Configure logging
    level = max(1, opts.verboseness)
    if opts.log is None:
        log_to_file(sys.stderr, level)
    elif opts.log == '-':
        log_to_file(sys.stdout, level)
    elif opts.log:
        log_to_file(
            opts.log, level, handler_class=logging.handlers.WatchedFileHandler)
    else:
        log_to_file(None, 100, handler_class=lambda x: logging.NullHandler())
    if opts.log_config:
        logging.config.fileConfig(opts.log_config)

    opts.aip = aipmod.AIPplatform(opts)
    opts.aip.setup()
    opts.connection = Connection(opts.vip_address, **get_keys(opts))

    try:
        with gevent.Timeout(opts.timeout):
            return opts.func(opts)
    except gevent.Timeout:
        _stderr.write('{}: operation timed out\n'.format(opts.command))
        return 75
    except RemoteError as exc:
        print_tb = exc.print_tb
        error = exc.message
    except Exception as exc:
        print_tb = traceback.print_exc
        error = str(exc)
    else:
        return 0
    if opts.debug:
        print_tb()
    _stderr.write('{}: error: {}\n'.format(opts.command, error))
    return 20


def _main():
    try:
        sys.exit(main())
    except KeyboardInterrupt:
        sys.exit(1)


if __name__ == '__main__':
    _main()<|MERGE_RESOLUTION|>--- conflicted
+++ resolved
@@ -78,11 +78,8 @@
 from . import aip as aipmod
 from . import config
 from .jsonrpc import RemoteError
-<<<<<<< HEAD
 from .auth import AuthEntry, AuthFile
-=======
 from .keystore import KeyStore, KnownHostsStore
->>>>>>> 99545c66
 
 try:
     import volttron.restricted
@@ -530,29 +527,92 @@
     path = os.path.join(volttron_home, 'auth.json')
     return AuthFile(path)
 
-def list_auth(opts):
+def list_auth(opts, indices=None):
     auth_file = _get_auth_file(opts.volttron_home)
     entries = auth_file.read()
     print_out = []
     if entries:
         _stdout.write('INDEX\tENTRY\n')
         for index, entry in enumerate(entries):
-            print_out.append('{}:\t{}\n'.format(index, json.dumps(vars(entry))))
+            if indices is None or index in indices:
+                print_out.append('{}:\t{}\n'.format(index, json.dumps(vars(entry))))
         _stdout.write('\n'.join(print_out))
     else:
         _stdout.write('No entries in {}'.format(auth_file.auth_file))
 
 def add_auth(opts):
+
+    class Asker(object):
+        def __init__(self):
+            self._fields = {}
+        
+        def add(self, name, note=None, default=None):
+            self._fields[name] = {'note': note, 'default': default}
+        
+        def ask(self):
+            for name in self._fields:
+                note = self._fields[name]['note']
+                default = self._fields[name]['default']
+                note = '({}) '.format(note) if note else ''
+                default = default if default else ''
+                question = '{} {}[{}]: '.format(name, note, default)
+                response = raw_input(question).rstrip()
+                if not response:
+                    response = self._fields[name]['default']
+                self._fields[name]['response'] = response
+            return {k : self._fields[k]['response'] for k in self._fields}
+
+    asker = Asker()
+    asker.add('domain')
+    asker.add('address')
+    asker.add('user_id')
+    asker.add('capabilities', 'delimit multiple entries with comma')
+    asker.add('roles', 'delimit multiple entries with comma')
+    asker.add('groups', 'delimit multiple entries with comma')
+    asker.add('credentials', default='NULL')
+
+    responses = asker.ask()
+
+    entry = AuthEntry(**responses)
     auth_file = _get_auth_file(opts.volttron_home)
-    entry = AuthEntry(**vars(opts))
     success, msg = auth_file.add(entry)
     if success:
         _stdout.write('%s\n' % msg)
     else:
         _stderr.write('ERROR: %s\n' % msg)
 
+def ask_yes_no(question, default='yes'):
+    yes = set(['yes', 'ye', 'y'])
+    no = set(['no', 'n'])
+    y = 'y'
+    n = 'n'
+    if default in yes:
+        y = 'Y'
+    elif default in no:
+        n = 'N'
+    else:
+        raise ValueError("invalid default answer: '%s'" %  default)
+    while True:
+        choice = raw_input('{} [{}/{}] '.format(question, y, n)).lower()
+        if choice == '':
+            choice = default
+        if choice in yes:
+            return True
+        if choice in no:
+            return False
+        _stderr.write("Please respond with 'yes' or 'no'\n")
+
 def remove_auth(opts):
     auth_file = _get_auth_file(opts.volttron_home)
+    entry_count = len(auth_file.read())
+    if all(i >= 0 and i < entry_count for i in opts.index):
+        entry_str = 'entries' if len(opts.index) > 1 else 'entry'
+        _stdout.write('This action will delete the following '
+                      '{}:\n'.format(entry_str)) 
+        list_auth(opts, opts.index)
+        if not ask_yes_no('Do you wish to delete the {}?'.format(entry_str)):
+            return
+
     success, msg = auth_file.remove_by_indices(opts.index)
     if success:
         _stdout.write('%s\n' % msg)
@@ -837,14 +897,6 @@
     auth_list.set_defaults(func=list_auth)
 
     auth_add = add_parser('auth-add', help='add new authentication record')
-    auth_add.add_argument('--domain', type=str)
-    auth_add.add_argument('--address', type=str)
-    auth_add.add_argument('--user_id', type=str)
-    auth_add.add_argument('--capabilities', nargs='+', type=str)
-    auth_add.add_argument('--roles', nargs='+', type=str)
-    auth_add.add_argument('--groups', nargs='+', type=str)
-    auth_add_required = auth_add.add_argument_group('required named arguments')
-    auth_add_required.add_argument('--credentials', type=str, required=True)
     auth_add.set_defaults(func=add_auth)
 
     auth_remove = add_parser('auth-remove',
