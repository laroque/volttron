--- conflicted
+++ resolved
@@ -59,8 +59,6 @@
 from volttron.platform.vip.agent.subsystems.query import Query
 from volttron.platform import get_home, get_address
 
-<<<<<<< HEAD
-
 from volttron.platform.agent import utils
 from volttron.platform.agent.known_identities import CONTROL_CONNECTION, \
     CONFIGURATION_STORE
@@ -72,18 +70,8 @@
 from volttron.platform.keystore import KeyStore, KnownHostsStore
 from volttron.platform.vip.socket import Message
 from volttron.utils.prompt import prompt_response, y, n, y_or_n
+from .vip.agent.errors import VIPError
 from volttron.utils.rmq_mgmt import *
-=======
-from .agent import utils
-from .agent.known_identities import CONTROL_CONNECTION, CONFIGURATION_STORE
-from .vip.agent import Agent as BaseAgent, Core, RPC
-from . import aip as aipmod
-from . import config
-from .jsonrpc import RemoteError
-from .vip.agent.errors import VIPError
-from .auth import AuthEntry, AuthFile, AuthException
-from .keystore import KeyStore, KnownHostsStore
->>>>>>> 3ceefd88
 
 try:
     import volttron.restricted
