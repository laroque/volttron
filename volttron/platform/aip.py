--- conflicted
+++ resolved
@@ -59,17 +59,9 @@
 from volttron.platform.agent.known_identities import VOLTTRON_CENTRAL_PLATFORM
 from volttron.platform.agent.utils import get_fq_identity
 # Can't use zmq.utils.jsonapi because it is missing the load() method.
-<<<<<<< HEAD
+from volttron.platform import jsonapi
 from volttron.platform.certs import Certs
 from volttron.platform.keystore import KeyStore
-
-try:
-    import simplejson as jsonapi
-except ImportError:
-    import json as jsonapi
-=======
-from volttron.platform import jsonapi
->>>>>>> 3d2a9e29
 
 from .agent.utils import (is_valid_identity,
                           get_messagebus,
@@ -877,6 +869,8 @@
                 execreqs_json, exc)
             _log.error(msg)
             raise ValueError(msg)
+        _log.warning('missing execution requirements: %s', execreqs_json)
+        return {}
 
     def start_agent(self, agent_uuid):
         name = self.agent_name(agent_uuid)
