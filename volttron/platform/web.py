--- conflicted
+++ resolved
@@ -229,17 +229,13 @@
         compiled = re.compile(regex)
         self.registeredroutes.append((compiled, 'path', root_dir))
 
-<<<<<<< HEAD
-    def _redirect_index(self, env, start_response, data):
+    def _redirect_index(self, env, start_response, data=None):
         """ Redirect to the index page.
         @param env:
         @param start_response:
         @param data:
         @return:
         """
-=======
-    def _redirect_index(self, env, start_response, data=None):
->>>>>>> 41f570c2
         start_response('302 Found', [('Location', '/index.html')])
         return ['1']
 
