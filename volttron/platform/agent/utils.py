--- conflicted
+++ resolved
@@ -48,6 +48,11 @@
 import stat
 import subprocess
 import sys
+try:
+    HAS_SYSLOG = True
+    import syslog
+except ImportError:
+    HAS_SYSLOG = False
 import traceback
 from configparser import ConfigParser
 from datetime import datetime
@@ -440,6 +445,22 @@
         pass
 
 
+# Keep the ability to have system log output for linux
+# this will fail on windows because no syslog.
+if HAS_SYSLOG:
+    class SyslogFormatter(logging.Formatter):
+        _level_map = {logging.DEBUG: syslog.LOG_DEBUG,
+                      logging.INFO: syslog.LOG_INFO,
+                      logging.WARNING: syslog.LOG_WARNING,
+                      logging.ERROR: syslog.LOG_ERR,
+                      logging.CRITICAL: syslog.LOG_CRIT}
+
+        def format(self, record):
+            level = self._level_map.get(record.levelno, syslog.LOG_INFO)
+            return '<{}>'.format(level) + super(SyslogFormatter, self).format(
+                record)
+
+
 class JsonFormatter(logging.Formatter):
     def format(self, record):
         dct = record.__dict__.copy()
@@ -641,14 +662,6 @@
     if inotify is None:
         _log.warning("Runtime changes to: %s not supported on this platform.", fullpath)
     else:
-<<<<<<< HEAD
-        _log.info("Added file watch for %s", fullpath)
-        with inotify() as inot:
-            inot.add_watch(dirname, IN_MODIFY)
-            for event in inot:
-                if event.name == filename and event.mask & IN_MODIFY:
-                    callback()
-=======
         try:
             with inotify() as inot:
                 inot.add_watch(dirname, IN_MODIFY)
@@ -658,7 +671,6 @@
         except Exception as e:
             _log.warning("Runtime changes to {} not supported due to "
                          "exception initializing inotify. Exception: {}".format(fullpath, e))
->>>>>>> 07f592b9
 
 
 def watch_file_with_fullpath(fullpath, callback):
