# -*- coding: utf-8 -*- {{{
# vim: set fenc=utf-8 ft=python sw=4 ts=4 sts=4 et:

# Copyright (c) 2015, Battelle Memorial Institute
# All rights reserved.
#
# Redistribution and use in source and binary forms, with or without
# modification, are permitted provided that the following conditions
# are met:
#
# 1. Redistributions of source code must retain the above copyright
#    notice, this list of conditions and the following disclaimer.
# 2. Redistributions in binary form must reproduce the above copyright
#    notice, this list of conditions and the following disclaimer in
#    the documentation and/or other materials provided with the
#    distribution.
#
# THIS SOFTWARE IS PROVIDED BY THE COPYRIGHT HOLDERS AND CONTRIBUTORS
# "AS IS" AND ANY EXPRESS OR IMPLIED WARRANTIES, INCLUDING, BUT NOT
# LIMITED TO, THE IMPLIED WARRANTIES OF MERCHANTABILITY AND FITNESS FOR
# A PARTICULAR PURPOSE ARE DISCLAIMED. IN NO EVENT SHALL THE COPYRIGHT
# OWNER OR CONTRIBUTORS BE LIABLE FOR ANY DIRECT, INDIRECT, INCIDENTAL,
# SPECIAL, EXEMPLARY, OR CONSEQUENTIAL DAMAGES (INCLUDING, BUT NOT
# LIMITED TO, PROCUREMENT OF SUBSTITUTE GOODS OR SERVICES; LOSS OF USE,
# DATA, OR PROFITS; OR BUSINESS INTERRUPTION) HOWEVER CAUSED AND ON ANY
# THEORY OF LIABILITY, WHETHER IN CONTRACT, STRICT LIABILITY, OR TORT
# (INCLUDING NEGLIGENCE OR OTHERWISE) ARISING IN ANY WAY OUT OF THE USE
# OF THIS SOFTWARE, EVEN IF ADVISED OF THE POSSIBILITY OF SUCH DAMAGE.
#
# The views and conclusions contained in the software and documentation
# are those of the authors and should not be interpreted as representing
# official policies, either expressed or implied, of the FreeBSD
# Project.
#
# This material was prepared as an account of work sponsored by an
# agency of the United States Government.  Neither the United States
# Government nor the United States Department of Energy, nor Battelle,
# nor any of their employees, nor any jurisdiction or organization that
# has cooperated in the development of these materials, makes any
# warranty, express or implied, or assumes any legal liability or
# responsibility for the accuracy, completeness, or usefulness or any
# information, apparatus, product, software, or process disclosed, or
# represents that its use would not infringe privately owned rights.
#
# Reference herein to any specific commercial product, process, or
# service by trade name, trademark, manufacturer, or otherwise does not
# necessarily constitute or imply its endorsement, recommendation, or
# favoring by the United States Government or any agency thereof, or
# Battelle Memorial Institute. The views and opinions of authors
# expressed herein do not necessarily state or reflect those of the
# United States Government or any agency thereof.
#
# PACIFIC NORTHWEST NATIONAL LABORATORY
# operated by BATTELLE for the UNITED STATES DEPARTMENT OF ENERGY
# under Contract DE-AC05-76RL01830

#}}}


from __future__ import absolute_import, print_function

import bisect
import errno
import logging
import os
import random
import re

import gevent
from gevent.fileobject import FileObject
from zmq import green as zmq
from zmq.utils import jsonapi

from .agent.utils import strip_comments
from .lib.inotify.green import inotify, IN_MODIFY
from .vip.agent import Agent, Core, RPC
from .vip.socket import encode_key


_log = logging.getLogger(__name__)


_SAMPLE_AUTH_FILE = r'''{
    "allow": [
        # {"credentials": "CURVE:wk2BXQdHkAlMIoXthOPhFOqWpapD1eWsBQYY7h4-bXw", "domain": "vip", "address": "/192\\.168\\.1\\..*/"}
    ]
}
'''

_dump_re = re.compile(r'([,\\])')
_load_re = re.compile(r'\\(.)|,')

def dump_user(*args):
    return ','.join([_dump_re.sub(r'\\\1', arg) for arg in args])

def load_user(string):
    def sub(match):
        return match.group(1) or '\x00'
    return _load_re.sub(sub, string).split('\x00')


class AuthService(Agent):
    def __init__(self, auth_file, aip, *args, **kwargs):
        self.allow_any = kwargs.pop('allow_any', False)
        super(AuthService, self).__init__(*args, **kwargs)
        self.auth_file = os.path.abspath(auth_file)
        self.aip = aip
        self.zap_socket = None
        self._zap_greenlet = None
        self.auth_entries = []

    @Core.receiver('onsetup')
    def setup_zap(self, sender, **kwargs):
        self.zap_socket = zmq.Socket(zmq.Context.instance(), zmq.ROUTER)
        self.zap_socket.bind('inproc://zeromq.zap.01')
        if self.allow_any:
            _log.warn('insecure permissive authentication enabled')
        self.read_auth_file()
        self.core.spawn(self._watch_auth_file)

    def read_auth_file(self):
        _log.info('loading auth file %s', self.auth_file)
        try:
            try:
                fil = open(self.auth_file)
            except IOError as exc:
                if exc.errno != errno.ENOENT:
                    raise
                _log.debug('missing auth file %s', self.auth_file)
                _log.info('creating auth file %s', self.auth_file)
                fd = os.open(self.auth_file, os.O_CREAT|os.O_WRONLY, 0o660)
                try:
                    os.write(fd, _SAMPLE_AUTH_FILE)
                finally:
                    os.close(fd)
                self.auth_entries = []
            with open(self.auth_file) as fil:
                # Use gevent FileObject to avoid blocking the thread
                data = strip_comments(FileObject(fil, close=False).read())
                if not data:
                    _log.debug("auth.json file was empty.")
                    auth_data = {"allow":[]}
                else:
                    auth_data = jsonapi.loads(data)
        except Exception:
            _log.exception('error loading %s', self.auth_file)
        else:
            groups = auth_data.get('groups', {})
            roles = auth_data.get('roles', {})
            try:
                allowed = auth_data['allow']
            except KeyError:
                _log.warn("missing 'allow' key in auth file %s", self.auth_file)
                allowed = []
            entries = []
            for entry in allowed:
                try:
                    auth_entry = AuthEntry(**entry)
                    entry_roles = auth_entry.roles
                    # Each group is a list of roles
                    for group in auth_entry.groups:
                        entry_roles += groups.get(group, [])
                    capabilities = []
                    # Each role is a list of capabilities
                    for role in entry_roles:
                        capabilities += roles.get(role, [])
                    auth_entry.add_capabilities(list(set(capabilities)))
                    entries.append(auth_entry)
                except TypeError:
                    _log.warn('invalid entry %r in auth file %s',
                              entry, self.auth_file)
            self.auth_entries = entries
            _log.info('auth file %s loaded', self.auth_file)

    def _watch_auth_file(self):
        dirname, filename = os.path.split(self.auth_file)
        with inotify() as inot:
            inot.add_watch(dirname, IN_MODIFY)
            for event in inot:
                if event.name == filename and event.mask & IN_MODIFY:
                    self.read_auth_file()

    @Core.receiver('onstop')
    def stop_zap(self, sender, **kwargs):
        if self._zap_greenlet is not None:
            self._zap_greenlet.kill()

    @Core.receiver('onfinish')
    def unbind_zap(self, sender, **kwargs):
        if self.zap_socket is not None:
            self.zap_socket.unbind('inproc://zeromq.zap.01')

    @Core.receiver('onstart')
    def zap_loop(self, sender, **kwargs):
        self._zap_greenlet = gevent.getcurrent()
        sock = self.zap_socket
        time = gevent.core.time
        blocked = {}
        wait_list = []
        timeout = None
        while True:
            events = sock.poll(timeout)
            now = time()
            if events:
                zap = sock.recv_multipart()
                version = zap[2]
                if version != b'1.0':
                    continue
                domain, address, _, kind = zap[4:8]
                credentials = zap[8:]
                if kind == b'CURVE':
                    credentials[0] = encode_key(credentials[0])
                elif kind not in [b'NULL', b'PLAIN']:
                    continue
                response = zap[:4]
                user = self.authenticate(domain, address, kind, credentials)
                if user:
                    _log.info('authentication success: domain=%r, address=%r, '
                              'mechanism=%r, credentials=%r, user_id=%r',
                          domain, address, kind, credentials[:1], user)
                    response.extend([b'200', b'SUCCESS', user, b''])
                    sock.send_multipart(response)
                else:
                    _log.info('authentication failure: domain=%r, address=%r, '
                              'mechanism=%r, credentials=%r',
                              domain, address, kind, credentials)
                    try:
                        expire, delay = blocked[address]
                    except KeyError:
                        delay = random.random()
                    else:
                        if now >= expire:
                            delay = random.random()
                        else:
                            delay *= 2
                            if delay > 100:
                                delay = 100
                    expire = now + delay
                    bisect.bisect(wait_list, (expire, address, response))
                    blocked[address] = expire, delay
            while wait_list:
                expire, address, response = wait_list[0]
                if now < expire:
                    break
                wait_list.pop(0)
                response.extend([b'400', b'FAIL', b'', b''])
                sock.send_multipart(response)
                try:
                    if now >= blocked[address][0]:
                        blocked.pop(address)
                except KeyError:
                    pass
            timeout = (wait_list[0][0] - now) if wait_list else None

    def authenticate(self, domain, address, mechanism, credentials):
        for entry in self.auth_entries:
            if entry.match(domain, address, mechanism, credentials):
                return entry.user_id or dump_user(
                    domain, address, mechanism, *credentials[:1])
        if mechanism == 'NULL' and address.startswith('localhost:'):
            parts = address.split(':')[1:]
            if len(parts) > 2:
                pid = int(parts[2])
                agent_uuid = self.aip.agent_uuid_from_pid(pid)
                if agent_uuid:
                    return dump_user(domain, address, 'AGENT', agent_uuid)
            uid = int(parts[0])
            if uid == os.getuid():
                return dump_user(domain, address, mechanism, *credentials[:1])
        if self.allow_any:
            return dump_user(domain, address, mechanism, *credentials[:1])

    @RPC.export
    def get_authorizations(self, user_id):
        use_parts = True
        try:
            domain, address, mechanism, credentials = load_user(user_id)
        except ValueError:
            use_parts = False
        for entry in self.auth_entries:
            if entry.user_id == user_id:
                return [entry.capabilities, entry.groups, entry.roles]
            elif use_parts:
                if entry.match(domain, address, mechanism, [credentials]):
                    return [entry.capabilities, entry.groups, entry.roles]

    def _get_authorizations(self, user_id, index):
        '''Convenience method for getting authorization component by index'''
        auths = self.get_authorizations(user_id)
        if auths:
            return auths[index]
        return []

    @RPC.export
    def get_capabilities(self, user_id):
        return self._get_authorizations(user_id, 0)

    @RPC.export
    def get_groups(self, user_id):
        return self._get_authorizations(user_id, 1)

    @RPC.export
    def get_roles(self, user_id):
        return self._get_authorizations(user_id, 2)


class String(unicode):
    def __new__(cls, value):
        obj = super(String, cls).__new__(cls, value)
        if len(obj) > 1 and obj[0] == obj[-1] == '/':
            obj.regex = regex = re.compile('^' + obj[1:-1] + '$')
            obj.match = lambda val: bool(regex.match(val))
        return obj

    def match(self, value):
        return value == self


class List(list):
    def match(self, value):
        for elem in self:
            if elem.match(value):
                return True
        return False


class AuthEntry(object):
    def __init__(self, domain=None, address=None, credentials=None,
                 user_id=None, groups=None, roles=None,
<<<<<<< HEAD
                 capabilities=None, **kwargs):
=======
                 capabilities=None, comments=None, **kwargs):
>>>>>>> 02af22ba

        self.domain = AuthEntry.build(domain)
        self.address = AuthEntry.build(address)
        self.credentials = AuthEntry.build(credentials)
        self.groups = AuthEntry.build(groups, list, str) or []
        self.roles = AuthEntry.build(roles, list, str) or []
        self.capabilities = AuthEntry.build(capabilities, list, str) or []
<<<<<<< HEAD
=======
        self.comments = AuthEntry.build(comments)
>>>>>>> 02af22ba
        self.user_id = None if user_id is None else user_id.encode('utf-8')
        if kwargs:
            _log.debug(
                'auth record has unrecognized keys: %r' % (kwargs.keys(),))

    @staticmethod
    def build(value, list_class=List, str_class=String):
        if not value:
            return None
        if isinstance(value, basestring):
            return String(value)
        return List(String(elem) for elem in value)

    def add_capabilities(self, capabilities):
        caps_set = set(capabilities)
        caps_set |= set(self.capabilities)
        self.capabilities = AuthEntry.build(list(caps_set), list, str) or []

    def match(self, domain, address, mechanism, credentials):
        creds = ':'.join([mechanism] + credentials)
        return ((self.domain is None or self.domain.match(domain)) and
                (self.address is None or self.address.match(address)) and
                (self.credentials and self.credentials.match(creds)))

    def __str__(self):
        return (u'domain={0.domain!r}, address={0.address!r}, '
                'credentials={0.credentials!r}, user_id={0.user_id!r}'.format(
                    self))

    def __repr__(self):
        cls = self.__class__
        return '%s.%s(%s)' % (cls.__module__, cls.__name__, self)

    @staticmethod
    def valid_credentials(cred):
        if cred is None:
            return False, 'credentials parameter is required'
        if not (cred == 'NULL' or
                cred.startswith('PLAIN:') or
                cred.startswith('CURVE:')):
            return False, ('credentials must either begin with "PLAIN:" or "CURVE:" '
                    'or it must be "NULL"')
        return True, ''

    def invalid(self):
        '''Returns error string if the entry is invalid; None if it is valid'''
        valid, msg = AuthEntry.valid_credentials(self.credentials)
        if not valid:
            return msg

class AuthFile(object):
    def __init__(self, auth_file):
        self.auth_file = auth_file

    def _create(self):
        _log.info('creating auth file %s', self.auth_file)
        fd = os.open(self.auth_file, os.O_CREAT|os.O_WRONLY, 0o660)
        try:
            os.write(fd, _SAMPLE_AUTH_FILE)
        finally:
            os.close(fd)

    def read(self):
        '''Returns the allowed entries from the auth file'''
        _log.info('loading auth file %s', self.auth_file)
        try:
            try:
                fil = open(self.auth_file)
            except IOError as exc:
                if exc.errno != errno.ENOENT:
                    raise
                _log.debug('missing auth file %s', self.auth_file)
                self._create()
                return []
            with open(self.auth_file) as fil:
                # Use gevent FileObject to avoid blocking the thread
                data = strip_comments(FileObject(fil, close=False).read())
                if data:
                    auth_data = jsonapi.loads(data)
                else:
                    auth_data = {}
        except Exception:
            _log.exception('error loading %s', self.auth_file)
            return []
        else:
            try:
                allowed = auth_data['allow']
            except KeyError:
                _log.warn("missing 'allow' key in auth file %s", self.auth_file)
                allowed = []
            entries = []
            for file_entry in allowed:
                try:
                    entry = AuthEntry(**file_entry)
                    error_msg = entry.invalid()
                    if error_msg:
                        _log.warn('invalid entry %r in auth file %s (%s)',
                                  file_entry, self.auth_file, error_msg)
                    entries.append(entry)
                except TypeError:
                    _log.warn('invalid entry %r in auth file %s',
                              file_entry, self.auth_file)
            _log.info('auth file %s loaded', self.auth_file)
            return entries

    def add(self, auth_entry):
        '''Adds an AuthEntry to the auth file'''
        error_msg = auth_entry.invalid()
        if error_msg:
            return False, error_msg
        same_list = self._find(auth_entry)
        if same_list:
            entry_word = 'entry' if len(same_list) == 1 else 'entries'
            return False, ('entry matches domain, address and credentials of '
                           'existing %s %s') % (entry_word, same_list)
        entries = self._read_entries()
        entry_dict = vars(auth_entry)
        entries.append(entry_dict)
        self._write(entries)
        return True, 'added entry %s' % entry_dict

    def remove_by_indices(self, indices):
        '''Removes entry from auth file by indices as shown by list command'''
        indices = list(set(indices))
        indices.sort(reverse=True)
        entries = self._read_entries()
        for index in indices:
            try:
                del entries[index]
            except IndexError:
                return False, 'invalid index %d' % index
        else:
            self._write(entries)
            if len(indices) > 1:
                msg = 'removed entries at indices {}'
            else:
                msg = 'removed entry at index {}'
            return True, msg.format(indices)

    def update_by_index(self, auth_entry, index):
        error_msg = auth_entry.invalid()
        if error_msg:
            return False, error_msg
        entries = self._read_entries()
        try:
            entries[index] = vars(auth_entry)
        except IndexError:
            return False, 'invalid index %d' % index
        self._write(entries)
        return True, 'updated entry at index %d' % index

    def _read_entries(self):
        entries = self.read() # TODO: maybe the file should be locked here
        return [vars(x) for x in entries]

    def _find(self, entry):
        try:
            mech, cred = entry.credentials.split(':')
        except ValueError:
            mech = 'NULL'
            cred = ''
        match_list = []
        for index, prev_entry in enumerate(self.read()):
            if prev_entry.match(entry.domain, entry.address, mech, [cred]):
                match_list.append(index)
        return match_list

    def _write(self, entries):
        auth = {'allow': entries}
        with open(self.auth_file, 'w') as fp:
            fp.write(jsonapi.dumps(auth))<|MERGE_RESOLUTION|>--- conflicted
+++ resolved
@@ -327,11 +327,7 @@
 class AuthEntry(object):
     def __init__(self, domain=None, address=None, credentials=None,
                  user_id=None, groups=None, roles=None,
-<<<<<<< HEAD
-                 capabilities=None, **kwargs):
-=======
                  capabilities=None, comments=None, **kwargs):
->>>>>>> 02af22ba
 
         self.domain = AuthEntry.build(domain)
         self.address = AuthEntry.build(address)
@@ -339,10 +335,7 @@
         self.groups = AuthEntry.build(groups, list, str) or []
         self.roles = AuthEntry.build(roles, list, str) or []
         self.capabilities = AuthEntry.build(capabilities, list, str) or []
-<<<<<<< HEAD
-=======
         self.comments = AuthEntry.build(comments)
->>>>>>> 02af22ba
         self.user_id = None if user_id is None else user_id.encode('utf-8')
         if kwargs:
             _log.debug(
