# -*- coding: utf-8 -*- {{{
# vim: set fenc=utf-8 ft=python sw=4 ts=4 sts=4 et:

# Copyright (c) 2015, Battelle Memorial Institute
# All rights reserved.
#
# Redistribution and use in source and binary forms, with or without
# modification, are permitted provided that the following conditions
# are met:
#
# 1. Redistributions of source code must retain the above copyright
#    notice, this list of conditions and the following disclaimer.
# 2. Redistributions in binary form must reproduce the above copyright
#    notice, this list of conditions and the following disclaimer in
#    the documentation and/or other materials provided with the
#    distribution.
#
# THIS SOFTWARE IS PROVIDED BY THE COPYRIGHT HOLDERS AND CONTRIBUTORS
# "AS IS" AND ANY EXPRESS OR IMPLIED WARRANTIES, INCLUDING, BUT NOT
# LIMITED TO, THE IMPLIED WARRANTIES OF MERCHANTABILITY AND FITNESS FOR
# A PARTICULAR PURPOSE ARE DISCLAIMED. IN NO EVENT SHALL THE COPYRIGHT
# OWNER OR CONTRIBUTORS BE LIABLE FOR ANY DIRECT, INDIRECT, INCIDENTAL,
# SPECIAL, EXEMPLARY, OR CONSEQUENTIAL DAMAGES (INCLUDING, BUT NOT
# LIMITED TO, PROCUREMENT OF SUBSTITUTE GOODS OR SERVICES; LOSS OF USE,
# DATA, OR PROFITS; OR BUSINESS INTERRUPTION) HOWEVER CAUSED AND ON ANY
# THEORY OF LIABILITY, WHETHER IN CONTRACT, STRICT LIABILITY, OR TORT
# (INCLUDING NEGLIGENCE OR OTHERWISE) ARISING IN ANY WAY OUT OF THE USE
# OF THIS SOFTWARE, EVEN IF ADVISED OF THE POSSIBILITY OF SUCH DAMAGE.
#
# The views and conclusions contained in the software and documentation
# are those of the authors and should not be interpreted as representing
# official policies, either expressed or implied, of the FreeBSD
# Project.
#
# This material was prepared as an account of work sponsored by an
# agency of the United States Government.  Neither the United States
# Government nor the United States Department of Energy, nor Battelle,
# nor any of their employees, nor any jurisdiction or organization that
# has cooperated in the development of these materials, makes any
# warranty, express or implied, or assumes any legal liability or
# responsibility for the accuracy, completeness, or usefulness or any
# information, apparatus, product, software, or process disclosed, or
# represents that its use would not infringe privately owned rights.
#
# Reference herein to any specific commercial product, process, or
# service by trade name, trademark, manufacturer, or otherwise does not
# necessarily constitute or imply its endorsement, recommendation, or
# favoring by the United States Government or any agency thereof, or
# Battelle Memorial Institute. The views and opinions of authors
# expressed herein do not necessarily state or reflect those of the
# United States Government or any agency thereof.
#
# PACIFIC NORTHWEST NATIONAL LABORATORY
# operated by BATTELLE for the UNITED STATES DEPARTMENT OF ENERGY
# under Contract DE-AC05-76RL01830

#}}}


'''Module for storing local public and secret keys and remote public keys'''


import json
import logging
import os
import urlparse

from zmq import curve_keypair

from .agent.utils import create_file_if_missing
from .vip.socket import encode_key
from volttron.platform import get_home

_log = logging.getLogger(__name__)


class BaseJSONStore(object):
    '''JSON-file-backed store for dictionaries'''

    def __init__(self, filename, permissions=0o600):
        self.filename = filename
        self.permissions = permissions
        create_file_if_missing(filename)
        os.chmod(filename, permissions)

    def store(self, data):
        fd = os.open(self.filename, os.O_CREAT | os.O_WRONLY, self.permissions)
        try:
            os.write(fd, json.dumps(data, indent=4))
        finally:
            os.close(fd)

    def load(self):
        try:
            with open(self.filename, 'r') as json_file:
                return json.load(json_file)
        except IOError:
            return {}
        except ValueError:
            return {}

    def update(self, new_data):
        data = self.load()
        data.update(new_data)
        self.store(data)


class KeyStore(BaseJSONStore):
    """Handle generation, storage, and retrival of CURVE key pairs"""

    def __init__(self, filename=None):
        if filename is None:
            filename = os.path.join(get_home(), 'keystore')
        super(KeyStore, self).__init__(filename)
        if not self.isvalid():
            self.generate()

    def generate(self):
<<<<<<< HEAD
        """Generate new encoded CURVE key pair"""
=======
        """Generate new key pair"""
>>>>>>> 38426223
        public, secret = curve_keypair()
        self.store({'public': encode_key(public),
                    'secret': encode_key(secret)})

    def _get_key(self, keyname):
<<<<<<< HEAD
        """Get encoded CURVE key and make sure it is str (not unicode)

        The json module returns all strings as unicode, but base64
        decode doesn't handle unicode.
        """
        key = self.load().get(keyname, None)
        if key:
            key = str(key)
        return key

    def public(self):
        """Return encoded CURVE public key"""
        return self._get_key('public')

    def secret(self):
        """Return encoded CURVE secret key"""
=======
        """Get key and make sure it's type is str (not unicode)

        The json module returns all strings as unicode type, but base64
        decode expects str type as input. The conversion from unicode
        type to str type is safe in this case, because encode_key
        returns str type (ASCII characters only).
        """
        key = self.load().get(keyname, None)
        if key:
            try:
                key = str(key)
            except UnicodeEncodeError:
                _log.warning(
                    'Non-ASCII character found for key {} in {}'
                    .format(keyname, self.filename))
                key = None
        return key

    def public(self):
        """Return encoded public key"""
        return self._get_key('public')

    def secret(self):
        """Return encoded secret key"""
>>>>>>> 38426223
        return self._get_key('secret')

    def isvalid(self):
        """Check if key pair is valid"""
        return self.public() and self.secret()


class KnownHostsStore(BaseJSONStore):
    '''Handle storage and retrival of known hosts'''

    def add(self, addr, server_key):
        self.update({self._parse_addr(addr): server_key})

    def serverkey(self, addr):
        return self.load().get(self._parse_addr(addr), None)

    @staticmethod
    def _parse_addr(addr):
        url = urlparse.urlparse(addr)
        if url.netloc:
            return url.netloc
        return url.path<|MERGE_RESOLUTION|>--- conflicted
+++ resolved
@@ -116,34 +116,12 @@
             self.generate()
 
     def generate(self):
-<<<<<<< HEAD
         """Generate new encoded CURVE key pair"""
-=======
-        """Generate new key pair"""
->>>>>>> 38426223
         public, secret = curve_keypair()
         self.store({'public': encode_key(public),
                     'secret': encode_key(secret)})
 
     def _get_key(self, keyname):
-<<<<<<< HEAD
-        """Get encoded CURVE key and make sure it is str (not unicode)
-
-        The json module returns all strings as unicode, but base64
-        decode doesn't handle unicode.
-        """
-        key = self.load().get(keyname, None)
-        if key:
-            key = str(key)
-        return key
-
-    def public(self):
-        """Return encoded CURVE public key"""
-        return self._get_key('public')
-
-    def secret(self):
-        """Return encoded CURVE secret key"""
-=======
         """Get key and make sure it's type is str (not unicode)
 
         The json module returns all strings as unicode type, but base64
@@ -168,7 +146,6 @@
 
     def secret(self):
         """Return encoded secret key"""
->>>>>>> 38426223
         return self._get_key('secret')
 
     def isvalid(self):
