--- conflicted
+++ resolved
@@ -48,14 +48,8 @@
 from .health import Health
 from .configstore import ConfigStore
 from .auth import Auth
-<<<<<<< HEAD
+from .volttronfncs import FNCS
 from .rmq_pubsub import RMQPubSub
 
-__all__ = ['PeerList', 'Ping', 'RPC', 'Hello', 'PubSub', 'RMQPubSub', 'Channel',
-           'Heartbeat', 'Health', 'ConfigStore', 'Auth']
-=======
-from .volttronfncs import FNCS
-
-__all__ = ['PeerList', 'Ping', 'RPC', 'Hello', 'PubSub', 'Channel',
+__all__ = ['PeerList', 'Ping', 'RPC', 'Hello', 'PubSub', 'RMQPubSub','Channel',
            'Heartbeat', 'Health', 'ConfigStore', 'Auth', 'FNCS']
->>>>>>> 3ceefd88
