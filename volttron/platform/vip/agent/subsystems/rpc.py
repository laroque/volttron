# -*- coding: utf-8 -*- {{{
# vim: set fenc=utf-8 ft=python sw=4 ts=4 sts=4 et:
#
# Copyright 2017, Battelle Memorial Institute.
#
# Licensed under the Apache License, Version 2.0 (the "License");
# you may not use this file except in compliance with the License.
# You may obtain a copy of the License at
#
# http://www.apache.org/licenses/LICENSE-2.0
#
# Unless required by applicable law or agreed to in writing, software
# distributed under the License is distributed on an "AS IS" BASIS,
# WITHOUT WARRANTIES OR CONDITIONS OF ANY KIND, either express or implied.
# See the License for the specific language governing permissions and
# limitations under the License.
#
# This material was prepared as an account of work sponsored by an agency of
# the United States Government. Neither the United States Government nor the
# United States Department of Energy, nor Battelle, nor any of their
# employees, nor any jurisdiction or organization that has cooperated in the
# development of these materials, makes any warranty, express or
# implied, or assumes any legal liability or responsibility for the accuracy,
# completeness, or usefulness or any information, apparatus, product,
# software, or process disclosed, or represents that its use would not infringe
# privately owned rights. Reference herein to any specific commercial product,
# process, or service by trade name, trademark, manufacturer, or otherwise
# does not necessarily constitute or imply its endorsement, recommendation, or
# favoring by the United States Government or any agency thereof, or
# Battelle Memorial Institute. The views and opinions of authors expressed
# herein do not necessarily state or reflect those of the
# United States Government or any agency thereof.
#
# PACIFIC NORTHWEST NATIONAL LABORATORY operated by
# BATTELLE for the UNITED STATES DEPARTMENT OF ENERGY
# under Contract DE-AC05-76RL01830
# }}}

from __future__ import absolute_import

import inspect
import logging
import os
import sys
import traceback
import weakref

import gevent.local
from gevent.event import AsyncResult
from volttron.platform.agent import json as jsonapi

from .base import SubsystemBase
from ..errors import VIPError
from ..results import counter, ResultsDictionary
from ..decorators import annotate, annotations, dualmethod, spawn
from .... import jsonrpc
from volttron.platform.vip.socket import Message

from zmq import Frame, NOBLOCK, ZMQError, EINVAL, EHOSTUNREACH
from zmq.green import ENOTSOCK


__all__ = ['RPC']


_ROOT_PACKAGE_PATH = os.path.dirname(
    __import__(__name__.split('.', 1)[0]).__path__[-1]) + os.sep

_log = logging.getLogger(__name__)


class Dispatcher(jsonrpc.Dispatcher):
    def __init__(self, methods, local):
        super(Dispatcher, self).__init__()
        self.methods = methods
        self.local = local
        self._results = ResultsDictionary()

    def serialize(self, json_obj):
        return jsonapi.dumps(json_obj)

    def deserialize(self, json_string):
        return jsonapi.loads(json_string)

    def batch_call(self, requests):
        methods = []
        results = []
        for notify, method, args, kwargs in requests:
            if notify:
                ident = None
            else:
                result = next(self._results)
                ident = result.ident
                results.append(result)
            methods.append((ident, method, args, kwargs))
        return super(Dispatcher, self).batch_call(methods), results

    def call(self, method, args=None, kwargs=None):
        # pylint: disable=arguments-differ
        result = next(self._results)
        return super(Dispatcher, self).call(
            result.ident, method, args, kwargs), result

    def result(self, response, ident, value, context=None):
        try:
            result = self._results.pop(ident)
        except KeyError:
            return
        result.set(value)

    def error(self, response, ident, code, message, data=None, context=None):
        try:
            result = self._results.pop(ident)
        except KeyError:
            return
        result.set_exception(jsonrpc.exception_from_json(code, message, data))

    def exception(self, response, ident, message, context=None):
        # XXX: Should probably wrap exception in RPC specific error
        #      rather than re-raising.
        exc_type, exc, exc_tb = sys.exc_info()   # pylint: disable=unused-variable
        try:
            result = self._results.pop(ident)
        except KeyError:
            return
        result.set_exception(exc)

    def method(self, request, ident, name, args, kwargs,
               batch=None, context=None):
        if kwargs:
            try:
                args, kwargs = kwargs['*args'], kwargs['**kwargs']
            except KeyError:
                pass
        try:
            method = self.methods[name]
        except KeyError:
            if name == 'inspect':
                return {'methods': self.methods.keys()}
            elif name.endswith('.inspect'):
                try:
                    method = self.methods[name[:-8]]
                except KeyError:
                    pass
                else:
                    return self._inspect(method)
            raise NotImplementedError(name)
        local = self.local
        local.vip_message = context
        local.request = request
        local.batch = batch
        try:
            return method(*args, **kwargs)
        except Exception as exc:   # pylint: disable=broad-except
            exc_tb = traceback.format_exc()
            _log.error('unhandled exception in JSON-RPC method %r: \n%s',
                       name, exc_tb)
            if getattr(method, 'traceback', True):
                exc.exc_info = {'exc_tb': exc_tb}
            raise
        finally:
            del local.vip_message
            del local.request
            del local.batch

    def _inspect(self, method):
        params = inspect.getargspec(method)
        if hasattr(method, 'im_self'):
            params.args.pop(0)
        response = {'params': params}
        doc = inspect.getdoc(method)
        if doc:
            response['doc'] = doc
        try:
            source = inspect.getsourcefile(method)
            cut = len(os.path.commonprefix([_ROOT_PACKAGE_PATH, source]))
            source = source[cut:]
            lineno = inspect.getsourcelines(method)[1]
        except IOError:
            pass
        else:
            response['source'] = source, lineno
        try:
            # pylint: disable=protected-access
            response['return'] = method._returns
        except AttributeError:
            pass
        return response


class RPC(SubsystemBase):
    def __init__(self, core, owner, peerlist_subsys):
        self.core = weakref.ref(core)
        self._owner = owner
        self.context = None
        self._exports = {}
        self._dispatcher = None
        self._counter = counter()
        self._outstanding = weakref.WeakValueDictionary()
        core.register('RPC', self._handle_subsystem, self._handle_error)
        core.register('external_rpc', self._handle_external_rpc_subsystem, self._handle_error)
        self._isconnected = True
        self._message_bus = self.core().messagebus
        self.peerlist_subsystem = peerlist_subsys
        self.peer_list = {}

        def export(member):   # pylint: disable=redefined-outer-name
            for name in annotations(member, set, 'rpc.exports'):
                self._exports[name] = member
        inspect.getmembers(owner, export)

        def setup(sender, **kwargs):
            # pylint: disable=unused-argument
            self.context = gevent.local.local()
            self._dispatcher = Dispatcher(self._exports, self.context)
        core.onsetup.connect(setup, self)
        core.ondisconnected.connect(self._disconnected)
        core.onconnected.connect(self._connected)
        self._iterate_exports()

    def _connected(self, sender, **kwargs):
        self._isconnected =True
        # Registering to 'onadd' and 'ondrop' signals to get notified whenever new peer is added/removed
        self.peerlist_subsystem.onadd.connect(self._add_new_peer)
        self.peerlist_subsystem.ondrop.connect(self._drop_new_peer)

    def _disconnected(self, sender, **kwargs):
        self._isconnected = False

    def _add_new_peer(self, sender, **kwargs):
        try:
            peer = kwargs.pop('peer')
            message_bus = kwargs.pop('message_bus')
            self.peer_list[peer] = message_bus
        except KeyError:
            pass

    def _drop_new_peer(self, sender, **kwargs):
        try:
            peer = kwargs.pop('peer')
            self.peer_list.pop(peer)
        except KeyError:
            pass

    def _iterate_exports(self):
        '''Iterates over exported methods and adds authorization checks
        as necessary
        '''
        for method_name in self._exports:
            method = self._exports[method_name]
            caps = annotations(method, set, 'rpc.allow_capabilities')
            if caps:
                self._exports[method_name] = self._add_auth_check(method, caps)

    def _add_auth_check(self, method, required_caps):
        '''Adds an authorization check to verify the calling agent has the
        required capabilities.
        '''
        def checked_method(*args, **kwargs):
            user = str(self.context.vip_message.user)
            _log.debug("Current user in checked_method is {}".format(user))
            user_capabilites = self._owner.vip.auth.get_capabilities(user)
            _log.debug("**user caps is: {}".format(user_capabilites))
            user_capabilities_names = set(user_capabilites.keys())
            _log.debug("Required caps is : {}".format(required_caps))
<<<<<<< HEAD
            _log.debug(" caps is: {}".format(user_capabilites))
=======
>>>>>>> 22cc6a3d
            _log.debug("user capability names: {}".format(user_capabilities_names))
            if not required_caps.issubset(user_capabilities_names):
                msg = ('method "{}" requires capabilities {}, but capability {} was'
                       ' provided for user {}').format(method.__name__, required_caps, user_capabilites,
                                                       self._owner.core.identity)
                raise jsonrpc.exception_from_json(jsonrpc.UNAUTHORIZED, msg)
            else:
                # Now check if args passed to method are the ones allowed.

                for cap_name, parma_dict in user_capabilites.iteritems():
                    if parma_dict and required_caps and cap_name in required_caps:
                        # if the method has required capabilities and
                        # if the user capability has argument restrictions, check if the args passed to method
                        # match the requirement
                        _log.debug("args = {} kwargs= {}".format(args, kwargs))
                        args_dict = inspect.getcallargs(method, *args, **kwargs)
                        _log.debug("dict = {}".format(args_dict))
                        _log.debug("name= {} parameters allowed={}".format(cap_name, parma_dict))
                        for name, value in parma_dict.iteritems():
                            _log.debug("name= {} value={}".format(name, value))
                            if name not in args_dict:
                                raise jsonrpc.exception_from_json(jsonrpc.UNAUTHORIZED,
                                                                  "User capability is not defined "
                                                                  "properly. method {} does not have "
                                                                  "a parameter {}".format(method.__name__, name))
                            if args_dict[name] != value:
                                raise jsonrpc.exception_from_json(jsonrpc.UNAUTHORIZED,
                                                                  "User can call method {} only "
                                                                  "with {}={} but called with "
                                                                  "{}={}".format(method.__name__, name, value,
                                                                                 name, args_dict[name]))

            return method(*args, **kwargs)
        return checked_method

    @spawn
    def _handle_external_rpc_subsystem(self, message):
        ret_msg = dict()
        _log.debug("EXT_RPC subsystem handler IN message {0}".format(message))
        op = message.args[0].bytes
        rpc_msg = jsonapi.loads(message.args[1].bytes)
        try:
            # _log.debug("EXT_RPC subsystem handler IN message {0}, {1}".format(message.peer, rpc_msg))
            method_args = rpc_msg['args']
            #message.args = [method_args]
            message.args = method_args
            dispatch = self._dispatcher.dispatch
            # _log.debug("External RPC IN message args {}".format(message))

            responses = [response for response in (
                dispatch(bytes(msg), message) for msg in message.args) if response]
            # _log.debug("External RPC Resonses {}".format(responses))
            if responses:
                message.user = ''
                try:
                    message.peer = ''
                    message.subsystem = 'external_rpc'
                    frames = []
                    op = b'send_platform'
                    frames.append(op)
                    msg = jsonapi.dumps(dict(to_platform=rpc_msg['from_platform'],
                                             to_peer=rpc_msg['from_peer'],
                                             from_platform=rpc_msg['to_platform'],
                                             from_peer=rpc_msg['to_peer'], args=responses))
                    frames.append(msg)
                except KeyError:
                    _log.error("External RPC message did not contain proper message format")
                message.args = jsonapi.dumps(ret_msg)
                ret_msg = jsonapi.dumps(ret_msg)
                #_log.debug("EXT_RPC subsystem handler OUT message {}".format(message))
                try:
                    self.core().connection.send_vip(peer=b'',
                                                    subsystem=b'external_rpc',
                                                    args=frames,
                                                    msg_id=message.id,
                                                    user=message.user)
                except ZMQError as ex:
                    _log.error("ZMQ error: {}".format(ex))
                    pass
        except KeyError:
            pass

    @spawn
    def _handle_subsystem(self, message):
        dispatch = self._dispatcher.dispatch
        responses = [response for response in (
            dispatch(bytes(msg), message) for msg in message.args) if response]
        if responses:
            message.user = ''
            message.args = responses
            try:
                if self._isconnected:
                    if self._message_bus == 'zmq':
                        self.core().connection.send_vip_object(message, copy=False)
                    else:
                        # Agent is running on RMQ message bus.
                        # Adding backward compatibility support for ZMQ. Check if the peer
                        # is running on ZMQ bus. If yes, send RPC message to proxy router
                        # agent to forward using ZMQ message bus connection
                        try:
                            msg_bus = self.peer_list[message.peer]
                        except KeyError:
                            msg_bus = self._message_bus
                        if msg_bus == 'zmq':
                            # If peer connected to ZMQ bus, send via proxy router agent
                            self.core().connection.send_vip_object_via_proxy(message)
                        else:
                            self.core().connection.send_vip_object(message, copy=False)
            except ZMQError as exc:
                if exc.errno == ENOTSOCK:
                    _log.debug("Socket send on non socket {}".format(self.core().identity))

    def _handle_error(self, sender, message, error, **kwargs):
        result = self._outstanding.pop(bytes(message.id), None)
        if isinstance(result, AsyncResult):
            result.set_exception(error)
        elif result:
            for result in result:
                result.set_exception(error)

    @dualmethod
    def export(self, method, name=None):
        self._exports[name or method.__name__] = method
        return method

    @export.classmethod
    def export(cls, name=None):   # pylint: disable=no-self-argument
        if not isinstance(name, basestring):
            method, name = name, name.__name__
            annotate(method, set, 'rpc.exports', name)
            return method

        def decorate(method):
            annotate(method, set, 'rpc.exports', name)
            return method
        return decorate

    def batch(self, peer, requests):
        request, results = self._dispatcher.batch_call(requests)
        if results:
            items = weakref.WeakSet(results)
            ident = '%s.%s' % (next(self._counter), id(items))
            for result in results:
                result._weak_set = items   # pylint: disable=protected-access
            self._outstanding[ident] = items
        else:
            ident = b''
        if request:
            if self._isconnected:
                try:
                    self.core().connection.send_vip(peer, b'RPC', [request], msg_id=ident)
                except ZMQError as exc:
                    if exc.errno == ENOTSOCK:
                        _log.debug("Socket send on non socket {}".format(self.core().identity))
        return results or None

    def call(self, peer, method, *args, **kwargs):
        platform = kwargs.pop('external_platform', b'')
        request, result = self._dispatcher.call(method, args, kwargs)
        ident = '%s.%s' % (next(self._counter), hash(result))
        self._outstanding[ident] = result
        subsystem = None
        frames = []

        if not self._isconnected:
            return

        if self._message_bus == 'zmq':
            if platform == '': #local platform
                subsystem = b'RPC'
                frames.append(request)
            else:
                frames = []
                op = b'send_platform'
                subsystem = b'external_rpc'
                frames.append(op)
                msg = jsonapi.dumps(dict(to_platform=platform, to_peer=peer,
                                         from_platform='', from_peer='', args=[request]))
                frames.append(msg)
                peer = b''

            try:
                # _log.debug("peer: {0}, subsytem: {1}, args:{2}, id: {3}".format(peer, subsystem,
                #                                                                 args, id))
                self.core().connection.send_vip(peer,
                                                subsystem,
                                                args=frames,
                                                msg_id=ident)
            except ZMQError as exc:
                if exc.errno == ENOTSOCK:
                    _log.debug("Socket send on non socket {}".format(self.core().identity))
            # _log.debug("RPC subsystem: External platform RPC msg: {}".format(frames))
        else:
            # Agent running on RMQ message bus.
            # Adding backward compatibility support for ZMQ. Check if peer
            # is running on ZMQ bus. If yes, send RPC message to proxy router agent to
            # forward over ZMQ message bus connection
            try:
                peer_msg_bus = self.peer_list[peer]
            except KeyError:
                peer_msg_bus = self._message_bus
            if peer_msg_bus == 'zmq':
                # peer connected to ZMQ bus, send via proxy router agent
                self.core().connection.send_via_proxy(peer, b'RPC', msg_id=ident, args=[request])
            else:
                self.core().connection.send_vip(peer,
                                                b'RPC',
                                                args=[request],
                                                msg_id=ident,
                                                platform=platform)

        return result

    __call__ = call

    def notify(self, peer, method, *args, **kwargs):
        platform = kwargs.pop('external_platform', '')
        request = self._dispatcher.notify(method, args, kwargs)
        frames = []
        if not self._isconnected:
            return

        if self._message_bus == 'zmq':
            subsystem = None
            if platform == '':
                subsystem = b'RPC'
                frames.append(request)
            else:
                op = b'send_platform'
                subsystem = b'external_rpc'
                frames.append(op)
                msg = jsonapi.dumps(dict(to_platform=platform, to_peer=peer,
                                         from_platform='', from_peer='', args=[request]))
                frames.append(msg)
                peer = b''

            try:
                # _log.debug("peer: {0}, subsytem: {1}, args:{2}".format(peer, subsystem,
                #                                                             frames))
                self.core().connection.send_vip(peer,
                                                subsystem,
                                                args=frames)
            except ZMQError as exc:
                if exc.errno == ENOTSOCK:
                    _log.debug("Socket send on non socket {}".format(self.core().identity))
        else:
            # Agent running on RMQ message bus.
            # Adding backward compatibility support for ZMQ. Check if peer
            # is running on ZMQ bus. If yes, send RPC message to proxy router agent to
            # forward over ZMQ message bus connection
            try:
                peer_msg_bus = self.peer_list[peer]
            except KeyError:
                #self.peer_list = self.peerlist_subsystem.list_with_messagebus().get(2)
                #_log.debug("PEERS: {}".format(self.peer_list))
                peer_msg_bus = self._message_bus
            if peer_msg_bus == 'zmq':
                # peer connected to ZMQ bus, send via proxy router agent
                self.core().connection.send_via_proxy(peer,
                                                      b'RPC',
                                                      args=[request])
            else:
                self.core().connection.send_vip(peer,
                                                b'RPC',
                                                args=[request],
                                                platform=platform)

    @dualmethod
    def allow(self, method, capabilities):
        if isinstance(capabilities, basestring):
            cap = set([capabilities])
        else:
            cap = set(capabilities)
        self._exports[method.__name__] = self._add_auth_check(method, cap)

    @allow.classmethod
    def allow(cls, capabilities):
        """
        Decorator specifies required agent capabilities to call a method.

        This is designed to be used with the export decorator:

        .. code-block:: python

            @RPC.export
            @RPC.allow('can_read_status')
            def get_status():
                ...

        Multiple capabilities can be provided in a list:
        .. code-block:: python

            @RPC.allow(['can_read_status', 'can_call_my_methods'])

        """
        def decorate(method):
            if isinstance(capabilities, basestring):
                annotate(method, set, 'rpc.allow_capabilities', capabilities)
            else:
                for cap in capabilities:
                    annotate(method, set, 'rpc.allow_capabilities', cap)
            return method
        return decorate
    <|MERGE_RESOLUTION|>--- conflicted
+++ resolved
@@ -263,10 +263,6 @@
             _log.debug("**user caps is: {}".format(user_capabilites))
             user_capabilities_names = set(user_capabilites.keys())
             _log.debug("Required caps is : {}".format(required_caps))
-<<<<<<< HEAD
-            _log.debug(" caps is: {}".format(user_capabilites))
-=======
->>>>>>> 22cc6a3d
             _log.debug("user capability names: {}".format(user_capabilities_names))
             if not required_caps.issubset(user_capabilities_names):
                 msg = ('method "{}" requires capabilities {}, but capability {} was'
