--- conflicted
+++ resolved
@@ -62,17 +62,10 @@
 import inspect
 import logging
 import uuid
-<<<<<<< HEAD
+import weakref
+
 from volttron.platform import jsonapi
-=======
-import weakref
-
-from volttron.platform.agent import json as jsonapi
->>>>>>> ccf5729e
-import requests
 import errno
-
-from ..decorators import annotate, annotations, dualmethod, spawn
 from .base import SubsystemBase
 
 from collections import defaultdict
@@ -82,7 +75,7 @@
                                                   NewConnectionError)
 
 from volttron.platform import is_rabbitmq_available
-from volttron.platform.agent import json as jsonapi
+from volttron.platform import jsonapi
 from ..decorators import annotate, annotations, dualmethod, spawn
 from ..errors import Unreachable
 from ..results import ResultsDictionary
