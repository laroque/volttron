# -*- coding: utf-8 -*- {{{
# vim: set fenc=utf-8 ft=python sw=4 ts=4 sts=4 et:

# Copyright (c) 2017, Battelle Memorial Institute
# All rights reserved.
#
# Redistribution and use in source and binary forms, with or without
# modification, are permitted provided that the following conditions
# are met:
#
# 1. Redistributions of source code must retain the above copyright
#    notice, this list of conditions and the following disclaimer.
# 2. Redistributions in binary form must reproduce the above copyright
#    notice, this list of conditions and the following disclaimer in
#    the documentation and/or other materials provided with the
#    distribution.
#
# THIS SOFTWARE IS PROVIDED BY THE COPYRIGHT HOLDERS AND CONTRIBUTORS
# "AS IS" AND ANY EXPRESS OR IMPLIED WARRANTIES, INCLUDING, BUT NOT
# LIMITED TO, THE IMPLIED WARRANTIES OF MERCHANTABILITY AND FITNESS FOR
# A PARTICULAR PURPOSE ARE DISCLAIMED. IN NO EVENT SHALL THE COPYRIGHT
# OWNER OR CONTRIBUTORS BE LIABLE FOR ANY DIRECT, INDIRECT, INCIDENTAL,
# SPECIAL, EXEMPLARY, OR CONSEQUENTIAL DAMAGES (INCLUDING, BUT NOT
# LIMITED TO, PROCUREMENT OF SUBSTITUTE GOODS OR SERVICES; LOSS OF USE,
# DATA, OR PROFITS; OR BUSINESS INTERRUPTION) HOWEVER CAUSED AND ON ANY
# THEORY OF LIABILITY, WHETHER IN CONTRACT, STRICT LIABILITY, OR TORT
# (INCLUDING NEGLIGENCE OR OTHERWISE) ARISING IN ANY WAY OUT OF THE USE
# OF THIS SOFTWARE, EVEN IF ADVISED OF THE POSSIBILITY OF SUCH DAMAGE.
#
# The views and conclusions contained in the software and documentation
# are those of the authors and should not be interpreted as representing
# official policies, either expressed or implied, of the FreeBSD
# Project.
#
# This material was prepared as an account of work sponsored by an
# agency of the United States Government.  Neither the United States
# Government nor the United States Department of Energy, nor Battelle,
# nor any of their employees, nor any jurisdiction or organization that
# has cooperated in the development of these materials, makes any
# warranty, express or implied, or assumes any legal liability or
# responsibility for the accuracy, completeness, or usefulness or any
# information, apparatus, product, software, or process disclosed, or
# represents that its use would not infringe privately owned rights.
#
# Reference herein to any specific commercial product, process, or
# service by trade name, trademark, manufacturer, or otherwise does not
# necessarily constitute or imply its endorsement, recommendation, or
# favoring by the United States Government or any agency thereof, or
# Battelle Memorial Institute. The views and opinions of authors
# expressed herein do not necessarily state or reflect those of the
# United States Government or any agency thereof.
#
# PACIFIC NORTHWEST NATIONAL LABORATORY
# operated by BATTELLE for the UNITED STATES DEPARTMENT OF ENERGY
# under Contract DE-AC05-76RL01830
# }}}


from __future__ import absolute_import

import errno
import inspect
import logging
import uuid
<<<<<<< HEAD
import weakref
=======
from volttron.platform.agent import json as jsonapi
import requests
import errno

from ..decorators import annotate, annotations, dualmethod, spawn
from .base import SubsystemBase
>>>>>>> 518fb142
from collections import defaultdict

import requests
from requests.packages.urllib3.connection import (ConnectionError,
                                                  NewConnectionError)

from volttron.platform import is_rabbitmq_available
from volttron.platform.agent import json as jsonapi
from .base import BasePubSub
from ..decorators import annotate, annotations, dualmethod, spawn
from ..errors import Unreachable
from ..results import ResultsDictionary

if is_rabbitmq_available():
    import pika


__all__ = ['RMQPubSub']
min_compatible_version = '5.0'
max_compatible_version = ''


class RMQPubSub(SubsystemBase):
    """
    Pubsub subsystem concrete class implementation for RabbitMQ message bus.
    """

    def __init__(self, core, rpc_subsys, peerlist_subsys, owner):
        self.core = weakref.ref(core)
        self.rpc = weakref.ref(rpc_subsys)
        self.peerlist = weakref.ref(peerlist_subsys)
        self._owner = owner
        self._logger = logging.getLogger(__name__)
        self._results = ResultsDictionary()
        self._message_number = 0
        self._pubcount = dict()
        self._isconnected = False

        def subscriptions():
            return defaultdict(set)

        self._my_subscriptions = defaultdict(subscriptions)

        def setup(sender, **kwargs):
            # pylint: disable=unused-argument
            core.onconnected.connect(self._connected)

            def subscribe(member):  # pylint: disable=redefined-outer-name
                for peer, bus, prefix, all_platforms, queue_name in annotations(
                        member, set, 'pubsub.subscriptions'):
                    self._logger.debug("peer: {0}, prefix:{1}".format(peer, prefix))
                    routing_key = self._form_routing_key(prefix, all_platforms=all_platforms)
                    # If named queue, add "persistent" in the queue name
                    if queue_name:
                        queue_name = "{user}.pubsub.persistent.{queue_name}".format(user=self.core().rmq_user,
                                                                                    queue_name=queue_name)
                    else:
                        queue_name = "{user}.pubsub.{uid}".format(user=self.core().rmq_user,
                                                                  uid=bytes(uuid.uuid4()))

                    self._add_subscription(routing_key, member, queue_name)
                    # self._logger.debug("SYNC RMQ: all_platforms {}")

            inspect.getmembers(owner, subscribe)

        core.onsetup.connect(setup, self)

    def _connected(self, sender, **kwargs):
        """
        After connection to RMQ broker is established, synchronize local subscriptions with RMQ broker.
        param sender: identity of sender
        type sender: str
        param kwargs: optional arguments
        type kwargs: pointer to arguments
        """
        # self.core().connection.channel.confirm_delivery(self.on_delivery_confirmation,nowait=True)
        self._isconnected = True
        self.synchronize()

    def synchronize(self):
        """
        Synchronize local subscriptions with RMQ broker.
        :return:
        """
        connection = self.core().connection
        # self._logger.debug("Synchronize {}".format(self._my_subscriptions))
        for prefix, subscriptions in self._my_subscriptions.iteritems():
            for queue_name, callback in subscriptions.iteritems():
                durable = False
                auto_delete = True
                # Check if queue needs to be persistent
                if 'persistent' in queue_name:
                    durable = True
                    auto_delete = False
                connection.channel.queue_declare(queue=queue_name,
                                                 durable=durable,
                                                 exclusive=True,
                                                 auto_delete=auto_delete,
                                                 callback=None)
                connection.channel.queue_bind(exchange=connection.exchange,
                                              queue=queue_name,
                                              routing_key=prefix,
                                              callback=None)

                if prefix.startswith('__pubsub__.*.'):
                    original_prefix = self._get_original_topic(prefix)
                    self._send_proxy(original_prefix)
                for cb in callback:
                    self._add_callback(connection, queue_name, cb)
        return True

    def _add_subscription(self, prefix, callback, queue_name):
        """
        Store subscriptions so that it can used later
        :param prefix: subscription prefix
        :param callback: callback method
        :param queue: queue name
        :return:
        """
        if not callable(callback):
            raise ValueError('callback %r is not callable' % (callback,))
        try:
            self._my_subscriptions[prefix][queue_name].add(callback)
            # _log.debug("SYNC: add subscriptions: {}".format(self._my_subscriptions['internal'][bus][prefix]))
        except KeyError:
            self._logger.error("PUBSUB something went wrong when adding subscriptions")

    @dualmethod
    @spawn
    def subscribe(self, peer, prefix, callback, bus='', all_platforms=False, persistent_queue=None):
        """Subscribe to a prefix and register callback. If 'all_platforms' flag is set to True, then
        agent subscribes to receive topic from all platforms. A named queue will set persistent
        behavior to the topic subscriptions. That means even if the agent shutdowns and restarts, it
        will receive all the messages during the shutdown/turn off period.

        :param peer "pubsub" string
        :type peer str
        :param prefix prefix of the topic
        :type prefix str
        :param callback callback method
        :type callback method
        :param bus bus
        :type bus str
        :param all_platforms Flag indicating if type is 'local' or 'all'
        :type all_platforms boolean
        :param persistent_queue Name of the queue for persistent behavior
        :type persistent_queue str
        :returns: Subscribe is successful or not
        :rtype: boolean

        :Return Values:
        Success or Failure
        """
        result = None
        connection = self.core().connection  # bytes(uuid.uuid4())
        routing_key = self._form_routing_key(prefix, all_platforms=all_platforms)
        if all_platforms:
            # Send message to proxy agent in order to subscribe with zmq message bus
            self._send_proxy(prefix)

        queue_name = ''
        durable = False
        auto_delete = True

        if persistent_queue:
            durable = True
            auto_delete = False
            queue_name = "{user}.pubsub.persistent.{queue_name}".format(user=self.core().rmq_user,
                                                                        queue_name=persistent_queue)
        else:
            queue_name = "{user}.pubsub.{uid}".format(user=self.core().rmq_user, uid=str(uuid.uuid4()))
        # Store subscriptions for later use
        self._add_subscription(routing_key, callback, queue_name)

        self._logger.debug("RMQ PUBSUB subscribing to {}".format(routing_key))

        try:
            connection.channel.queue_declare(callback=None,
                                             queue=queue_name,
                                             durable=durable,
                                             exclusive=False,
                                             auto_delete=auto_delete)
            connection.channel.queue_bind(callback=None,
                                          exchange=connection.exchange,
                                          queue=queue_name,
                                          routing_key=routing_key)
            self._add_callback(connection, queue_name, callback)
        except AttributeError as ex:
            self._logger.error("Subscription will be added when agent gets connected to messagebus."
                               .format(self.core().identity))
        return result

    def _send_proxy(self, prefix, bus=''):
        """
        Send the message to proxy router
        :param prefix:
        :param bus:
        :return:
        """
        connection = self.core().connection
        rkey = self.core().instance_name + '.proxy.router.pubsub'
        sub_msg = jsonapi.dumps(
            dict(prefix=prefix, bus=bus, all_platforms=True)
        )
        # VIP format - [SENDER, RECIPIENT, PROTO, USER_ID, MSG_ID, SUBSYS, ARGS...]
        frames = [self.core().identity, b'', b'VIP1', b'', b'', b'pubsub', b'subscribe', sub_msg]
        connection.channel.basic_publish(exchange=connection.exchange,
                                         routing_key=rkey,
                                         body=jsonapi.dumps(frames, ensure_ascii=False))

    def _add_callback(self, connection, queue, callback):
        """
        Register agent's callback method with RabbitMQ broker
        :param connection: RabbitMQ connection object
        :param queue: queue name
        :param callback: callback method
        :return:
        """

        def rmq_callback(ch, method, properties, body):
            # Strip prefix from routing key
            topic = self._get_original_topic(str(method.routing_key))
            try:
                msg = jsonapi.loads(body)
                headers = msg['headers']
                message = msg['message']
                bus = msg['bus']
                sender = msg['sender']
                self.core().spawn(callback, 'pubsub', sender, bus, topic, headers, message)
            except KeyError as esc:
                self._logger.error("Missing keys in pubsub message {}".format(esc))

        connection.channel.basic_consume(rmq_callback,
                                         queue=queue,
                                         no_ack=True)

    @subscribe.classmethod
    def subscribe(cls, peer, prefix, bus='', all_platforms=False, persistent_queue=None):
        """
        Class method for subscribe
        :param peer: "pubsub" string
        :param prefix: prefix of the topic
        :param bus: bus
        :param all_platforms: Flag indicating if type is 'local' or 'all'
        :param persistent_queue: Name of the queue for persistent behavior
        :return:
        """

        def decorate(method):
            annotate(method, set, 'pubsub.subscriptions', (peer, bus, prefix, all_platforms, persistent_queue))
            return method

        return decorate

    def list(self, peer, prefix='', bus='', subscribed=True, reverse=False, all_platforms=False):
        """Gets list of subscriptions matching the prefix
        param peer: peer
        type peer: str
        param prefix: prefix of a topic
        type prefix: str
        param bus: bus
        type bus: bus
        param subscribed: subscribed or not
        type subscribed: boolean
        param reverse: reverse
        type reverse:
        :returns: List of subscriptions, i.e, list of tuples of bus, topic and flag to indicate if peer is a
        subscriber or not
        :rtype: list of tuples

        :Return Values:
        List of tuples [(bus, topic, flag to indicate if peer is a subscriber or not)]
        """
        async_result = next(self._results)
        results = []
        if reverse:
            test = prefix.startswith
        else:
            test = lambda t: t.startswith(prefix)

        try:
            bindings = self.core().rmq_mgmt.get_bindings('volttron')
        except (requests.exceptions.HTTPError, ConnectionError, NewConnectionError) as e:
            self._logger.error("Error making request to RabbitMQ Management interface.\n"
                          "Check Connection Parameters: {} \n".format(e))
        else:
            try:
                items = [(b['destination'], self._get_original_topic(b['routing_key']))
                     for b in bindings if b['routing_key'].startswith('__pubsub__')]
            except KeyError as e:
                return async_result

            for item in items:
                peer = item[0]
                topic = item[1]
                if test(topic):
                    member = self.core().identity in peer
                    if not subscribed or member:
                        results.append(('', topic, member))
        self.core().spawn_later(0.01, self.set_result, async_result.ident, results)
        return async_result

    def publish(self, peer, topic, headers=None, message=None, bus=''):
        """Publish a message to a given topic via a peer.

        Publish headers and message to all subscribers of topic on bus.
        If peer is None, use self. Adds volttron platform version
        compatibility information to header as variables
        min_compatible_version and max_compatible version
        param peer: peer
        type peer: str
        param topic: topic for the publish message
        type topic: str
        param headers: header info for the message
        type headers: None or dict
        param message: actual message
        type message: None or any
        param bus: bus
        type bus: str
        return: Number of subscribers the message was sent to.
        :rtype: int

        :Return Values:
        Number of subscribers
        """
        result = next(self._results)
        self._pubcount[self._message_number] = result.ident
        self._message_number += 1
        routing_key = self._form_routing_key(topic)
        connection = self.core().connection
        self.core().spawn_later(0.01, self.set_result, result.ident, 1)
        if headers is None:
            headers = {}

        headers['min_compatible_version'] = min_compatible_version
        headers['max_compatible_version'] = max_compatible_version
        # self._logger.debug("RMQ PUBSUB publish message To. {0}, {1}, {2}, {3} ".format(routing_key,
        #                                                                            self.core().identity,
        #                                                                            message,
        #                                                                            topic))

        # VIP format - [SENDER, RECIPIENT, PROTO, USER_ID, MSG_ID, SUBSYS, ARGS...]
        dct = {
            # 'user_id': self.core().identity,
            'app_id': connection.routing_key,  # SENDER
            'headers': dict(recipient=b'',  # RECEIVER
                            proto=b'VIP',  # PROTO
                            user=self.core().identity,  # USER_ID
                            ),
            'message_id': result.ident,  # MSG_ID
            'type': 'pubsub',  # SUBSYS
            'content_type': 'application/json'
        }
        properties = pika.BasicProperties(**dct)
        json_msg = dict(sender=self.core().identity, bus=bus, headers=headers, message=message)
        try:
            connection.channel.basic_publish(exchange=connection.exchange,
                                         routing_key=routing_key,
                                         properties=properties,
                                         body=jsonapi.dumps(json_msg, ensure_ascii=False))
        except (pika.exceptions.AMQPConnectionError,
                pika.exceptions.AMQPChannelError) as exc:
            self._isconnected = False
            raise Unreachable(errno.EHOSTUNREACH, "Connection to RabbitMQ is lost",
                              'rabbitmq broker', 'pubsub')
        return result

    def set_result(self, ident, value=None):
        try:
            result = self._results.pop(bytes(ident))
            if result:
                result.set(value)
        except KeyError:
            pass

    def on_delivery_confirmation(self, method_frame):
        """Invoked by pika when RabbitMQ responds to a Basic.Publish RPC
        command, passing in either a Basic.Ack or Basic.Nack frame with
        the delivery tag of the message that was published. The delivery tag
        is an integer counter indicating the message number that was sent
        on the channel via Basic.Publish. Here we're just doing house keeping
        to keep track of stats and remove message numbers that we expect
        a delivery confirmation of from the list used to keep track of messages
        that are pending confirmation.

        :param pika.frame.Method method_frame: Basic.Ack or Basic.Nack frame

        """
        try:
            delivery_number = method_frame.method.delivery_tag
            self._logger.info("PUBSUB Delivery confirmation {0}, pending {1}, ".
                              format(method_frame.method.delivery_tag, len(self._pubcount)))
            ident = self._pubcount.pop(delivery_number, None)
            if ident:
                result = None
                try:
                    result = self._results.pop(bytes(ident))
                    if result:
                        result.set(delivery_number)
                except KeyError:
                    pass
        except TypeError:
            pass

    def unsubscribe(self, peer, prefix, callback, bus='', all_platforms=False):
        """Unsubscribe and remove callback(s).

        Remove all handlers matching the given info - peer, callback and bus,
        which was used earlier to subscribe as well. If all handlers for a
        topic prefix are removed, the topic is also unsubscribed.
        param peer: peer
        type peer: str
        param prefix: prefix that needs to be unsubscribed
        type prefix: str
        param callback: callback method
        type callback: method
        param bus: bus
        type bus: bus
        return: success or not
        :rtype: boolean

        :Return Values:
        success or not
        """
        routing_key = None

        result = next(self._results)
        if prefix is not None:
            routing_key = self._form_routing_key(prefix, all_platforms=all_platforms)
        topics = self._drop_subscription(routing_key, callback)
        self.core().spawn_later(0.01, self.set_result, result.ident, topics)
        # Send the message to proxy router to send it to external 'zmq' platforms
        if all_platforms:
            subscriptions = dict()
            subscriptions['all'] = dict(prefix=topics, bus=bus)
            rkey = self.core().instance_name + '.proxy.router.pubsub'
            frames = [self.core().identity, b'', b'VIP1', b'', b'', b'pubsub',
                      b'unsubscribe', jsonapi.dumps(subscriptions)]
            self.core().connection.channel.basic_publish(exchange=self.core().connection.exchange,
                                                         routing_key=rkey,
                                                         body=frames)
        return result

    def _drop_subscription(self, routing_key, callback):
        """
        Utility method to remove subscription
        :param routing_key: routing key
        :param callback: callback method
        :return:
        """
        self._logger.debug("DROP subscriptions: {}".format(routing_key))
        topics = []
        remove = []
        remove_topics = []
        if routing_key is None:
            if callback is None:
                for prefix in self._my_subscriptions:
                    subscriptions = self._my_subscriptions[prefix]
                    for queue_name in subscriptions.keys():
                        self.core().connection.channel.queue_delete(
                            callback=None, queue=queue_name)
                        subscriptions.pop(queue_name)
                    topics.append(prefix)
            else:
                # Traverse through all subscriptions to find the callback
                for prefix in self._my_subscriptions:
                    subscriptions = self._my_subscriptions[prefix]
                    self._logger.debug("prefix: {0}, {1}".format(prefix, subscriptions))
                    for queue_name, callbacks in subscriptions.iteritems():
                        try:
                            callbacks.remove(callback)
                        except KeyError:
                            pass
                        else:
                            topics.append(prefix)
                        if not callbacks:
                            # Delete queue
                            self.core().connection.channel.queue_delete(callback=None, queue=queue_name)
                            remove.append(queue_name)
                    for que in remove:
                        del subscriptions[que]
                    del remove[:]
                    if not subscriptions:
                        remove_topics.append(prefix)
                for prefix in remove_topics:
                    del self._my_subscriptions[prefix]
                if not topics:
                    raise KeyError('no such subscription')
                self._logger.debug("my subscriptions: {0}".format(self._my_subscriptions))
        else:
            # Search based on routing key
            if routing_key in self._my_subscriptions:
                self._logger.debug("RMQ subscriptions {}".format(self._my_subscriptions))
                topics.append(routing_key)
                subscriptions = self._my_subscriptions[routing_key]
                if callback is None:
                    for queue_name, callbacks in subscriptions.iteritems():
                        self._logger.debug("RMQ queues {}".format(queue_name))
                        self.core().connection.channel.queue_delete(callback=None, queue=queue_name)
                    del self._my_subscriptions[routing_key]
                else:
                    self._logger.debug("topics: {0}".format(topics))
                    for queue_name, callbacks in subscriptions.iteritems():
                        try:
                            callbacks.remove(callback)
                        except KeyError:
                            pass
                        if not callbacks:
                            # Delete queue
                            self.core().connection.channel.queue_delete(callback=None, queue=queue_name)
                            remove.append(queue_name)
                    for que in remove:
                        del subscriptions[que]
                    if not subscriptions:
                        del self._my_subscriptions[routing_key]
            self._logger.debug("my subscriptions: {0}".format(self._my_subscriptions))
        orig_topics = []
        # Strip '__pubsub__.<instance_name>' from the topic string
        for topic in topics:
            orig_topics.append(self._get_original_topic(topic))
        # self._logger.debug("AFTER DROP topics: {}".format(orig_topics))
        return orig_topics

    def _get_original_topic(self, routing_key):
        """
        Replace '.' delimiter with '/'
        :param routing_key: routing_key string
        :return: return original topic string
        """
        try:
            original_topic = routing_key.split('.')[2:]
            original_topic = original_topic[:-1]
            original_topic = '/'.join(original_topic)
            return original_topic
        except IndexError as exc:
            return routing_key

    def _form_routing_key(self, topic, all_platforms=False):
        """
        Form routing key from the original topic
        :param topic: Original topic
        :param all_platforms: Flag indicating if it is intended for all platforms
        :return: Routing key string
        """
        routing_key = ''
        topic = '#' if topic == '' else topic + '.#'

        if all_platforms:
            # Format is '__pubsub__.*.<prefix>.#'
            routing_key = "__pubsub__.*.{}".format(topic.replace("/", "."))
        else:
            routing_key = "__pubsub__.{0}.{1}".format(self.core().instance_name, topic.replace("/", "."))
        return routing_key<|MERGE_RESOLUTION|>--- conflicted
+++ resolved
@@ -58,20 +58,17 @@
 
 from __future__ import absolute_import
 
-import errno
 import inspect
 import logging
+
+import weakref
 import uuid
-<<<<<<< HEAD
-import weakref
-=======
 from volttron.platform.agent import json as jsonapi
 import requests
 import errno
 
 from ..decorators import annotate, annotations, dualmethod, spawn
 from .base import SubsystemBase
->>>>>>> 518fb142
 from collections import defaultdict
 
 import requests
@@ -80,7 +77,6 @@
 
 from volttron.platform import is_rabbitmq_available
 from volttron.platform.agent import json as jsonapi
-from .base import BasePubSub
 from ..decorators import annotate, annotations, dualmethod, spawn
 from ..errors import Unreachable
 from ..results import ResultsDictionary
