--- conflicted
+++ resolved
@@ -68,7 +68,7 @@
         self._results = ResultsDictionary()
         core.register('hello', self._handle_hello, self._handle_error)
 
-    def hello(self, peer=''):
+    def hello(self, peer=b''):
         """ Receives a welcome message from the peer (default to '' router)
 
          The welcome message will respond with a 3 element list:
@@ -86,13 +86,6 @@
         _log.info('{0} Requesting hello from peer ({1})'.format(self.core().identity, peer))
         result = next(self._results)
         connection = self.core().connection
-<<<<<<< HEAD
-        try:
-            socket.send_vip(peer.encode('utf-8'), b'hello', [b'hello'], msg_id=result.ident.encode('utf-8'))
-        except ZMQError as exc:
-            if exc.errno == ENOTSOCK:
-                _log.error("Socket send on non socket {}".format(self.core().identity))
-=======
         if not connection:
             _log.error("Connection object not yet created".format(self.core().identity))
         else:
@@ -101,7 +94,6 @@
             except ZMQError as exc:
                 if exc.errno == ENOTSOCK:
                     _log.error("Socket send on non socket {}".format(self.core().identity))
->>>>>>> ccf5729e
 
         return result
 
