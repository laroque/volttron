# -*- coding: utf-8 -*- {{{
# vim: set fenc=utf-8 ft=python sw=4 ts=4 sts=4 et:
#
# Copyright 2017, Battelle Memorial Institute.
#
# Licensed under the Apache License, Version 2.0 (the "License");
# you may not use this file except in compliance with the License.
# You may obtain a copy of the License at
#
# http://www.apache.org/licenses/LICENSE-2.0
#
# Unless required by applicable law or agreed to in writing, software
# distributed under the License is distributed on an "AS IS" BASIS,
# WITHOUT WARRANTIES OR CONDITIONS OF ANY KIND, either express or implied.
# See the License for the specific language governing permissions and
# limitations under the License.
#
# This material was prepared as an account of work sponsored by an agency of
# the United States Government. Neither the United States Government nor the
# United States Department of Energy, nor Battelle, nor any of their
# employees, nor any jurisdiction or organization that has cooperated in the
# development of these materials, makes any warranty, express or
# implied, or assumes any legal liability or responsibility for the accuracy,
# completeness, or usefulness or any information, apparatus, product,
# software, or process disclosed, or represents that its use would not infringe
# privately owned rights. Reference herein to any specific commercial product,
# process, or service by trade name, trademark, manufacturer, or otherwise
# does not necessarily constitute or imply its endorsement, recommendation, or
# favoring by the United States Government or any agency thereof, or
# Battelle Memorial Institute. The views and opinions of authors expressed
# herein do not necessarily state or reflect those of the
# United States Government or any agency thereof.
#
# PACIFIC NORTHWEST NATIONAL LABORATORY operated by
# BATTELLE for the UNITED STATES DEPARTMENT OF ENERGY
# under Contract DE-AC05-76RL01830
# }}}

from collections import defaultdict
import logging
import weakref

from volttron.platform.agent.known_identities import MASTER_WEB
from volttron.platform.vip.agent.subsystems.base import SubsystemBase

__docformat__ = 'reStructuredText'

_log = logging.getLogger(__name__)


class WebSubSystem(SubsystemBase):
    """
    The web subsystem handles the agent side of routing web data from the
    :class:`volttron.platform.web.MasterWebService`.

    """

    def __init__(self, owner, core, rpc):
        self._owner = weakref.ref(owner)
        self._rpc = weakref.ref(rpc)
        self._core = weakref.ref(core)
        self._endpoints = {}
        self._ws_endpoint = {}

<<<<<<< HEAD
        def onsetup(sender, **kqargs):
=======
        def onsetup(sender, **kwargs):
>>>>>>> 1d18518c
            rpc.export(self._opened, 'client.opened')
            rpc.export(self._closed, 'client.closed')
            rpc.export(self._message, 'client.message')
            rpc.export(self._route_callback, 'route.callback')

        def onstop(sender, **kwargs):
            rpc.call(MASTER_WEB, 'unregister_all_agent_routes')

        core.onstop.connect(onsetup, self)
        core.onstop.connect(onstop, self)
        core.onsetup.connect(onsetup, self)

    def unregister_all_routes(self):
        self._rpc().call(MASTER_WEB, 'unregister_all_agent_routes')

    def register_endpoint(self, endpoint, callback, res_type="jsonrpc"):
        """
        The :meth:`register_endpoint` method registers an endpoint with the
        :class:`volttron.platform.web.MasterWebService` on the VOLTTRON
        instance.

        Each endpoint can map to at most one callback function.  The callback
        function must support the following interface

        .. code-block:: python

            def callback(self, env, data):
                print('The environmental variables {}'.format(env))
                print('The data sent {}'.format(data))

        .. versionadded:: VOLTTRON 4.0.1

        :param endpoint:
            Http endpoint matching the PATH_INFO environmental variable
        :param callback: Agent method to be called with the env and data.
        :type endpoint: str
        :type callback: function
        """
        _log.info('Registering route endpoint: {}'.format(endpoint))
        self._endpoints[endpoint] = callback
        self._rpc().call(MASTER_WEB, 'register_endpoint', endpoint, res_type)

    def register_path(self, prefix, static_path):
        """
        The :meth:`register_path` method registers a prefix that can be used
        for routing static files.

        .. versionadded:: VOLTTRON 4.0.1

        :param prefix:
        :param static_path:
            An existing path available to the
            :class:`volttron.platform.web.MasterWebService`
        :type prefix: str
        :type static_path: str
        """
        _log.info('Registering path prefix: {}, path: {}'.format(
            prefix, static_path
        ))
        self._rpc().call(MASTER_WEB, 'register_path_route', prefix,
                         static_path)

    def register_websocket(self, endpoint, opened=None, closed=None,
                           received=None):
        """
        The :meth:`register_websocket` method registers a websocket endpoint
        that can be connected to through the
        :class:`volttron.platform.web.MasterWebService`.

        The parameters opened and closed can be specified as callback events
        with the following signature:

        .. code-block:: python

            def ws_opened(self, endpoint):
                print('ws_opened endpoint {}'.format(endpoint))

            def ws_closed(self, endpoint):
                print('ws_closed endpoint {}'.format(endpoint))

        The received event is triggered when the websocket is writtent to fro
        the client.  The received event must have a signature such as the
        following interface:

        .. code-block:: python

            def ws_received(self, endpoint, message):
                print('ws_received endpoint {} message: {}'.format(endpoint,
                                                                   message))

        .. versionadded:: VOLTTRON 4.0.1

        :param endpoint: The endpoint of the websocket event occurred on.
        :param opened:
            An event triggered when a client is connected to the endpoint.
        :param closed:
            An event triggered when a client is closed or disconnected from
            the endpoint.
        :param received:
            An event triggered when data comes in on the endpoint's websocket.
        :type endpoint: str
        :type opened: function
        :type closed: function
        :type received: function
        """
        self._ws_endpoint[endpoint] = (opened, closed, received)
        self._rpc().call(MASTER_WEB, 'register_websocket', endpoint).get(
            timeout=5)

    def unregister_websocket(self, endpoint):
        self._rpc().call(MASTER_WEB, 'unregister_websocket', endpoint).get(
            timeout=5
        )

    def send(self, endpoint, message=''):
        """
        The :meth:`send` method publishes data to the registered websocket
        clients that are subscribed to the passed endpoint.

        .. versionadded:: VOLTTRON 4.0.1

        :param endpoint: The endpoint to be used to send the message.
        :param message:
            The message to be sent through to the client.  This parameter must
            be serializable.
        :type endpoint: str
        :type message: str
        """
        _log.debug('SENDING DATA TO CALLBACK {} {}'.format(endpoint, message))
        self._rpc().call(MASTER_WEB, 'websocket_send', endpoint, message).get(
            timeout=5)

    def _route_callback(self, env, data):
        _log.debug('Routing callback env: {} data: {}'.format(env, data))
        fn = self._endpoints.get(env['PATH_INFO'])
        if fn:
            _log.debug("Calling function: {}".format(fn.__name__))
            return fn(env, data)

        return None

    def _opened(self, fromip, endpoint):
        _log.debug('Client opened callback ip: {} endpoint: {}'.format(
            fromip, endpoint))
        callbacks = self._ws_endpoint.get(endpoint)
        if callbacks is None:
            _log.error('Websocket endpoint {} is not available'.format(
                endpoint))
        else:
            if callbacks[0]:
                return callbacks[0](fromip, endpoint)

        return False

    def _closed(self, endpoint):
        _log.debug('Client closed callback endpoint: {}'.format(endpoint))

        callbacks = self._ws_endpoint.get(endpoint)
        if callbacks is None:
            _log.error('Websocket endpoint {} is not available'.format(
                endpoint))
        else:
            if callbacks[1]:
                callbacks[1](endpoint)

    def _message(self, endpoint, message):
        print('Client received message callback')

        callbacks = self._ws_endpoint.get(endpoint)
        if callbacks is None:
            _log.error('Websocket endpoint {} is not available'.format(
                endpoint))
        else:
            if callbacks[2]:
                callbacks[2](endpoint, message)<|MERGE_RESOLUTION|>--- conflicted
+++ resolved
@@ -62,11 +62,7 @@
         self._endpoints = {}
         self._ws_endpoint = {}
 
-<<<<<<< HEAD
-        def onsetup(sender, **kqargs):
-=======
         def onsetup(sender, **kwargs):
->>>>>>> 1d18518c
             rpc.export(self._opened, 'client.opened')
             rpc.export(self._closed, 'client.closed')
             rpc.export(self._message, 'client.message')
@@ -75,7 +71,6 @@
         def onstop(sender, **kwargs):
             rpc.call(MASTER_WEB, 'unregister_all_agent_routes')
 
-        core.onstop.connect(onsetup, self)
         core.onstop.connect(onstop, self)
         core.onsetup.connect(onsetup, self)
 
