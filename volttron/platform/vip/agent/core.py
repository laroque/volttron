# -*- coding: utf-8 -*- {{{
# vim: set fenc=utf-8 ft=python sw=4 ts=4 sts=4 et:

# Copyright (c) 2016, Battelle Memorial Institute
# All rights reserved.
#
# Redistribution and use in source and binary forms, with or without
# modification, are permitted provided that the following conditions
# are met:
#
# 1. Redistributions of source code must retain the above copyright
#    notice, this list of conditions and the following disclaimer.
# 2. Redistributions in binary form must reproduce the above copyright
#    notice, this list of conditions and the following disclaimer in
#    the documentation and/or other materials provided with the
#    distribution.
#
# THIS SOFTWARE IS PROVIDED BY THE COPYRIGHT HOLDERS AND CONTRIBUTORS
# "AS IS" AND ANY EXPRESS OR IMPLIED WARRANTIES, INCLUDING, BUT NOT
# LIMITED TO, THE IMPLIED WARRANTIES OF MERCHANTABILITY AND FITNESS FOR
# A PARTICULAR PURPOSE ARE DISCLAIMED. IN NO EVENT SHALL THE COPYRIGHT
# OWNER OR CONTRIBUTORS BE LIABLE FOR ANY DIRECT, INDIRECT, INCIDENTAL,
# SPECIAL, EXEMPLARY, OR CONSEQUENTIAL DAMAGES (INCLUDING, BUT NOT
# LIMITED TO, PROCUREMENT OF SUBSTITUTE GOODS OR SERVICES; LOSS OF USE,
# DATA, OR PROFITS; OR BUSINESS INTERRUPTION) HOWEVER CAUSED AND ON ANY
# THEORY OF LIABILITY, WHETHER IN CONTRACT, STRICT LIABILITY, OR TORT
# (INCLUDING NEGLIGENCE OR OTHERWISE) ARISING IN ANY WAY OUT OF THE USE
# OF THIS SOFTWARE, EVEN IF ADVISED OF THE POSSIBILITY OF SUCH DAMAGE.
#
# The views and conclusions contained in the software and documentation
# are those of the authors and should not be interpreted as representing
# official policies, either expressed or implied, of the FreeBSD
# Project.
#
# This material was prepared as an account of work sponsored by an
# agency of the United States Government.  Neither the United States
# Government nor the United States Department of Energy, nor Battelle,
# nor any of their employees, nor any jurisdiction or organization that
# has cooperated in the development of these materials, makes any
# warranty, express or implied, or assumes any legal liability or
# responsibility for the accuracy, completeness, or usefulness or any
# information, apparatus, product, software, or process disclosed, or
# represents that its use would not infringe privately owned rights.
#
# Reference herein to any specific commercial product, process, or
# service by trade name, trademark, manufacturer, or otherwise does not
# necessarily constitute or imply its endorsement, recommendation, or
# favoring by the United States Government or any agency thereof, or
# Battelle Memorial Institute. The views and opinions of authors
# expressed herein do not necessarily state or reflect those of the
# United States Government or any agency thereof.
#
# PACIFIC NORTHWEST NATIONAL LABORATORY
# operated by BATTELLE for the UNITED STATES DEPARTMENT OF ENERGY
# under Contract DE-AC05-76RL01830
#}}}

from __future__ import absolute_import, print_function

from contextlib import contextmanager
from datetime import datetime
from errno import ENOENT
import heapq
import inspect
import logging
import os
import sys
import threading
import time
import urlparse
import uuid
import weakref

import gevent.event
from zmq import green as zmq
from zmq.green import ZMQError, EAGAIN
from zmq.utils import jsonapi as json
from zmq.utils.monitor import recv_monitor_message

from .decorators import annotate, annotations, dualmethod
from .dispatch import Signal
from .errors import VIPError
from .. import green as vip
from .. import router
from .... import platform
from volttron.platform.keystore import KeyStore, KnownHostsStore
from volttron.platform.agent import utils


__all__ = ['BasicCore', 'Core', 'killing']


_log = logging.getLogger(__name__)


class Periodic(object):   # pylint: disable=invalid-name
    '''Decorator to set a method up as a periodic callback.

    The decorated method will be called with the given arguments every
    period seconds while the agent is executing its run loop.
    '''

    def __init__(self, period, args=None, kwargs=None, wait=0):
        '''Store period (seconds) and arguments to call method with.'''
        assert period > 0
        self.period = period
        self.args = args or ()
        self.kwargs = kwargs or {}
        self.timeout = wait

    def __call__(self, method):
        '''Attach this object instance to the given method.'''
        annotate(method, list, 'core.periodics', self)
        return method

    def _loop(self, method):
        # pylint: disable=missing-docstring
        # Use monotonic clock provided on hub's loop instance.
        now = gevent.get_hub().loop.now
        period = self.period
        deadline = now()
        if self.timeout != 0:
            timeout = self.timeout or period
            deadline += timeout
            gevent.sleep(timeout)
        while True:
            try:
                method(*self.args, **self.kwargs)
            except Exception:
                _log.exception('unhandled exception in periodic callback')
            deadline += period
            timeout = deadline - now()
            if timeout > 0:
                gevent.sleep(timeout)
            else:
                # Prevent catching up.
                deadline -= timeout

    def get(self, method):
        '''Return a Greenlet for the given method.'''
        return gevent.Greenlet(self._loop, method)


class ScheduledEvent(object):
    '''Class returned from Core.schedule.'''

    def __init__(self, function, args=None, kwargs=None):
        self.function = function
        self.args = args or []
        self.kwargs = kwargs or {}
        self.canceled = False
        self.finished = False

    def cancel(self):
        '''Mark the timer as canceled to avoid a callback.'''
        self.canceled = True

    def __call__(self):
        if not self.canceled:
            self.function(*self.args, **self.kwargs)
        self.finished = True


def findsignal(obj, owner, name):
    parts = name.split('.')
    if len(parts) == 1:
        signal = getattr(obj, name)
    else:
        signal = owner
        for part in parts:
            signal = getattr(signal, part)
    assert isinstance(signal, Signal), 'bad signal name %r' % (name,)
    return signal


class BasicCore(object):
    delay_onstart_signal = False
    delay_running_event_set = False

    def __init__(self, owner):
        self.greenlet = None
        self.spawned_greenlets = weakref.WeakSet()
        self._async = None
        self._async_calls = []
        self._stop_event = None
        self._schedule_event = None
        self._schedule = []
        self.onsetup = Signal()
        self.onstart = Signal()
        self.onstop = Signal()
        self.onfinish = Signal()
        self._owner = owner

    def setup(self):
        # Split out setup from __init__ to give oportunity to add
        # subsystems with signals
        try:
            owner = self._owner
        except AttributeError:
            return
        del self._owner
        periodics = []

        def setup(member):   # pylint: disable=redefined-outer-name
            periodics.extend(
                periodic.get(member) for periodic in annotations(
                    member, list, 'core.periodics'))
            self._schedule.extend(
                (deadline, ScheduledEvent(member, args, kwargs))
                for deadline, args, kwargs in
                annotations(member, list, 'core.schedule'))
            for name in annotations(member, set, 'core.signals'):
                findsignal(self, owner, name).connect(member, owner)
        inspect.getmembers(owner, setup)
        heapq.heapify(self._schedule)

        def start_periodics(sender, **kwargs):   # pylint: disable=unused-argument
            for periodic in periodics:
                sender.spawned_greenlets.add(periodic)
                periodic.start()
            del periodics[:]
        self.onstart.connect(start_periodics)

    def loop(self, running_event):
        # pre-setup
        yield
        # pre-start
        yield
        # pre-stop
        yield
        # pre-finish
        yield

    def link_receiver(self, receiver, sender, **kwargs):
        greenlet = gevent.spawn(receiver, sender, **kwargs)
        self.spawned_greenlets.add(greenlet)
        return greenlet

    def run(self, running_event=None):   # pylint: disable=method-hidden
        '''Entry point for running agent.'''

        self.setup()
        self.greenlet = current = gevent.getcurrent()
        def kill_leftover_greenlets():
            for glt in self.spawned_greenlets:
                glt.kill()
        self.greenlet.link(lambda _: kill_leftover_greenlets())

        def handle_async():
            '''Execute pending calls.'''
            calls = self._async_calls
            while calls:
                func, args, kwargs = calls.pop()
                greenlet = gevent.spawn(func, *args, **kwargs)
                self.spawned_greenlets.add(greenlet)

        def schedule_loop():
            heap = self._schedule
            event = self._schedule_event
            cur = gevent.getcurrent()
            now = time.time()
            while True:
                if heap:
                    deadline = heap[0][0]
                    timeout = min(5.0, max(0.0, deadline - now))
                else:
                    timeout = None
                if event.wait(timeout):
                    event.clear()
                now = time.time()
                while heap and now >= heap[0][0]:
                    _, callback = heapq.heappop(heap)
                    greenlet = gevent.spawn(callback)
                    cur.link(lambda glt: greenlet.kill())

        self._stop_event = stop = gevent.event.Event()
        self._schedule_event = gevent.event.Event()
        self._async = gevent.get_hub().loop.async()
        self._async.start(handle_async)
        current.link(lambda glt: self._async.stop())

        looper = self.loop(running_event)
        looper.next()
        self.onsetup.send(self)

        loop = looper.next()
        if loop:
            self.spawned_greenlets.add(loop)
        scheduler = gevent.spawn(schedule_loop)
        if loop:
            loop.link(lambda glt: scheduler.kill())
        if not self.delay_onstart_signal:
            self.onstart.sendby(self.link_receiver, self)
        if not self.delay_running_event_set:
            if running_event is not None:
                running_event.set()
        try:
            if loop and loop in gevent.wait([loop, stop], count=1):
                raise RuntimeError('VIP loop ended prematurely')
            stop.wait()
        except (gevent.GreenletExit, KeyboardInterrupt):
            pass
        scheduler.kill()
        looper.next()
        receivers = self.onstop.sendby(self.link_receiver, self)
        gevent.wait(receivers)
        looper.next()
        self.onfinish.send(self)

    def stop(self, timeout=None):
        def halt():
            self._stop_event.set()
            self.greenlet.join(timeout)
            return self.greenlet.ready()
        if gevent.get_hub() is self._stop_event.hub:
            return halt()
        return self.send_async(halt).get()

    def send(self, func, *args, **kwargs):
        self._async_calls.append((func, args, kwargs))
        self._async.send()

    def send_async(self, func, *args, **kwargs):
        result = gevent.event.AsyncResult()
        async = result.hub.loop.async()
        results = [None, None]

        def receiver():
            async.stop()
            exc, value = results
            if exc is None:
                result.set(value)
            else:
                result.set_exception(exc)
        async.start(receiver)

        def worker():
            try:
                results[:] = [None, func(*args, **kwargs)]
            except Exception as exc:   # pylint: disable=broad-except
                results[:] = [exc, None]
            async.send()
        self.send(worker)
        return result

    def spawn(self, func, *args, **kwargs):
        assert self.greenlet is not None
        greenlet = gevent.spawn(func, *args, **kwargs)
        self.spawned_greenlets.add(greenlet)
        return greenlet

    def spawn_later(self, seconds, func, *args, **kwargs):
        assert self.greenlet is not None
        greenlet = gevent.spawn_later(seconds, func, *args, **kwargs)
        self.spawned_greenlets.add(greenlet)
        return greenlet

    def spawn_in_thread(self, func, *args, **kwargs):
        result = gevent.event.AsyncResult()

        def wrapper():
            try:
                self.send(result.set, func(*args, **kwargs))
            except Exception as exc:   # pylint: disable=broad-except
                self.send(result.set_exception, exc)
        result.thread = thread = threading.Thread(target=wrapper)
        thread.daemon = True
        thread.start()
        return result

    @dualmethod
    def periodic(self, period, func, args=None, kwargs=None, wait=0):
        greenlet = Periodic(period, args, kwargs, wait).get(func)
        self.spawned_greenlets.add(greenlet)
        greenlet.start()
        return greenlet

    @periodic.classmethod
    def periodic(cls, period, args=None, kwargs=None, wait=0):   # pylint: disable=no-self-argument
        return Periodic(period, args, kwargs, wait)

    @classmethod
    def receiver(cls, signal):
        def decorate(method):
            annotate(method, set, 'core.signals', signal)
            return method
        return decorate

    @dualmethod
    def schedule(self, deadline, func, *args, **kwargs):
        deadline = utils.get_utc_seconds_from_epoch(deadline)
        event = ScheduledEvent(func, args, kwargs)
        heapq.heappush(self._schedule, (deadline, event))
        self._schedule_event.set()
        return event

    @schedule.classmethod
    def schedule(cls, deadline, *args, **kwargs):   # pylint: disable=no-self-argument
        if hasattr(deadline, 'timetuple'):
            #deadline = time.mktime(deadline.timetuple())
            deadline = utils.get_utc_seconds_from_epoch(deadline)

        def decorate(method):
            annotate(method, list, 'core.schedule', (deadline, args, kwargs))
            return method
        return decorate


class Core(BasicCore):
    # We want to delay the calling of "onstart" methods until we have
    # confirmation from the server that we have a connection. We will fire
    # the event when we hear the response to the hello message.
    delay_onstart_signal = True

    # Agents started before the router can set this variable
    # to false to keep from blocking. AuthService does this.
    delay_running_event_set = True

    def __init__(self, owner, address=None, identity=None, context=None,
                 publickey=None, secretkey=None, serverkey=None,
                 volttron_home=os.path.abspath(platform.get_home()),
<<<<<<< HEAD
                 agent_uuid=None, developer_mode=False, reconnect_interval=None,
                 version='0.1'):
=======
                 agent_uuid=None, reconnect_interval=None):
>>>>>>> 5408d5a2
        self.volttron_home = volttron_home

        # These signals need to exist before calling super().__init__()
        self.onviperror = Signal()
        self.onsockevent = Signal()
        self.onconnected = Signal()
        self.ondisconnected = Signal()
        self.configuration = Signal()
        super(Core, self).__init__(owner)
        self.context = context or zmq.Context.instance()
        self.address = address
        self.identity = str(identity) if identity is not None else str(uuid.uuid4())
        self.agent_uuid = agent_uuid
        self.publickey = publickey
        self.secretkey = secretkey
        self.serverkey = serverkey
        self.reconnect_interval = reconnect_interval

        self._set_keys()

        _log.debug('address: %s', address)
        _log.debug('identity: %s', identity)
        _log.debug('agent_uuid: %s', agent_uuid)
        _log.debug('serverkey: %s', serverkey)

        self.socket = None
        self.subsystems = {'error': self.handle_error}
        self.__connected = False
        self._version = version

    def version(self):
        return self._version

    def _set_keys(self):
        """Implements logic for setting encryption keys and putting
        those keys in the parameters of the VIP address
        """
        self._set_server_key()
        self._set_public_and_secret_keys()

        if self.publickey and self.secretkey and self.serverkey:
            self._add_keys_to_addr()

    def _add_keys_to_addr(self):
        '''Adds public, secret, and server keys to query in VIP address if
        they are not already present'''

        def add_param(query_str, key, value):
            query_dict = urlparse.parse_qs(query_str)
            if not value or key in query_dict:
                return ''
            # urlparse automatically adds '?', but we need to add the '&'s
            return '{}{}={}'.format('&' if query_str else '', key, value)

        url = list(urlparse.urlsplit(self.address))
        if url[0] in ['tcp', 'ipc']:
            url[3] += add_param(url[3], 'publickey', self.publickey)
            url[3] += add_param(url[3], 'secretkey', self.secretkey)
            url[3] += add_param(url[3], 'serverkey', self.serverkey)
            self.address = str(urlparse.urlunsplit(url))

    def _set_public_and_secret_keys(self):
        if self.publickey is None or self.secretkey is None:
            self.publickey, self.secretkey, _ = self._get_keys_from_addr()
        if self.publickey is None or self.secretkey is None:
            self.publickey, self.secretkey = self._get_keys_from_keystore()

    def _set_server_key(self):
        if self.serverkey is None:
           self.serverkey = self._get_keys_from_addr()[2]
        known_serverkey = self._get_serverkey_from_known_hosts()

        if (self.serverkey is not None and known_serverkey is not None
                and self.serverkey != known_serverkey):
            raise Exception("Provided server key ({}) for {} does "
                "not match known serverkey ({}).".format(self.serverkey,
                self.address, known_serverkey))

        # Until we have containers for agents we should not require all
        # platforms that connect to be in the known host file.
        # See issue https://github.com/VOLTTRON/volttron/issues/1117
        if known_serverkey is not None:
            self.serverkey = known_serverkey


    def _get_serverkey_from_known_hosts(self):
        known_hosts_file = os.path.join(self.volttron_home, 'known_hosts')
        known_hosts = KnownHostsStore(known_hosts_file)
        return known_hosts.serverkey(self.address)

    def _get_keys_from_keystore(self):
        '''Returns agent's public and secret key from keystore'''
        if self.agent_uuid:
            # this is an installed agent, put keystore in its install dir
            keystore_dir = os.curdir
        elif self.identity is None:
            raise ValueError("Agent's VIP identity is not set")
        else:
            if not self.volttron_home:
                raise ValueError('VOLTTRON_HOME must be specified.')
            keystore_dir = os.path.join(
                self.volttron_home, 'keystores',
                self.identity)
            if not os.path.exists(keystore_dir):
                os.makedirs(keystore_dir)

        keystore_path = os.path.join(keystore_dir, 'keystore.json')
        keystore = KeyStore(keystore_path)
        return keystore.public, keystore.secret

    def _get_keys_from_addr(self):
        url = list(urlparse.urlsplit(self.address))
        query = urlparse.parse_qs(url[3])
        publickey = query.get('publickey', [None])[0]
        secretkey = query.get('secretkey', [None])[0]
        serverkey = query.get('serverkey', [None])[0]
        return publickey, secretkey, serverkey

    @property
    def connected(self):
        return self.__connected

    def register(self, name, handler, error_handler=None):
        self.subsystems[name] = handler
        if error_handler:
            def onerror(sender, error, **kwargs):
                if error.subsystem == name:
                    error_handler(sender, error=error, **kwargs)
            self.onviperror.connect(onerror)

    def handle_error(self, message):
        if len(message.args) < 4:
            _log.debug('unhandled VIP error %s', message)
        elif self.onviperror:
            args = [bytes(arg) for arg in message.args]
            error = VIPError.from_errno(*args)
            self.onviperror.send(self, error=error, message=message)

    def loop(self, running_event):
        # pre-setup
        self.socket = vip.Socket(self.context)

        if self.reconnect_interval:
            self.socket.setsockopt(zmq.RECONNECT_IVL, self.reconnect_interval)
        if self.identity:
            self.socket.identity = self.identity
        yield

        # pre-start
        state = type('HelloState', (), {'count': 0, 'ident': None})

        hello_response_event = gevent.event.Event()

        def connection_failed_check():
            # If we don't have a verified connection after 10.0 seconds
            # shut down.
            if hello_response_event.wait(10.0):
                return
            _log.error("No response to hello message after 10 seconds.")
            _log.error("A common reason for this is a conflicting VIP IDENTITY.")
            _log.error("Another common reason is not having an auth entry on"
                       "the target instance.")
            _log.error("Shutting down agent.")
            _log.error("Possible conflicting identity is: {}".format(
                self.socket.identity
            ))

            self.stop(timeout=5.0)

        def hello():
            state.ident = ident = b'connect.hello.%d' % state.count
            state.count += 1
            self.spawn(connection_failed_check)
            self.spawn(self.socket.send_vip,
                       b'', b'hello', [b'hello'], msg_id=ident)

        def hello_response(sender, version='',
                           router='', identity=''):
            _log.info("Connected to platform: "
                      "router: {} version: {} identity: {}".format(
                router, version, identity))
            _log.debug("Running onstart methods.")
            hello_response_event.set()
            self.onstart.sendby(self.link_receiver, self)
            self.configuration.sendby(self.link_receiver, self)
            if running_event is not None:
                running_event.set()


        def monitor():
            # Call socket.monitor() directly rather than use
            # get_monitor_socket() so we can use green sockets with
            # regular contexts (get_monitor_socket() uses
            # self.context.socket()).
            addr = 'inproc://monitor.v-%d' % (id(self.socket),)
            self.socket.monitor(addr)
            try:
                sock = zmq.Socket(self.context, zmq.PAIR)
                sock.connect(addr)
                while True:
                    message = recv_monitor_message(sock)
                    self.onsockevent.send(self, **message)
                    event = message['event']
                    if event & zmq.EVENT_CONNECTED:
                        hello()
                    elif event & zmq.EVENT_DISCONNECTED:
                        self.__connected = False
                        self.ondisconnected.send(self)
            finally:
                self.socket.monitor(None, 0)

        self.onconnected.connect(hello_response)

        if self.address[:4] in ['tcp:', 'ipc:']:
            self.spawn(monitor).join(0)
        self.socket.connect(self.address)
        if self.address.startswith('inproc:'):
            hello()

        def vip_loop():
            sock = self.socket
            while True:
                try:
                    message = sock.recv_vip_object(copy=False)
                except ZMQError as exc:
                    if exc.errno == EAGAIN:
                        continue
                    raise

                subsystem = bytes(message.subsystem)
                # Handle hellos sent by CONNECTED event
                if (subsystem == b'hello' and
                        bytes(message.id) == state.ident and
                        len(message.args) > 3 and
                        bytes(message.args[0]) == b'welcome'):
                    version, server, identity = [
                        bytes(x) for x in message.args[1:4]]
                    self.__connected = True
                    self.onconnected.send(self, version=version,
                                          router=server, identity=identity)
                    continue

                try:
                    handle = self.subsystems[subsystem]
                except KeyError:
                    _log.error('peer %r requested unknown subsystem %r',
                               bytes(message.peer), subsystem)
                    message.user = b''
                    message.args = list(router._INVALID_SUBSYSTEM)
                    message.args.append(message.subsystem)
                    message.subsystem = b'error'
                    sock.send_vip_object(message, copy=False)
                else:
                    handle(message)

        yield gevent.spawn(vip_loop)
        # pre-stop
        yield
        # pre-finish
        try:
            self.socket.disconnect(self.address)
        except ZMQError as exc:
            if exc.errno != ENOENT:
                _log.exception('disconnect error')
        yield


@contextmanager
def killing(greenlet, *args, **kwargs):
    '''Context manager to automatically kill spawned greenlets.

    Allows one to kill greenlets that would continue after a timeout:

        with killing(agent.vip.pubsub.subscribe(
                'peer', 'topic', callback)) as subscribe:
            subscribe.get(timeout=10)
    '''
    try:
        yield greenlet
    finally:
        greenlet.kill(*args, **kwargs)<|MERGE_RESOLUTION|>--- conflicted
+++ resolved
@@ -419,12 +419,9 @@
     def __init__(self, owner, address=None, identity=None, context=None,
                  publickey=None, secretkey=None, serverkey=None,
                  volttron_home=os.path.abspath(platform.get_home()),
-<<<<<<< HEAD
-                 agent_uuid=None, developer_mode=False, reconnect_interval=None,
+                 agent_uuid=None, reconnect_interval=None,
                  version='0.1'):
-=======
-                 agent_uuid=None, reconnect_interval=None):
->>>>>>> 5408d5a2
+      
         self.volttron_home = volttron_home
 
         # These signals need to exist before calling super().__init__()
