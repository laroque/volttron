# -*- coding: utf-8 -*- {{{
# vim: set fenc=utf-8 ft=python sw=4 ts=4 sts=4 et:
#
# Copyright 2017, Battelle Memorial Institute.
#
# Licensed under the Apache License, Version 2.0 (the "License");
# you may not use this file except in compliance with the License.
# You may obtain a copy of the License at
#
# http://www.apache.org/licenses/LICENSE-2.0
#
# Unless required by applicable law or agreed to in writing, software
# distributed under the License is distributed on an "AS IS" BASIS,
# WITHOUT WARRANTIES OR CONDITIONS OF ANY KIND, either express or implied.
# See the License for the specific language governing permissions and
# limitations under the License.
#
# This material was prepared as an account of work sponsored by an agency of
# the United States Government. Neither the United States Government nor the
# United States Department of Energy, nor Battelle, nor any of their
# employees, nor any jurisdiction or organization that has cooperated in the
# development of these materials, makes any warranty, express or
# implied, or assumes any legal liability or responsibility for the accuracy,
# completeness, or usefulness or any information, apparatus, product,
# software, or process disclosed, or represents that its use would not infringe
# privately owned rights. Reference herein to any specific commercial product,
# process, or service by trade name, trademark, manufacturer, or otherwise
# does not necessarily constitute or imply its endorsement, recommendation, or
# favoring by the United States Government or any agency thereof, or
# Battelle Memorial Institute. The views and opinions of authors expressed
# herein do not necessarily state or reflect those of the
# United States Government or any agency thereof.
#
# PACIFIC NORTHWEST NATIONAL LABORATORY operated by
# BATTELLE for the UNITED STATES DEPARTMENT OF ENERGY
# under Contract DE-AC05-76RL01830
# }}}



from contextlib import contextmanager
from errno import ENOENT
import heapq
import inspect
import logging
import os
import sys
import threading
import time
import urllib.parse
import uuid
import warnings
import weakref
import signal

import gevent.event
from zmq import green as zmq
from zmq.green import ZMQError, EAGAIN, ENOTSOCK, EADDRINUSE
from zmq.utils.monitor import recv_monitor_message

from volttron.platform import get_address
from .decorators import annotate, annotations, dualmethod
from .dispatch import Signal
from .errors import VIPError
from .. import green as vip
from .. import router
from .... import platform
from volttron.platform.keystore import KeyStore, KnownHostsStore
from volttron.platform.agent import utils

__all__ = ['BasicCore', 'Core', 'killing']

_log = logging.getLogger(__name__)


class Periodic(object):  # pylint: disable=invalid-name
    '''Decorator to set a method up as a periodic callback.

    The decorated method will be called with the given arguments every
    period seconds while the agent is executing its run loop.
    '''

    def __init__(self, period, args=None, kwargs=None, wait=0):
        '''Store period (seconds) and arguments to call method with.'''
        assert period > 0
        self.period = period
        self.args = args or ()
        self.kwargs = kwargs or {}
        self.timeout = wait

    def __call__(self, method):
        '''Attach this object instance to the given method.'''
        annotate(method, list, 'core.periodics', self)
        return method

    def _loop(self, method):
        # pylint: disable=missing-docstring
        # Use monotonic clock provided on hub's loop instance.
        now = gevent.get_hub().loop.now
        period = self.period
        deadline = now()
        if self.timeout != 0:
            timeout = self.timeout or period
            deadline += timeout
            gevent.sleep(timeout)
        while True:
            try:
                method(*self.args, **self.kwargs)
            except (Exception, gevent.Timeout):
                _log.exception('unhandled exception in periodic callback')
            deadline += period
            timeout = deadline - now()
            if timeout > 0:
                gevent.sleep(timeout)
            else:
                # Prevent catching up.
                deadline -= timeout

    def get(self, method):
        '''Return a Greenlet for the given method.'''
        return gevent.Greenlet(self._loop, method)


class ScheduledEvent(object):
    '''Class returned from Core.schedule.'''

    def __init__(self, function, args=None, kwargs=None):
        self.function = function
        self.args = args or []
        self.kwargs = kwargs or {}
        self.canceled = False
        self.finished = False

    def cancel(self):
        '''Mark the timer as canceled to avoid a callback.'''
        self.canceled = True

    def __call__(self):
        if not self.canceled:
            self.function(*self.args, **self.kwargs)
        self.finished = True


def findsignal(obj, owner, name):
    parts = name.split('.')
    if len(parts) == 1:
        signal = getattr(obj, name)
    else:
        signal = owner
        for part in parts:
            signal = getattr(signal, part)
    assert isinstance(signal, Signal), 'bad signal name %r' % (name,)
    return signal


class BasicCore(object):
    delay_onstart_signal = False
    delay_running_event_set = False

    def __init__(self, owner):
        self.greenlet = None
        self.spawned_greenlets = weakref.WeakSet()
        self._async = None
        self._async_calls = []
        self._stop_event = None
        self._schedule_event = None
        self._schedule = []
        self.onsetup = Signal()
        self.onstart = Signal()
        self.onstop = Signal()
        self.onfinish = Signal()
        self.oninterrupt = None
        prev_int_signal = gevent.signal.getsignal(signal.SIGINT)
        # To avoid a child agent handler overwriting the parent agent handler
        if prev_int_signal in [None, signal.SIG_IGN, signal.SIG_DFL, signal.default_int_handler]:
            self.oninterrupt = gevent.signal.signal(signal.SIGINT, self._on_sigint_handler)
        self._owner = owner

    def setup(self):
        # Split out setup from __init__ to give oportunity to add
        # subsystems with signals
        try:
            owner = self._owner
        except AttributeError:
            return
        del self._owner
        periodics = []

        def setup(member):  # pylint: disable=redefined-outer-name
            periodics.extend(
                periodic.get(member) for periodic in annotations(
                    member, list, 'core.periodics'))
            for deadline, args, kwargs in annotations(member, list, 'core.schedule'):
                self.schedule(deadline, member, *args, **kwargs)
            for name in annotations(member, set, 'core.signals'):
                findsignal(self, owner, name).connect(member, owner)

        inspect.getmembers(owner, setup)

        def start_periodics(sender, **kwargs):  # pylint: disable=unused-argument
            for periodic in periodics:
                sender.spawned_greenlets.add(periodic)
                periodic.start()
            del periodics[:]

        self.onstart.connect(start_periodics)

    def loop(self, running_event):
        # pre-setup
        yield
        # pre-start
        yield
        # pre-stop
        yield
        # pre-finish
        yield

    def link_receiver(self, receiver, sender, **kwargs):
        greenlet = gevent.spawn(receiver, sender, **kwargs)
        self.spawned_greenlets.add(greenlet)
        return greenlet

    def run(self, running_event=None):  # pylint: disable=method-hidden
        '''Entry point for running agent.'''

        self._schedule_event = gevent.event.Event()
        self.setup()
        self.greenlet = current = gevent.getcurrent()

        def kill_leftover_greenlets():
            for glt in self.spawned_greenlets:
                glt.kill()

        self.greenlet.link(lambda _: kill_leftover_greenlets())

        def handle_async():
            '''Execute pending calls.'''
            calls = self._async_calls
            while calls:
                func, args, kwargs = calls.pop()
                greenlet = gevent.spawn(func, *args, **kwargs)
                self.spawned_greenlets.add(greenlet)

        def schedule_loop():
            heap = self._schedule
            event = self._schedule_event
            cur = gevent.getcurrent()
            now = time.time()
            while True:
                if heap:
                    deadline = heap[0][0]
                    timeout = min(5.0, max(0.0, deadline - now))
                else:
                    timeout = None
                if event.wait(timeout):
                    event.clear()
                now = time.time()
                while heap and now >= heap[0][0]:
                    _, callback = heapq.heappop(heap)
                    greenlet = gevent.spawn(callback)
                    cur.link(lambda glt: greenlet.kill())

        self._stop_event = stop = gevent.event.Event()
<<<<<<< HEAD
        self._schedule_event = gevent.event.Event()
        self._async = gevent.get_hub().loop.async_()
=======
        self._async = gevent.get_hub().loop.async()
>>>>>>> 15abbac0
        self._async.start(handle_async)
        current.link(lambda glt: self._async.stop())

        looper = self.loop(running_event)
        next(looper)
        self.onsetup.send(self)

        loop = next(looper)
        if loop:
            self.spawned_greenlets.add(loop)
        scheduler = gevent.Greenlet(schedule_loop)
        if loop:
            loop.link(lambda glt: scheduler.kill())
        self.onstart.connect(lambda *_, **__: scheduler.start())
        if not self.delay_onstart_signal:
            self.onstart.sendby(self.link_receiver, self)
        if not self.delay_running_event_set:
            if running_event is not None:
                running_event.set()
        try:
            if loop and loop in gevent.wait([loop, stop], count=1):
                raise RuntimeError('VIP loop ended prematurely')
            stop.wait()
        except (gevent.GreenletExit, KeyboardInterrupt):
            pass
        scheduler.kill()
        next(looper)
        receivers = self.onstop.sendby(self.link_receiver, self)
        gevent.wait(receivers)
        next(looper)
        self.onfinish.send(self)

    def stop(self, timeout=None):
        def halt():
            self._stop_event.set()
            self.greenlet.join(timeout)
            return self.greenlet.ready()

        if gevent.get_hub() is self._stop_event.hub:
            return halt()
        return self.send_async(halt).get()

    def _on_sigint_handler(self, signo, *_):
        '''
        Event handler to set onstop event when the agent needs to stop
        :param signo:
        :param _:
        :return:
        '''
        _log.debug("SIG interrupt received. Setting stop event")
        if signo == signal.SIGINT:
            self._stop_event.set()

    def send(self, func, *args, **kwargs):
        self._async_calls.append((func, args, kwargs))
        self._async.send()

    def send_async(self, func, *args, **kwargs):
        result = gevent.event.AsyncResult()
        async_ = result.hub.loop.async_()
        results = [None, None]

        def receiver():
            async_.stop()
            exc, value = results
            if exc is None:
                result.set(value)
            else:
                result.set_exception(exc)

        async_.start(receiver)

        def worker():
            try:
                results[:] = [None, func(*args, **kwargs)]
            except Exception as exc:  # pylint: disable=broad-except
                results[:] = [exc, None]
            async_.send()

        self.send(worker)
        return result

    def spawn(self, func, *args, **kwargs):
        assert self.greenlet is not None
        greenlet = gevent.spawn(func, *args, **kwargs)
        self.spawned_greenlets.add(greenlet)
        return greenlet

    def spawn_later(self, seconds, func, *args, **kwargs):
        assert self.greenlet is not None
        greenlet = gevent.spawn_later(seconds, func, *args, **kwargs)
        self.spawned_greenlets.add(greenlet)
        return greenlet

    def spawn_in_thread(self, func, *args, **kwargs):
        result = gevent.event.AsyncResult()

        def wrapper():
            try:
                self.send(result.set, func(*args, **kwargs))
            except Exception as exc:  # pylint: disable=broad-except
                self.send(result.set_exception, exc)

        result.thread = thread = threading.Thread(target=wrapper)
        thread.daemon = True
        thread.start()
        return result

    @dualmethod
    def periodic(self, period, func, args=None, kwargs=None, wait=0):
        warnings.warn(
            'Use of the periodic() method is deprecated in favor of the '
            'schedule() method with the periodic() generator. This '
            'method will be removed in a future version.',
            DeprecationWarning)
        greenlet = Periodic(period, args, kwargs, wait).get(func)
        self.spawned_greenlets.add(greenlet)
        greenlet.start()
        return greenlet

    @periodic.classmethod
    def periodic(cls, period, args=None, kwargs=None, wait=0):  # pylint: disable=no-self-argument
        warnings.warn(
            'Use of the periodic() decorator is deprecated in favor of '
            'the schedule() decorator with the periodic() generator. '
            'This decorator will be removed in a future version.',
            DeprecationWarning)
        return Periodic(period, args, kwargs, wait)

    @classmethod
    def receiver(cls, signal):
        def decorate(method):
            annotate(method, set, 'core.signals', signal)
            return method

        return decorate

    @dualmethod
    def schedule(self, deadline, func, *args, **kwargs):
        event = ScheduledEvent(func, args, kwargs)
        try:
            it = iter(deadline)
        except TypeError:
            self._schedule_callback(deadline, event)
        else:
            self._schedule_iter(it, event)
        return event

    def _schedule_callback(self, deadline, callback):
        deadline = utils.get_utc_seconds_from_epoch(deadline)
        heapq.heappush(self._schedule, (deadline, callback))
        self._schedule_event.set()

    def _schedule_iter(self, it, event):
        def wrapper():
            if event.canceled:
                event.finished = True
                return
            try:
                deadline = next(it)
            except StopIteration:
                event.function(*event.args, **event.kwargs)
                event.finished = True
            else:
                self._schedule_callback(deadline, wrapper)
                event.function(*event.args, **event.kwargs)

        try:
            deadline = next(it)
        except StopIteration:
            event.finished = True
        else:
            self._schedule_callback(deadline, wrapper)

    @schedule.classmethod
    def schedule(cls, deadline, *args, **kwargs):  # pylint: disable=no-self-argument
        if hasattr(deadline, 'timetuple'):
            # deadline = time.mktime(deadline.timetuple())
            deadline = utils.get_utc_seconds_from_epoch(deadline)

        def decorate(method):
            annotate(method, list, 'core.schedule', (deadline, args, kwargs))
            return method

        return decorate


class Core(BasicCore):
    # We want to delay the calling of "onstart" methods until we have
    # confirmation from the server that we have a connection. We will fire
    # the event when we hear the response to the hello message.
    delay_onstart_signal = True

    # Agents started before the router can set this variable
    # to false to keep from blocking. AuthService does this.
    delay_running_event_set = True

    def __init__(self, owner, address=None, identity=None, context=None,
                 publickey=None, secretkey=None, serverkey=None,
                 volttron_home=os.path.abspath(platform.get_home()),
                 agent_uuid=None, reconnect_interval=None,
                 version='0.1', enable_fncs=False):

        self.volttron_home = volttron_home

        # These signals need to exist before calling super().__init__()
        self.onviperror = Signal()
        self.onsockevent = Signal()
        self.onconnected = Signal()
        self.ondisconnected = Signal()
        self.configuration = Signal()
        super(Core, self).__init__(owner)
        self.context = context or zmq.Context.instance()
        self.address = address if address is not None else get_address()
        self.identity = str(identity) if identity is not None else str(uuid.uuid4())
        self.agent_uuid = agent_uuid
        self.publickey = publickey
        self.secretkey = secretkey
        self.serverkey = serverkey
        self.reconnect_interval = reconnect_interval
        self._reconnect_attempt = 0
        self._set_keys()

        _log.debug('address: %s', address)
        _log.debug('identity: %s', identity)
        _log.debug('agent_uuid: %s', agent_uuid)
        _log.debug('serverkey: %s', serverkey)

        self.socket = None
        self.subsystems = {'error': self.handle_error}
        self.__connected = False
        self._version = version
        self._fncs_enabled=enable_fncs

    def version(self):
        return self._version

    def _set_keys(self):
        """Implements logic for setting encryption keys and putting
        those keys in the parameters of the VIP address
        """
        self._set_server_key()
        self._set_public_and_secret_keys()

        if self.publickey and self.secretkey and self.serverkey:
            self._add_keys_to_addr()

    def _add_keys_to_addr(self):
        '''Adds public, secret, and server keys to query in VIP address if
        they are not already present'''

        def add_param(query_str, key, value):
            query_dict = urllib.parse.parse_qs(query_str)
            if not value or key in query_dict:
                return ''
            # urlparse automatically adds '?', but we need to add the '&'s
            return '{}{}={}'.format('&' if query_str else '', key, value)

        url = list(urllib.parse.urlsplit(self.address))
        if url[0] in ['tcp', 'ipc']:
            url[3] += add_param(url[3], 'publickey', self.publickey)
            url[3] += add_param(url[3], 'secretkey', self.secretkey)
            url[3] += add_param(url[3], 'serverkey', self.serverkey)
            self.address = str(urllib.parse.urlunsplit(url))

    def _set_public_and_secret_keys(self):
        if self.publickey is None or self.secretkey is None:
            self.publickey, self.secretkey, _ = self._get_keys_from_addr()
        if self.publickey is None or self.secretkey is None:
            self.publickey, self.secretkey = self._get_keys_from_keystore()

    def _set_server_key(self):
        if self.serverkey is None:
            self.serverkey = self._get_keys_from_addr()[2]
        known_serverkey = self._get_serverkey_from_known_hosts()

        if (self.serverkey is not None and known_serverkey is not None
            and self.serverkey != known_serverkey):
            raise Exception("Provided server key ({}) for {} does "
                            "not match known serverkey ({}).".format(self.serverkey,
                                                                     self.address, known_serverkey))

        # Until we have containers for agents we should not require all
        # platforms that connect to be in the known host file.
        # See issue https://github.com/VOLTTRON/volttron/issues/1117
        if known_serverkey is not None:
            self.serverkey = known_serverkey

    def _get_serverkey_from_known_hosts(self):
        known_hosts_file = os.path.join(self.volttron_home, 'known_hosts')
        known_hosts = KnownHostsStore(known_hosts_file)
        return known_hosts.serverkey(self.address)

    def _get_keys_from_keystore(self):
        '''Returns agent's public and secret key from keystore'''
        if self.agent_uuid:
            # this is an installed agent, put keystore in its install dir
            keystore_dir = os.curdir
        elif self.identity is None:
            raise ValueError("Agent's VIP identity is not set")
        else:
            if not self.volttron_home:
                raise ValueError('VOLTTRON_HOME must be specified.')
            keystore_dir = os.path.join(
                self.volttron_home, 'keystores',
                self.identity)
            if not os.path.exists(keystore_dir):
                os.makedirs(keystore_dir)

        keystore_path = os.path.join(keystore_dir, 'keystore.json')
        keystore = KeyStore(keystore_path)
        return keystore.public, keystore.secret

    def _get_keys_from_addr(self):
        url = list(urllib.parse.urlsplit(self.address))
        query = urllib.parse.parse_qs(url[3])
        publickey = query.get('publickey', [None])[0]
        secretkey = query.get('secretkey', [None])[0]
        serverkey = query.get('serverkey', [None])[0]
        return publickey, secretkey, serverkey

    @property
    def connected(self):
        return self.__connected

    def register(self, name, handler, error_handler=None):
        self.subsystems[name] = handler
        if error_handler:
            name_bytes = name.encode("utf-8")
            def onerror(sender, error, **kwargs):
                if error.subsystem == name_bytes:
                    error_handler(sender, error=error, **kwargs)

            self.onviperror.connect(onerror)

    def handle_error(self, message):
        if len(message.args) < 4:
            _log.debug('unhandled VIP error %s', message)
        elif self.onviperror:
            args = [bytes(arg) for arg in message.args]
            error = VIPError.from_errno(*args)
            self.onviperror.send(self, error=error, message=message)

    def loop(self, running_event):
        # pre-setup
        #self.context.set(zmq.MAX_SOCKETS, 30690)
        self.socket = vip.Socket(self.context)
        #_log.debug("CORE::MAx allowable sockets: {}".format(self.context.get(zmq.MAX_SOCKETS)))
        #_log.debug("AGENT SENDBUF: {0}, {1}".format(self.socket.getsockopt(zmq.SNDBUF), self.socket.getsockopt(zmq.RCVBUF)))
        # self.socket.setsockopt(zmq.SNDBUF, 302400)
        # self.socket.setsockopt(zmq.RCVBUF, 302400)
        # self.socket.set_hwm(500000)
        self.socket.set_hwm(6000)
        if self.reconnect_interval:
            self.socket.setsockopt(zmq.RECONNECT_IVL, self.reconnect_interval)
        if self.identity:
            self.socket.identity = self.identity.encode('utf-8')
        yield

        # pre-start
        state = type('HelloState', (), {'count': 0, 'ident': None})

        hello_response_event = gevent.event.Event()

        def connection_failed_check():
            # If we don't have a verified connection after 10.0 seconds
            # shut down.
            if hello_response_event.wait(10.0):
                return
            _log.error("No response to hello message after 10 seconds.")
            _log.error("A common reason for this is a conflicting VIP IDENTITY.")
            _log.error("Another common reason is not having an auth entry on"
                       "the target instance.")
            _log.error("Shutting down agent.")
            _log.error("Possible conflicting identity is: {}".format(
                self.socket.identity
            ))

            self.stop(timeout=5.0)

        def hello():
            state.ident = ident = b'connect.hello.%d' % state.count
            state.count += 1
            self.spawn(connection_failed_check)
            self.spawn(self.socket.send_vip,
                       b'', b'hello', [b'hello'], msg_id=ident)

        def hello_response(sender, version='',
                           router='', identity=''):
            _log.info("Connected to platform: "
                      "router: {} version: {} identity: {}".format(
                router, version, identity))
            _log.debug("Running onstart methods.")
            hello_response_event.set()
            self.onstart.sendby(self.link_receiver, self)
            self.configuration.sendby(self.link_receiver, self)
            if running_event is not None:
                running_event.set()

        def close_socket(sender):
            gevent.sleep(2)
            try:
                if self.socket is not None:
                    self.socket.monitor(None, 0)
                    self.socket.close(1)
            finally:
                self.socket = None

        def monitor():
            # Call socket.monitor() directly rather than use
            # get_monitor_socket() so we can use green sockets with
            # regular contexts (get_monitor_socket() uses
            # self.context.socket()).
            addr = 'inproc://monitor.v-%d' % (id(self.socket),)
            sock = None
            if self.socket is not None:
                try:
                    self.socket.monitor(addr)
                    sock = zmq.Socket(self.context, zmq.PAIR)

                    sock.connect(addr)
                    while True:
                        try:
                            message = recv_monitor_message(sock)
                            self.onsockevent.send(self, **message)
                            event = message['event']
                            if event & zmq.EVENT_CONNECTED:
                                hello()
                            elif event & zmq.EVENT_DISCONNECTED:
                                self.__connected = False
                            elif event & zmq.EVENT_CONNECT_RETRIED:
                                self._reconnect_attempt += 1
                                if self._reconnect_attempt == 50:
                                    self.__connected = False
                                    sock.disable_monitor()
                                    self.stop()
                                    self.ondisconnected.send(self)
                            elif event & zmq.EVENT_MONITOR_STOPPED:
                                break
                        except ZMQError as exc:
                            if exc.errno == ENOTSOCK:
                                break

                except ZMQError as exc:
                    raise
                    # if exc.errno == EADDRINUSE:
                    #     pass
                finally:
                    try:
                        url = list(urllib.parse.urlsplit(self.address))
                        if url[0] in ['tcp'] and sock is not None:
                            sock.close()
                        if self.socket is not None:
                            self.socket.monitor(None, 0)
                    except Exception as exc:
                        _log.debug("Error in closing the socket: {}".format(exc.message))


        self.onconnected.connect(hello_response)
        self.ondisconnected.connect(close_socket)

        if self.address[:4] in ['tcp:', 'ipc:']:
            self.spawn(monitor).join(0)
        self.socket.connect(self.address)
        if self.address.startswith('inproc:'):
            hello()

        def vip_loop():
            sock = self.socket
            while True:
                try:
                    message = sock.recv_vip_object(copy=False)
                except ZMQError as exc:

                    if exc.errno == EAGAIN:
                        continue
                    elif exc.errno == ENOTSOCK:
                        self.socket = None
                        break
                    else:
                        raise

                subsystem = bytes(message.subsystem)
                # Handle hellos sent by CONNECTED event
                if (subsystem == b'hello' and
                            bytes(message.id) == state.ident and
                            len(message.args) > 3 and
                            bytes(message.args[0]) == b'welcome'):
                    version, server, identity = [
                        bytes(x) for x in message.args[1:4]]
                    self.__connected = True
                    self.onconnected.send(self, version=version,
                                          router=server, identity=identity)
                    continue

                subsystem = subsystem.decode('utf-8')
                try:
                    handle = self.subsystems[subsystem]
                except KeyError:
                    _log.error('peer %r requested unknown subsystem %r',
                               bytes(message.peer), subsystem)
                    message.user = b''
                    message.args = list(router._INVALID_SUBSYSTEM)
                    message.args.append(message.subsystem)
                    message.subsystem = b'error'
                    sock.send_vip_object(message, copy=False)
                else:
                    handle(message)

        yield gevent.spawn(vip_loop)
        # pre-stop
        yield
        # pre-finish
        try:
            self.socket.disconnect(self.address)
            self.socket.monitor(None, 0)
            self.socket.close(1)
        except AttributeError:
            pass
        except ZMQError as exc:
            if exc.errno != ENOENT:
                _log.exception('disconnect error')
        finally:
            self.socket = None
        yield


@contextmanager
def killing(greenlet, *args, **kwargs):
    '''Context manager to automatically kill spawned greenlets.

    Allows one to kill greenlets that would continue after a timeout:

        with killing(agent.vip.pubsub.subscribe(
                'peer', 'topic', callback)) as subscribe:
            subscribe.get(timeout=10)
    '''
    try:
        yield greenlet
    finally:
        greenlet.kill(*args, **kwargs)<|MERGE_RESOLUTION|>--- conflicted
+++ resolved
@@ -261,12 +261,7 @@
                     cur.link(lambda glt: greenlet.kill())
 
         self._stop_event = stop = gevent.event.Event()
-<<<<<<< HEAD
-        self._schedule_event = gevent.event.Event()
-        self._async = gevent.get_hub().loop.async_()
-=======
         self._async = gevent.get_hub().loop.async()
->>>>>>> 15abbac0
         self._async.start(handle_async)
         current.link(lambda glt: self._async.stop())
 
