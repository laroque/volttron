--- conflicted
+++ resolved
@@ -58,6 +58,7 @@
 from zmq.green import ZMQError, EAGAIN, ENOTSOCK
 from zmq.utils.monitor import recv_monitor_message
 
+from volttron.platform import certs
 from volttron.platform import get_address
 from volttron.platform import is_rabbitmq_available
 from volttron.platform.agent import utils
@@ -72,14 +73,10 @@
 from ..socket import Message
 from ..zmq_connection import ZMQConnection
 from .... import platform
-<<<<<<< HEAD
 
 if is_rabbitmq_available():
     import pika
-=======
-import pika
 from .. import green as vip
->>>>>>> 518fb142
 
 __all__ = ['BasicCore', 'Core', 'RMQCore', 'ZMQCore', 'killing']
 
