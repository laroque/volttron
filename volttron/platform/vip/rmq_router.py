# -*- coding: utf-8 -*- {{{
# vim: set fenc=utf-8 ft=python sw=4 ts=4 sts=4 et:

# Copyright (c) 2017, Battelle Memorial Institute
# All rights reserved.
#
# Redistribution and use in source and binary forms, with or without
# modification, are permitted provided that the following conditions
# are met:
#
# 1. Redistributions of source code must retain the above copyright
#    notice, this list of conditions and the following disclaimer.
# 2. Redistributions in binary form must reproduce the above copyright
#    notice, this list of conditions and the following disclaimer in
#    the documentation and/or other materials provided with the
#    distribution.
#
# THIS SOFTWARE IS PROVIDED BY THE COPYRIGHT HOLDERS AND CONTRIBUTORS
# "AS IS" AND ANY EXPRESS OR IMPLIED WARRANTIES, INCLUDING, BUT NOT
# LIMITED TO, THE IMPLIED WARRANTIES OF MERCHANTABILITY AND FITNESS FOR
# A PARTICULAR PURPOSE ARE DISCLAIMED. IN NO EVENT SHALL THE COPYRIGHT
# OWNER OR CONTRIBUTORS BE LIABLE FOR ANY DIRECT, INDIRECT, INCIDENTAL,
# SPECIAL, EXEMPLARY, OR CONSEQUENTIAL DAMAGES (INCLUDING, BUT NOT
# LIMITED TO, PROCUREMENT OF SUBSTITUTE GOODS OR SERVICES; LOSS OF USE,
# DATA, OR PROFITS; OR BUSINESS INTERRUPTION) HOWEVER CAUSED AND ON ANY
# THEORY OF LIABILITY, WHETHER IN CONTRACT, STRICT LIABILITY, OR TORT
# (INCLUDING NEGLIGENCE OR OTHERWISE) ARISING IN ANY WAY OUT OF THE USE
# OF THIS SOFTWARE, EVEN IF ADVISED OF THE POSSIBILITY OF SUCH DAMAGE.
#
# The views and conclusions contained in the software and documentation
# are those of the authors and should not be interpreted as representing
# official policies, either expressed or implied, of the FreeBSD
# Project.
#
# This material was prepared as an account of work sponsored by an
# agency of the United States Government.  Neither the United States
# Government nor the United States Department of Energy, nor Battelle,
# nor any of their employees, nor any jurisdiction or organization that
# has cooperated in the development of these materials, makes any
# warranty, express or implied, or assumes any legal liability or
# responsibility for the accuracy, completeness, or usefulness or any
# information, apparatus, product, software, or process disclosed, or
# represents that its use would not infringe privately owned rights.
#
# Reference herein to any specific commercial product, process, or
# service by trade name, trademark, manufacturer, or otherwise does not
# necessarily constitute or imply its endorsement, recommendation, or
# favoring by the United States Government or any agency thereof, or
# Battelle Memorial Institute. The views and opinions of authors
# expressed herein do not necessarily state or reflect those of the
# United States Government or any agency thereof.
#
# PACIFIC NORTHWEST NATIONAL LABORATORY
# operated by BATTELLE for the UNITED STATES DEPARTMENT OF ENERGY
# under Contract DE-AC05-76RL01830
#}}}


from __future__ import absolute_import

from .rmq_connection import RMQConnection
from .socket import Message, Address
from ..main import __version__
from .zmq_router import BaseRouter
import errno
from Queue import Queue
from ..keystore import KeyStore
from volttron.utils.rmq_mgmt import *
from volttron.platform import certs

__all__ = ['RMQRouter']

_log = logging.getLogger(__name__)


class RMQRouter(BaseRouter):
    """
    Concrete VIP Router for RabbitMQ message bus. It handles router specific
    messages and unrouteable messages.
    """

    def __init__(self, address, local_address, instance_name,
                 addresses=(), identity='router', default_user_id=None,
                 volttron_central_address=None,
                 volttron_central_serverkey=None,
                 bind_web_address=None
                 ):
        """
        Initialize the object instance.
        :param instance_name: Name of VOLTTRON instance
        :param identity: Identity for router
        :param default_user_id: Default user id
        """
        self.default_user_id = default_user_id
        self._peers = set()
        self.addresses = [Address(addr) for addr in set(addresses)]
        self._address = address
        self._volttron_central_address = volttron_central_address
        self._volttron_central_serverkey = volttron_central_serverkey
        self._bind_web_address = bind_web_address
        self._instance_name = instance_name
        self._identity = identity
        self.event_queue = Queue()
        param = self._build_connection_parameters()
        self.connection = RMQConnection(param, identity, self._instance_name,
                                        type='platform')

    def _build_connection_parameters(self):

        if self._identity is None:
            raise ValueError("Agent's VIP identity is not set")
        else:
            permissions = dict(configure=".*", read=".*", write=".*")
            # Check if RabbitMQ user and certs exists for Router,
            # if not create a new one.
            # Add permissions if necessary
            ssl_auth = is_ssl_connection()
            rmq_user = self._instance_name + '.' + self._identity
            _log.debug("connection params: {}".format(rmq_user))
            if ssl_auth:
                crts = certs.Certs()
<<<<<<< HEAD
                crts.create_ca_signed_cert(rmq_user, overwrite=False)
            create_user_with_permissions(rmq_user, permissions, ssl_auth=ssl_auth)
            param = build_connection_param(self._identity, self._instance_name, ssl_auth)
=======
                crts.create_ca_signed_cert(user, overwrite=False)
            create_user_with_permissions(user, permissions, ssl_auth=ssl_auth)
            param = build_connection_param(self._identity,
                                           self._instance_name,
                                           ssl_auth)
>>>>>>> 1db52086
            if ssl_auth:
                _log.debug("connection param: {}".format(param.ssl_options))
        return param

    def start(self):
        """
        Register VIP message handler with connection object and create
        connection to RabbitMQ broker.
        :return:
        """
        self.connection.register(self.handle_system)
        self.setup()

    def stop(self, linger=1):
        """
        Close the connection to RabbitMQ broker.
        :param linger:
        :return:
        """
        self.connection.disconnect()

    def setup(self):
        """
        Called from start() method to set connection properties.
        :return:
        """
        # set properties for VIP queue
        flags = dict(durable=False, exclusive=True, auto_delete=True)
        self.connection.set_properties(flags)

    def run(self):
        """
        RabbitMQ router loop to keep the connection running.
        :return:
        """
        self.start()
        try:
            self.connection.loop()
        except KeyboardInterrupt:
            pass
        except (pika.exceptions.AMQPConnectionError, pika.exceptions.AMQPChannelError) as exc:
            _log.error("RabbitMQ Connection Error. {}".format(exc))
        finally:
            self.stop()

    def connection_open_callback(self):
        _log.debug("Received connection callback")

    def connection_close_callback(self):
        _log.debug("Received connection callback")

    def issue(self, topic, frames, extra=None):
        pass

    def _add_peer(self, peer):
        if peer == self._identity:
            return
        if peer in self._peers:
            return
        self._distribute(b'peerlist', b'add', peer)
        self._peers.add(peer)

    def _drop_peer(self, peer):
        try:
            self._peers.remove(peer)
        except KeyError:
            return
        self._distribute(b'peerlist', b'drop', peer)

    def route(self, message):
        '''Route one message and return.

        One message is read from the socket and processed. If the
        recipient is the router (empty recipient), the standard hello
        and ping subsystems are handled. Other subsystems are sent to
        handle_subsystem() for processing. Messages destined for other
        entities are routed appropriately.
        '''
        self.handle_system(message)

    def handle_system(self, message):
        """
        Handles messages intended for router. Standard hello, ping, peerlist subsystems
        are handled.
        :param props: properties associated with incoming message
        :param message: actual message
        :return:
        """
        # [SENDER, RECIPIENT, PROTOCOL, USER_ID, MSG_ID, SUBSYSTEM, ...]

        sender = message.peer #source
        subsystem = message.subsystem
        self._add_peer(sender)
        if subsystem == b'hello':
            self.authenticate(sender)
            # send welcome message back
            message.args = [b'welcome', b'1.0', self._identity, sender]
        elif subsystem == b'ping':
            message.args = [b'pong']
        elif subsystem == b'peerlist':
            try:
                op = message.args[0]
            except IndexError:
                op = None
            except ValueError:
                op = None
            if op == b'list':
                del message.args[:]
                message.args = [b'listing']
                message.args.extend(self._peers)
            else:
                error = (b'unknown' if op else b'missing') + b' operation'
                message.args.extend([b'error', error])
        elif subsystem == b'quit':
            if sender == b'control':
                self.stop()
                raise KeyboardInterrupt()
        elif subsystem == b'agentstop':
            try:
                drop = message.args[0]
                self._drop_peer(drop)
            except IndexError:
                pass
            except ValueError:
                pass
            return False
        elif subsystem == b'query':
            try:
                name = bytes(message.args[0])
            except IndexError:
                value = None
            except ValueError:
                value = None
            else:
                if name == b'addresses':
                    if self.addresses:
                        value = [addr.base for addr in self.addresses]
                    else:
                        value = [self.local_address.base]
                elif name == b'local_address':
                    value = self.local_address.base
                # Allow the agents to know the serverkey.
                elif name == b'serverkey':
                    keystore = KeyStore()
                    value = keystore.public
                elif name == b'volttron-central-address':
                    value = self._volttron_central_address
                elif name == b'volttron-central-serverkey':
                    value = self._volttron_central_serverkey
                elif name == b'instance-name':
                    value = self._instance_name
                elif name == b'bind-web-address':
                    value = self._bind_web_address
                elif name == b'platform-version':
                    value = __version__
                elif name == b'message-bus':
                    value = os.environ.get('MESSAGEBUS', 'zmq')
                else:
                    value = None
            message.args = [b'', jsonapi.dumps(value)]
            message.args.append(b'')
        elif subsystem == b'error':
            try:
                errnum = message.args[0]
                if errnum == errno.EHOSTUNREACH:
                    recipient = message.args[2]
                    self._drop_peer(recipient)
                return
            except IndexError:
                _log.error("ROUTER unable to parse error message {}".format(message.args))
        else:
            # Router does not know of the subsystem
            message.type = b'error'
            errnum = errno.EPROTONOSUPPORT
            errmsg = os.strerror(errnum).encode('ascii')#str(errnum).encode('ascii')
            _log.debug("ROUTER proto unsupported {}, sender {}".format(subsystem, sender))
            message.args = [errnum, errmsg, b'', subsystem]

        # Send the message back to the sender
        self.connection.send_vip_object(message)

    def _distribute(self, *parts):
        message = Message(peer=None, subsystem=parts[0], args=parts[1:])
        for peer in self._peers:
            message.peer = peer
            self.connection.send_vip_object(message)

    def _make_user_access_tokens(self, identity):
        tokens = dict()
        tokens["configure"] = tokens["read"] = tokens["write"] = [identity,
                                                                  identity + ".pubsub.*",
                                                                  identity + ".zmq.*"]
        tokens["read"].append("volttron")
        tokens["write"].append("volttron")

        return tokens

    def _check_user_access_token(self, actual, allowed):
        pending = actual[:]
        for tk in actual:
            if tk in allowed:
                pending.remove(tk)
        return pending

    def _make_topic_permission_tokens(self, identity):
        """
        Make tokens for read and write permission on topic (routing key) for an agent
        :param identity:
        :return:
        """
        tokens = dict()
        # Exclusive read access ( topic consumption ) to it's VIP routing key and any pubsub routing key
        tokens["read"] = ["{0}.{1}".format(self._instance_name, identity),
                          "__pubsub__.*"]
        # Write access to any VIP routing key and application specific topics within this instance
        tokens["write"] = ["{0}.*".format(self._instance_name),
                           "__pubsub__.{0}.*".format(self._instance_name)]
        if identity == "proxy_router":
            tokens["read"] = ".*"
            tokens["write"] = ".*"
        return tokens

    def _check_token(self, actual, allowed):
        pending = actual[:]
        for tk in actual:
            if tk in allowed:
                pending.remove(tk)
        return pending

    def authenticate(self, identity):
        """
        Check the permissions set for the agent
        1. Check the permissions for user
            - to access the "volttron" exchange
            - to access it's VIP queue and pubsub queues
        2. Check/Set the topic permissions for the user

        :param user: Agent identity
        :return:
        """
        user_error_msg = self._check_user_permissions(self._instance_name +
                                                      "." + identity)
        return user_error_msg

    def _check_user_permissions(self, identity):
        msg = None
        user_permission = get_user_permissions(identity)
        # Check user access permissions for the agent
        allowed_tokens = self._make_user_access_tokens(identity)
        #_log.debug("Identity: {0}, User permissions: {1}".format(identity, user_permission))
        if user_permission:
            config_perms = user_permission.get("configure", "").split("|")
            read_perms = user_permission.get("read", "").split("|")
            write_perms = user_permission.get("write", "").split("|")
            config_chk = self._check_token(config_perms, allowed_tokens["configure"])
            read_chk = self._check_token(read_perms, allowed_tokens["read"])
            write_chk = self._check_token(write_perms, allowed_tokens["write"])
            if config_chk or read_chk or write_chk:
                msg = "Agent has invalid user permissions to "
                if config_chk: msg += "CONFIGURE: {} , ".format(config_chk)
                if read_chk: msg += "READ: {} ".format(read_chk)
                if write_chk: msg += "WRITE: {}".format(write_chk)
        else:
            # Setting default user access control
            common_access = "{identity}|{identity}.pubsub.*|{identity}.zmq.*".format(identity=identity)
            # Rabbit user for the agent should have access to limited resources (exchange, queues)
            config_access = common_access
            read_access = "volttron|{}".format(common_access)
            write_access = "volttron|{}".format(common_access)
            permissions = dict(configure=config_access, read=read_access, write=write_access)
            set_user_permissions(permissions, identity)
        return msg
<|MERGE_RESOLUTION|>--- conflicted
+++ resolved
@@ -115,21 +115,16 @@
             # if not create a new one.
             # Add permissions if necessary
             ssl_auth = is_ssl_connection()
-            rmq_user = self._instance_name + '.' + self._identity
-            _log.debug("connection params: {}".format(rmq_user))
+            user = self._instance_name + '.' + self._identity
+            _log.debug("connection params: {}".format(user))
             if ssl_auth:
                 crts = certs.Certs()
-<<<<<<< HEAD
-                crts.create_ca_signed_cert(rmq_user, overwrite=False)
-            create_user_with_permissions(rmq_user, permissions, ssl_auth=ssl_auth)
-            param = build_connection_param(self._identity, self._instance_name, ssl_auth)
-=======
                 crts.create_ca_signed_cert(user, overwrite=False)
             create_user_with_permissions(user, permissions, ssl_auth=ssl_auth)
             param = build_connection_param(self._identity,
                                            self._instance_name,
                                            ssl_auth)
->>>>>>> 1db52086
+
             if ssl_auth:
                 _log.debug("connection param: {}".format(param.ssl_options))
         return param
