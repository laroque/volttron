--- conflicted
+++ resolved
@@ -474,8 +474,7 @@
     if config_opts['message-bus'] == 'zmq' and parsed.scheme == "https":
         get_cert_and_key(vhome)
 
-<<<<<<< HEAD
-=======
+
 def do_web_agent():
     global config_opts
     volttron_home = get_home()
@@ -492,7 +491,7 @@
         elif config_opts['message-bus'] == 'zmq':
             do_web_enabled_zmq(volttron_home)
     _update_config_file()
->>>>>>> 385eb1b5
+
 
 @installs(get_services_core("VolttronCentral"), 'vc')
 def do_vc():
