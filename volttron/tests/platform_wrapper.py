import json
import os
import shutil
import subprocess
import sys
import time
import tempfile
import unittest

from contextlib import closing
from StringIO import StringIO

from volttron.platform import aip
from volttron.platform.control import client, server
from volttron.platform import packaging


RESTRICTED_AVAILABLE = False

try:
    from volttron.restricted import (auth, certs)
    RESTRICTED_AVAILABLE = True

except ImportError:
    RESTRICTED_AVAILABLE = False
    auth = None
    certs = None

# from volttron.platform.control import (CTL_STATUS,
#                                        CTL_INSTALL,
#                                        CTL_STATUS,
#                                        CTL_START,
#                                        CTL_STOP)

#All paths relative to proj-dir/volttron
# INST_EXEC = "install"
# REM_EXEC = "remove-executable"
# LOAD_AGENT = "load-agent"
# UNLOAD_AGENT = "unload-agent"
# LIST_AGENTS = "list-agents"
# STOP_AGENT = "stop-agent"
# START_AGENT = "start-agent"
# BUILD_AGENT = "volttron/scripts/build-agent.sh"

#Filenames for the config files which are created during setup and then
#passed on the command line
TMP_PLATFORM_CONFIG_FILENAME = "config"
TMP_SMAP_CONFIG_FILENAME = "test-smap.ini"

#Used to fill in TWISTED_CONFIG template
TEST_CONFIG_FILE = 'base-platform-test.json'

PLATFORM_CONFIG_UNRESTRICTED = """
no-resource-monitor
no-verify
no-mobility

control-socket = {tmpdir}/run/control
"""


PLATFORM_CONFIG_RESTRICTED = """
mobility-address = {mobility-address}
control-socket = {tmpdir}/run/control
resource-monitor = {resource-monitor}
"""



TWISTED_CONFIG = """
[report 0]
ReportDeliveryLocation = {smap-uri}/add/{smap-key}

[/]
type = Collection
Metadata/SourceName = {smap-source}
uuid = {smap-uuid}

[/datalogger]
type = volttron.drivers.data_logger.DataLogger
interval = 1

"""

UNRESTRICTED = 0
VERIFY_ONLY = 1
RESOURCE_CHECK_ONLY = 2
RESTRICTED = 3

MODES = (UNRESTRICTED, VERIFY_ONLY, RESOURCE_CHECK_ONLY, RESTRICTED)

rel_path = './'

VSTART = os.path.join(rel_path, "env/bin/volttron")
VCTRL = os.path.join(rel_path, "env/bin/volttron-ctl")
SEND_AGENT = "send"

RUN_DIR = 'run'
PUBLISH_TO = RUN_DIR+'/publish'
SUBSCRIBE_TO = RUN_DIR+'/subscribe'

class PlatformWrapperError(Exception):
    pass

class PlatformWrapper():

    def __init__(self, volttron_home=None):
        self.tmpdir = tempfile.mkdtemp()
        self.wheelhouse = '/'.join((self.tmpdir, 'wheelhouse'))
        os.makedirs(self.wheelhouse)

        if volttron_home is not None:
            mergetree(volttron_home, self.tmpdir)

        os.makedirs(os.join(self.tmpdir, RUN_DIR))

        self.env = os.environ.copy()
        self.env['VOLTTRON_HOME'] = self.tmpdir
        self.env['AGENT_PUB_ADDR'] = os.path.join("ipc:///",
                                            self.env['VOLTTRON_HOME'],
                                            PUBLISH_TO)
        self.env['AGENT_SUB_ADDR'] = os.path.join("ipc:///",
                                            self.env['VOLTTRON_HOME'],
                                            SUBSCRIBE_TO)
        print ("Agent Home", self.env['VOLTTRON_HOME'])
        print ("Agent Pub Addr", self.env['AGENT_PUB_ADDR'])
        print ("Agent Sub Addr", self.env['AGENT_SUB_ADDR'])
        self.p_process = None
        self.t_process = None
        self.use_twistd = False

<<<<<<< HEAD
    def startup_platform(self, platform_config, use_twistd = False,
                         mode=UNRESTRICTED):
=======
    def startup_platform(self, platform_config, use_twistd = False, mode=UNRESTRICTED):
        print "platform_config: " + platform_config
>>>>>>> aeacc3d3
        try:
            config = json.loads(open(platform_config, 'r').read())
        except Exception as e:
            config = None
            sys.stderr.write (str(e))

        assert config != None, 'Invalid configuration file passed {}'.format(
                                                                platform_config)

#         self.tmpdir = tempfile.mkdtemp()
        config['tmpdir'] = self.tmpdir
        pconfig = os.path.join(self.tmpdir, TMP_PLATFORM_CONFIG_FILENAME)
        self.mode = mode

        assert(self.mode in MODES, 'Invalid platform mode set: '+str(mode))
        opts = None

        if self.mode == UNRESTRICTED:
            if RESTRICTED_AVAILABLE:
                config['mobility'] = False
                config['resource-monitor'] = False
                config['verify'] = False
            with closing(open(pconfig, 'w')) as cfg:
                cfg.write(PLATFORM_CONFIG_UNRESTRICTED.format(**config))
            opts = type('Options', (), {'verify_agents': False,
                                        'volttron_home': self.tmpdir})()
        elif self.mode == RESTRICTED:
            config['resource-monitor'] = False
            if not RESTRICTED_AVAILABLE:
                raise ValueError("restricted is not available.")
            with closing(open(pconfig, 'w')) as cfg:
                cfg.write(PLATFORM_CONFIG_RESTRICTED.format(**config))
<<<<<<< HEAD
            opts = type('Options', (), {'verify_agents': True,
                                        'volttron_home': self.tmpdir})()
=======
            opts = type('Options', (), {'resource-monitor':False,'verify_agents': True, 'volttron_home': self.tmpdir})()
>>>>>>> aeacc3d3

#                 self.create_certs()
        else:
            raise PlatformWrapperError("Invalid platform mode specified: {}".format(mode))

        self.test_aip = aip.AIPplatform(opts)
        self.test_aip.setup()

        lfile = os.path.join(self.tmpdir, "volttron.log")

        pparams = [VSTART, "-c", pconfig, "-vv", "-l", lfile]
        print pparams

        self.p_process = subprocess.Popen(pparams, env=self.env)


        #Setup connector
        path = '{}/run/control'.format(self.env['VOLTTRON_HOME'])

        time.sleep(5)
        tries = 0
        max_tries = 5
        while(not os.path.exists(path) and tries < max_tries):
            time.sleep(5)
            tries += 1

        self.conn= server.ControlConnector(path)


#         if self.mode == RESTRICTED:
#             self.conn.call.create_cgroups()

        self.use_twistd = use_twistd
        #TODO: Revise this to start twistd with platform.
        if self.use_twistd:
            tconfig = os.path.join(self.tmpdir, TMP_SMAP_CONFIG_FILENAME)

            with closing(open(tconfig, 'w')) as cfg:
                cfg.write(TWISTED_CONFIG.format(**config))

            self.env['AGENT_PUB_ADDR'] = os.path.join("ipc:///",
                                            self.env['VOLTTRON_HOME'],
                                            'run/publish')
            self.env['AGENT_SUB_ADDR'] = os.path.join("ipc:///",
                                            self.env['VOLTTRON_HOME'],
                                            'run/subscribe')
            print("AGENT PUB", self.env['AGENT_PUB_ADDR'])
            print("AGENT SUB", self.env['AGENT_SUB_ADDR'])
            tparams = ["env/bin/twistd", "-n", "smap", tconfig]
            self.t_process = subprocess.Popen(tparams, env=self.env)
            time.sleep(5)
        #self.t_process = subprocess.Popen(["twistd", "-n", "smap", "test-smap.ini"])



    def fillout_file(self, filename, template, config_file):

        try:
            config = json.loads(open(config_file, 'r').read())
        except Exception as e:
            sys.stderr.write (str(e))
            raise PlatformWrapperError("Could not load configuration file for tests")

#         self.tmpdir = tempfile.mkdtemp()
        config['tmpdir'] = self.tmpdir

        outfile = os.path.join(self.tmpdir, filename)
        with closing(open(outfile, 'w')) as cfg:
            cfg.write(template.format(**config))

        return outfile



    def create_certs(self):
        auth.create_root_ca(self.tmpdir, ca_name)

#     def build_agentpackage(self, distdir):
#         pwd = os.getcwd()
#         try:
#             basepackage = os.path.join(self.tmpdir,distdir)
#             shutil.copytree(os.path.abspath(distdir), basepackage)
#             orignal_dir = os.getcwd()
#             os.chdir(basepackage)
#             sys.argv = ['', 'bdist_wheel']
#             exec(compile(open('setup.py').read(), 'setup.py', 'exec'))
#
#             wheel_name = os.listdir('./dist')[0]
#
#             wheel_file_and_path = os.path.join(os.path.abspath('./dist'), wheel_name)
#         finally:
#             os.chdir(orignal_dir)
#
#         return wheel_file_and_path

    def direct_sign_agentpackage_creator(self, package):
        assert (RESTRICTED), "Auth not available"
        print ("wrapper.certsobj", self.certsobj.cert_dir)
        assert(auth.sign_as_creator(package, 'creator', certsobj=self.certsobj)), "Signing as {} failed.".format('creator')


    def direct_sign_agentpackage_soi(self, package):
        assert (RESTRICTED), "Auth not available"
        assert(auth.sign_as_admin(package, 'soi', certsobj=self.certsobj)), "Signing as {} failed.".format('soi')


    def direct_sign_agentpackage_initiator(self, package, config_file, contract):
        assert (RESTRICTED), "Auth not available"
        files = {"config_file":config_file,"contract":contract}
        assert(auth.sign_as_initiator(package, 'initiator', files=files,
                                      certsobj=self.certsobj)), "Signing as {} failed.".format('initiator')



    def direct_build_agentpackage(self, agent_dir):
        wheel_path = packaging.create_package(os.path.join(rel_path, agent_dir), self.wheelhouse)

        return wheel_path

    def direct_send_agent(self, package, target):
        pparams = [VCTRL, SEND_AGENT, target, package]
        print (pparams, "CWD", os.getcwd())
        send_process = subprocess.call(pparams, env=self.env)
        print ("Done sending to", target)

    def direct_configure_agentpackage(self, agent_wheel, config_file):
        packaging.add_files_to_package(agent_wheel, {'config_file':os.path.join(rel_path, config_file)})



    def direct_buid_install_agent(self, agent_dir, config_file):
        agent_wheel = self.direct_build_agentpackage(agent_dir)
        self.direct_configure_agentpackage(agent_wheel, config_file)
        assert(agent_wheel is not None,"Agent wheel was not built")

        uuid = self.test_aip.install_agent(agent_wheel)
        #aip volttron_home, verify_agents
        return uuid
#         conn.call.start_agent()

    def direct_remove_agent(self, uuid):
        uuid = self.test_aip.remove_agent(uuid)

    def direct_build_install_run_agent(self, agent_dir, config_file):
        agent_uuid = self.direct_buid_install_agent(agent_dir, config_file)
        self.direct_start_agent(agent_uuid)
        return agent_uuid

    def direct_build_send_agent(self, agent_dir, config_file, target):
        agent_uuid = self.direct_buid_install_agent(agent_dir, config_file)
        self.direct_start_agent(agent_uuid)
        return agent_uuid

    def direct_start_agent(self, agent_uuid):

        self.conn.call.start_agent(agent_uuid)
        time.sleep(3)

        status = self.conn.call.status_agents()
#         self.test_aip.status_agents()

#         status = self.conn.call.status_agents()
#         self.assertEquals(len(status[0]), 4, 'Unexpected status message')
        status_uuid = status[0][0]
        assert status_uuid == agent_uuid

        assert len(status[0][2]) == 2, 'Unexpected agent status message'
        status_agent_status = status[0][2][1]
        assert not isinstance(status_agent_status, int)
#         self.assertIn("running",status_agent_status, "Agent status shows error")
        print status

    def confirm_agent_running(self, agent_name, max_retries=5, timeout_seconds=2):

#         self.test_aip.status_agents()

#         status = self.conn.call.status_agents()
#         self.assertEquals(len(status[0]), 4, 'Unexpected status message')
        running = False
        retries = 0
        while (not running and retries < max_retries):
            status = self.conn.call.status_agents()
            print ("Status", status)
            if len(status) > 0:
                status_name = status[0][1]
                assert status_name == agent_name

                assert len(status[0][2]) == 2, 'Unexpected agent status message'
                status_agent_status = status[0][2][1]
                running = not isinstance(status_agent_status, int)
            retries += 1
            time.sleep(timeout_seconds)
        return running


    def direct_stop_agent(self, agent_uuid):
        result = self.conn.call.stop_agent(agent_uuid)
        print result


    def shutdown_platform(self):
        '''Stop platform here'''
        if self.p_process != None:
            if self.conn is not None:
                self.conn.call.shutdown()
            time.sleep(3)
            self.p_process.kill()
        else:
            print "platform process was null"

        if self.use_twistd and self.t_process != None:
            self.t_process.kill()
            self.t_process.wait()
        elif self.use_twistd:
            print "twistd process was null"
#         if self.tmpdir != None:
#             shutil.rmtree(self.tmpdir, True)

    def cleanup(self):
        try:
            self.shutdown_platform()
        except Exception as e:
            sys.stderr.write( str(e))
        finally:
            pass

    def do_nothing(self):
        pass


def mergetree(src, dst, symlinks=False, ignore=None):
    if not os.path.exists(dst):
        os.makedirs(dst)
    for item in os.listdir(src):
        s = os.path.join(src, item)
        d = os.path.join(dst, item)
        if os.path.isdir(s):
            mergetree(s, d, symlinks, ignore)
        else:
            if not os.path.exists(d) or os.stat(src).st_mtime - os.stat(dst).st_mtime > 1:
                shutil.copy2(s, d)

#     def build_install_run_agent(self, agent_dir, agent_name):
#         self.build_and_install_agent(agent_dir)
#         results = subprocess.check_output([VCTRL,CTL_START,agent_name])
#         self.assertTrue(len(results) == 0)
#         results = subprocess.check_output([VCTRL,CTL_STATUS])
#         print results
#         self.assertIn('running', results, "Agent was not started")
#

#     def build_and_install_agent(self, agent_dir):
#         agent_wheel = self.build_agentpackage(agent_dir)
#         self.assertIsNotNone(agent_wheel,"Agent wheel was not built")
#
#         sys.stderr = std_err = StringIO()
#
#         results = subprocess.check_output([VCTRL,CTL_INSTALL,agent_wheel])
#         print ("results: "+results)
#         if self.mode == UNRESTRICTED or self.mode == RESOURCE_CHECK_ONLY:
#             self.assertTrue(len(results) == 0)
#             proc_out = std_err.getvalue().split(':')
#             print (proc_out)
#             self.check_default_dir(proc_out[1].strip())
#         elif self.mode == RESTRICTED or self.mode == VERIFY_ONLY:
#             self.assertTrue(results.startswith('Unpacking to: '))<|MERGE_RESOLUTION|>--- conflicted
+++ resolved
@@ -129,13 +129,8 @@
         self.t_process = None
         self.use_twistd = False
 
-<<<<<<< HEAD
     def startup_platform(self, platform_config, use_twistd = False,
                          mode=UNRESTRICTED):
-=======
-    def startup_platform(self, platform_config, use_twistd = False, mode=UNRESTRICTED):
-        print "platform_config: " + platform_config
->>>>>>> aeacc3d3
         try:
             config = json.loads(open(platform_config, 'r').read())
         except Exception as e:
@@ -163,17 +158,11 @@
             opts = type('Options', (), {'verify_agents': False,
                                         'volttron_home': self.tmpdir})()
         elif self.mode == RESTRICTED:
-            config['resource-monitor'] = False
             if not RESTRICTED_AVAILABLE:
                 raise ValueError("restricted is not available.")
             with closing(open(pconfig, 'w')) as cfg:
                 cfg.write(PLATFORM_CONFIG_RESTRICTED.format(**config))
-<<<<<<< HEAD
-            opts = type('Options', (), {'verify_agents': True,
-                                        'volttron_home': self.tmpdir})()
-=======
-            opts = type('Options', (), {'resource-monitor':False,'verify_agents': True, 'volttron_home': self.tmpdir})()
->>>>>>> aeacc3d3
+			opts = type('Options', (), {'resource-monitor':False,'verify_agents': True, 'volttron_home': self.tmpdir})()
 
 #                 self.create_certs()
         else:
